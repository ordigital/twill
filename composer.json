{
  "name": "area17/twill",
  "type": "library",
  "license": "Apache-2.0",
  "description": "Twill is an open source CMS toolkit for Laravel that helps developers rapidly create a custom admin console that is intuitive, powerful and flexible.",
  "keywords": [
    "A17",
    "twill",
    "laravel",
    "cms"
  ],
  "homepage": "https://twill.io",
  "authors": [
    {
      "name": "AREA 17",
      "email": "hello@twill.io",
      "homepage": "https://area17.com"
    }
  ],
  "support": {
    "issues": "https://github.com/area17/twill/issues/",
    "docs": "https://twill.io/docs",
    "chat": "https://discord.link/twill"
  },
  "require": {
    "php": "^7.1|^8.0",
    "ext-json": "*",
    "ext-pdo": "*",
    "astrotomic/laravel-translatable": "^11.5",
    "cartalyst/tags": "^6.0|^7.0|^8.0|^9.0|^10.0|^11.0|^12.0",
    "doctrine/dbal": "^2.12|^3.0",
    "guzzlehttp/guzzle": "^6.2|^7.0",
    "imgix/imgix-php": "^3.0",
    "laravel/framework": "~5.6|~5.7|~5.8|^6.0|^7.0|^8.0|^9.0",
    "laravel/socialite": "^4.2|^5.0",
    "laravel/ui": "^1.0|^2.0|^3.0",
    "league/flysystem-aws-s3-v3": "^1.0|^2.0|^3.0",
    "league/glide-laravel": "^1.0",
    "matthewbdaly/laravel-azure-storage": "^1.3|^2.0",
    "myclabs/php-enum": "^1.5",
    "pragmarx/google2fa-qrcode": "^1.0|^2.0",
    "spatie/laravel-activitylog": "^2.5|^3.2|^4.0",
    "spatie/laravel-analytics": "^3.6|^4.0",
    "spatie/once": "^2.0|^3.0"
  },
  "require-dev": {
<<<<<<< HEAD
    "friendsofphp/php-cs-fixer": "^3.0.2",
    "kalnoy/nestedset": "^5.0",
    "nunomaduro/collision": "^3.0|^4.2|^5.0",
    "orchestra/testbench": "~3.3|~3.4|~3.5|~3.6|~3.7|~3.8|^4.0|^5.0|^6.0",
=======
    "friendsofphp/php-cs-fixer": "^2.16|^3.0",
    "kalnoy/nestedset": "^5.0|^6.0",
    "nunomaduro/collision": "^3.0|^4.2|^5.0|^6.0",
    "orchestra/testbench": "~3.3|~3.4|~3.5|~3.6|~3.7|~3.8|^4.0|^5.0|^6.0|^7.0",
>>>>>>> 88f45118
    "phpunit/phpunit": "~5.0|~6.0|~7.0|~8.0|~9.0",
    "chillerlan/php-qrcode": "~2.0|~3.0|~4.0"
  },
  "autoload": {
    "psr-4": {
      "A17\\Twill\\": "src/"
    }
  },
  "autoload-dev": {
    "psr-4": {
      "A17\\Twill\\Tests\\Unit\\": "tests/unit",
      "A17\\Twill\\Tests\\Integration\\": "tests/integration",
      "App\\": "vendor/orchestra/testbench-core/laravel/app"
    }
  },
  "scripts": {
    "test:phpunit": "vendor/bin/phpunit",
    "test:analyse": "php -d memory_limit=-1 vendor/bin/phpstan analyse",
    "test:syntax": "vendor/bin/php-cs-fixer --dry-run fix src",
    "test": [
      "@test:syntax",
      "@test:phpunit"
    ]
  },
  "extra": {
    "laravel": {
      "providers": [
        "A17\\Twill\\TwillServiceProvider"
      ]
    }
  },
  "minimum-stability": "dev",
  "prefer-stable": true,
  "config": {
    "sort-packages": true
  }
}<|MERGE_RESOLUTION|>--- conflicted
+++ resolved
@@ -44,17 +44,10 @@
     "spatie/once": "^2.0|^3.0"
   },
   "require-dev": {
-<<<<<<< HEAD
-    "friendsofphp/php-cs-fixer": "^3.0.2",
-    "kalnoy/nestedset": "^5.0",
-    "nunomaduro/collision": "^3.0|^4.2|^5.0",
-    "orchestra/testbench": "~3.3|~3.4|~3.5|~3.6|~3.7|~3.8|^4.0|^5.0|^6.0",
-=======
     "friendsofphp/php-cs-fixer": "^2.16|^3.0",
     "kalnoy/nestedset": "^5.0|^6.0",
     "nunomaduro/collision": "^3.0|^4.2|^5.0|^6.0",
     "orchestra/testbench": "~3.3|~3.4|~3.5|~3.6|~3.7|~3.8|^4.0|^5.0|^6.0|^7.0",
->>>>>>> 88f45118
     "phpunit/phpunit": "~5.0|~6.0|~7.0|~8.0|~9.0",
     "chillerlan/php-qrcode": "~2.0|~3.0|~4.0"
   },
