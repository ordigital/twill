name: Tests

on:
  push:
    branches:
      - 3.x
  pull_request:

jobs:
  lint:
    runs-on: ubuntu-latest
    steps:
      - name: Checkout code
        uses: actions/checkout@v2

      - name: Setup PHP
        uses: shivammathur/setup-php@v2
        with:
          php-version: 8.0
          extensions: dom, curl, libxml, mbstring, zip, pcntl, pdo, sqlite, pdo_sqlite, bcmath, soap, intl, gd, exif, iconv, imagick, fileinfo
          coverage: none

      - name: Install dependencies
        run: |
          composer require "laravel/framework:8.*" "doctrine/dbal:^3.0" --no-interaction --no-update
          composer update --prefer-stable --prefer-dist --no-interaction

      - name: Execute tests
        run: vendor/bin/phpstan

  test:
    runs-on: ${{ matrix.os }}
    strategy:
      fail-fast: false
      matrix:
        os: [ubuntu-latest]
        php: [8.1, 8.0]
        laravel: [9.*, 8.*]
        dbal: [^2.12, ^3.0]
        include:
          - laravel: 9.*
            testbench: 7.*
          - laravel: 8.*
            testbench: 6.*
    name: ${{ matrix.php }} - L${{ matrix.laravel }} - ${{ matrix.os }} - ${{ matrix.dbal }}

    steps:
      - name: Checkout code
        uses: actions/checkout@v2

      - name: Setup PHP
        uses: shivammathur/setup-php@v2
        with:
          php-version: ${{ matrix.php }}
          extensions: dom, curl, libxml, mbstring, zip, pcntl, pdo, sqlite, pdo_sqlite, bcmath, soap, intl, gd, exif, iconv, imagick, fileinfo
          coverage: xdebug
        env:
          COMPOSER_TOKEN: ${{ secrets.GITHUB_TOKEN }}

      - name: Setup problem matchers
        run: |
          echo "::add-matcher::${{ runner.tool_cache }}/php.json"
          echo "::add-matcher::${{ runner.tool_cache }}/phpunit.json"

      - name: Get Composer Cache Directory
        id: composer-cache
        run: |
          echo "::set-output name=dir::$(composer config cache-files-dir)"
      - uses: actions/cache@v2
        with:
          path: ${{ steps.composer-cache.outputs.dir }}
          key: ${{ matrix.os }}-${{ matrix.laravel }}-${{ matrix.php }}-composer-${{ hashFiles('**/composer.lock') }}
          restore-keys: |
            ${{ matrix.os }}-${{ matrix.laravel }}-${{ matrix.php }}-composer-

      - name: Install dependencies
        run: |
          composer require "laravel/framework:${{ matrix.laravel }}" "orchestra/testbench:${{ matrix.testbench }}" "doctrine/dbal:${{ matrix.dbal }}" --no-interaction --no-update -vvv
          composer install --prefer-dist --no-interaction -vvv

      - name: Execute tests
<<<<<<< HEAD
        run: vendor/bin/testbench package:test
=======
        run: vendor/bin/phpunit

      - uses: codecov/codecov-action@v2
        with:
          files: .github/clover.xml
>>>>>>> f9702590
<|MERGE_RESOLUTION|>--- conflicted
+++ resolved
@@ -79,12 +79,8 @@
           composer install --prefer-dist --no-interaction -vvv
 
       - name: Execute tests
-<<<<<<< HEAD
         run: vendor/bin/testbench package:test
-=======
-        run: vendor/bin/phpunit
 
       - uses: codecov/codecov-action@v2
         with:
-          files: .github/clover.xml
->>>>>>> f9702590
+          files: .github/clover.xml