<?php

return [
    /*
    |--------------------------------------------------------------------------
    | CMS Toolkit Block Editor configuration
    |--------------------------------------------------------------------------
    |
    | This array allows you to provide the package with your configuration
    | for the Block renderer service.
    | More to come here...
    |
     */
    'blocks_js_path' => '/assets/admin/blocks/blocks.js',
    'blocks_js_rev' => false,

<<<<<<< HEAD
    'blocks_css_path' => '/assets/admin/blocks/blocks.css',
    'blocks_css_rev' => false,
=======
    'blocks_css_path' => 'blocks.css',
    'blocks_css_rev' => true,

    'use_iframes' => false,
    'iframe_wrapper_view' => '',
>>>>>>> 5303259f

    'show_render_errors' => env('BLOCK_EDITOR_SHOW_ERRORS', false),

    'blocks' => [
        "blocktitle" => "A17\CmsToolkit\Services\BlockEditor\Blocks\Text",
        "blocktext" => "A17\CmsToolkit\Services\BlockEditor\Blocks\Text",
        "blockquote" => "A17\CmsToolkit\Services\BlockEditor\Blocks\Text",
        "image" => "A17\CmsToolkit\Services\BlockEditor\Blocks\Image",
        "imagegrid" => "A17\CmsToolkit\Services\BlockEditor\Blocks\Image",
        "imagetext" => "A17\CmsToolkit\Services\BlockEditor\Blocks\Image",
        "diaporama" => "A17\CmsToolkit\Services\BlockEditor\Blocks\Image",
        "button" => "A17\CmsToolkit\Services\BlockEditor\Blocks\Link",
        "blockseparator" => "A17\CmsToolkit\Services\BlockEditor\Blocks\Separator",
    ],
    'sitemap_blocks' => [
        'A17\CmsToolkit\Services\BlockEditor\Blocks\Image',
    ],
];<|MERGE_RESOLUTION|>--- conflicted
+++ resolved
@@ -14,16 +14,11 @@
     'blocks_js_path' => '/assets/admin/blocks/blocks.js',
     'blocks_js_rev' => false,
 
-<<<<<<< HEAD
-    'blocks_css_path' => '/assets/admin/blocks/blocks.css',
-    'blocks_css_rev' => false,
-=======
     'blocks_css_path' => 'blocks.css',
     'blocks_css_rev' => true,
 
     'use_iframes' => false,
     'iframe_wrapper_view' => '',
->>>>>>> 5303259f
 
     'show_render_errors' => env('BLOCK_EDITOR_SHOW_ERRORS', false),
 
