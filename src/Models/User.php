<?php

namespace A17\Twill\Models;

use A17\Twill\Models\Behaviors\HasMedias;
use A17\Twill\Models\Behaviors\HasOauth;
<<<<<<< HEAD
use A17\Twill\Models\Behaviors\HasPermissions;
use A17\Twill\Models\Behaviors\HasPresenter;
use A17\Twill\Models\Enums\UserRole;
use A17\Twill\Models\Behaviors\IsTranslatable;
use A17\Twill\Models\Group;
use A17\Twill\Models\Role;
=======
use A17\Twill\Models\Behaviors\HasPresenter;
use A17\Twill\Models\Behaviors\IsTranslatable;
use A17\Twill\Models\Enums\UserRole;
>>>>>>> 18cc74cf
use A17\Twill\Notifications\Reset as ResetNotification;
use A17\Twill\Notifications\TemporaryPassword as TemporaryPasswordNotification;
use A17\Twill\Notifications\PasswordResetByAdmin as PasswordResetByAdminNotification;
use A17\Twill\Notifications\Welcome as WelcomeNotification;
use Illuminate\Auth\Authenticatable;
use Illuminate\Database\Eloquent\SoftDeletes;
use Illuminate\Foundation\Auth\Access\Authorizable;
use Illuminate\Foundation\Auth\User as AuthenticatableContract;
use Illuminate\Notifications\Notifiable;
use Illuminate\Support\Facades\Crypt;
use Illuminate\Support\Facades\Session;
use PragmaRX\Google2FAQRCode\Google2FA;

class User extends AuthenticatableContract
{
<<<<<<< HEAD

    use Authenticatable, Authorizable, HasMedias, Notifiable, HasPresenter, HasOauth, HasPermissions, SoftDeletes, IsTranslatable;
=======
    use Authenticatable;
    use Authorizable;
    use HasMedias;
    use Notifiable;
    use HasPresenter;
    use HasOauth;
    use SoftDeletes;
    use IsTranslatable;
>>>>>>> 18cc74cf

    public $timestamps = true;

    protected $casts = [
        'is_superadmin' => 'boolean',
        'published' => 'boolean',
    ];

    protected $fillable = [
        'email',
        'name',
        'role',
        'published',
        'title',
        'description',
        'role_id',
        'google_2fa_enabled',
        'google_2fa_secret',
        'language',
    ];

    protected $dates = [
        'deleted_at',
        'registered_at',
        'last_login_at',
    ];

    protected $hidden = ['password', 'remember_token', 'google_2fa_secret'];

    public $checkboxes = ['published'];

    public $mediasParams = [
        'profile' => [
            'default' => [
                [
                    'name' => 'default',
                    'ratio' => 1,
                ],
            ],
        ],
    ];

    public function __construct(array $attributes = [])
    {
        $this->table = config('twill.users_table', 'twill_users');

        parent::__construct($attributes);
    }

    /**
     * Scope accessible users for the current user.
     *
     * @param Builder $query
     * @return Builder
     */
    public function scopeAccessible($query)
    {
        $currentUser = auth('twill_users')->user();

        if (!config('twill.enabled.permissions-management') || $currentUser->isSuperAdmin()) {
            return $query;
        }

        $accessibleRoleIds = $currentUser->role->accessibleRoles->pluck('id')->toArray();

        return $query->whereIn('role_id', $accessibleRoleIds);
    }

    public static function getRoleColumnName()
    {
        if (config('twill.enabled.permissions-management')) {
            return 'role_id';
        }

        return 'role';
    }

    public function getTitleInBrowserAttribute()
    {
        return $this->name;
    }

    public function getRoleValueAttribute()
    {
<<<<<<< HEAD
        if ($this->is_superadmin || $this->role == 'SUPERADMIN') {
            return 'SUPERADMIN';
        }

        if (config('twill.enabled.permissions-management')) {
            return $this->role ? $this->role->name : null;
        }
=======
        if (! empty($this->role)) {
            if ($this->role == 'SUPERADMIN') {
                return 'SUPERADMIN';
            }
>>>>>>> 18cc74cf

        if (!empty($this->role)) {
            return UserRole::{$this->role}()->getValue();
        }

        return null;
    }

    public function getCanDeleteAttribute()
    {
        return auth('twill_users')->user()->id !== $this->id;
    }

    public function scopeActivated($query)
    {
        return $query->whereNotNull('registered_at')->published();
    }

    public function scopePending($query)
    {
        return $query->whereNull('registered_at')->published();
    }

    public function scopePublished($query)
    {
        return $query->wherePublished(true);
    }

    public function scopeDraft($query)
    {
        return $query->wherePublished(false);
    }

    public function scopeOnlyTrashed($query)
    {
        return $query->whereNotNull('deleted_at');
    }

    public function scopeNotSuperAdmin($query)
    {
        if (config('twill.enabled.permissions-management')) {
            return $query->where('is_superadmin', '<>', true);
        }
        return $query->where('role', '<>', 'SUPERADMIN');
    }

    public function setImpersonating($id)
    {
        Session::put('impersonate', $id);
    }

    public function stopImpersonating()
    {
        Session::forget('impersonate');
    }

    public function isImpersonating()
    {
        return Session::has('impersonate');
    }

    public function notifyWithCustomMarkdownTheme($instance)
    {
        $hostAppMailConfig = config('mail.markdown.paths') ?? [];

        config([
            'mail.markdown.paths' => array_merge(
                [__DIR__ . '/../../views/emails'],
                $hostAppMailConfig
            ),
        ]);

        $this->notify($instance);

        config([
            'mail.markdown.paths' => $hostAppMailConfig,
        ]);
    }

    public function sendWelcomeNotification($token)
    {
        $this->notifyWithCustomMarkdownTheme(new WelcomeNotification($token));
    }

    public function sendPasswordResetNotification($token)
    {
        $this->notifyWithCustomMarkdownTheme(new ResetNotification($token));
    }

    public function isSuperAdmin()
    {
        if (config('twill.enabled.permissions-management')) {
            return $this->is_superadmin;
        }

        return $this->role === 'SUPERADMIN';
    }

    public function isPublished()
    {
        return (bool) $this->published;
    }

    public function isActivated()
    {
        return (bool) $this->registered_at;
    }

    public function sendTemporaryPasswordNotification($password)
    {
        $this->notify(new TemporaryPasswordNotification($password));
    }

    public function sendPasswordResetByAdminNotification($password)
    {
        $this->notify(new PasswordResetByAdminNotification($password));
    }

    public function groups()
    {
        return $this->belongsToMany(Group::class, 'group_twill_user', 'twill_user_id', 'group_id');
    }

    public function publishedGroups()
    {
        return $this->groups()->published();
    }

    public function role()
    {
        return $this->belongsTo(Role::class);
    }

    public function allPermissions()
    {
        $permissions = Permission::whereHas('users', function ($query) {
            $query->where('id', $this->id);
        })->orWhereHas('roles', function ($query) {
            $query->where('id', $this->role->id);
        })->orWhereHas('groups', function ($query) {
            $query
                ->join('group_twill_user', 'groups.id', '=', 'group_twill_user.group_id')
                ->where('group_twill_user.twill_user_id', $this->id)
                ->where('published', 1)
            ;
        });
        return $permissions;
    }

    public function getLastLoginColumnValueAttribute()
    {
        return $this->last_login_at ?
            $this->last_login_at->format('d M Y, H:i') :
            ($this->isActivated() ? '&mdash;' : twillTrans('twill::lang.user-management.activation-pending'));
    }

    public function setGoogle2faSecretAttribute($secret)
    {
        $this->attributes['google_2fa_secret'] = filled($secret) ? Crypt::encrypt($secret) : null;
    }

    public function getGoogle2faSecretAttribute($secret)
    {
        return filled($secret) ? Crypt::decrypt($secret) : null;
    }

    public function generate2faSecretKey()
    {
        if (is_null($this->google_2fa_secret)) {
            $secret = (new Google2FA())->generateSecretKey();

            $this->google_2fa_secret = $secret;

            $this->save();
        }
    }

    public function get2faQrCode()
    {
        return (new Google2FA())->getQRCodeInline(
            config('app.name'),
            $this->email,
            $this->google_2fa_secret,
            200
        );
    }
}<|MERGE_RESOLUTION|>--- conflicted
+++ resolved
@@ -4,18 +4,12 @@
 
 use A17\Twill\Models\Behaviors\HasMedias;
 use A17\Twill\Models\Behaviors\HasOauth;
-<<<<<<< HEAD
 use A17\Twill\Models\Behaviors\HasPermissions;
 use A17\Twill\Models\Behaviors\HasPresenter;
 use A17\Twill\Models\Enums\UserRole;
 use A17\Twill\Models\Behaviors\IsTranslatable;
 use A17\Twill\Models\Group;
 use A17\Twill\Models\Role;
-=======
-use A17\Twill\Models\Behaviors\HasPresenter;
-use A17\Twill\Models\Behaviors\IsTranslatable;
-use A17\Twill\Models\Enums\UserRole;
->>>>>>> 18cc74cf
 use A17\Twill\Notifications\Reset as ResetNotification;
 use A17\Twill\Notifications\TemporaryPassword as TemporaryPasswordNotification;
 use A17\Twill\Notifications\PasswordResetByAdmin as PasswordResetByAdminNotification;
@@ -31,19 +25,7 @@
 
 class User extends AuthenticatableContract
 {
-<<<<<<< HEAD
-
     use Authenticatable, Authorizable, HasMedias, Notifiable, HasPresenter, HasOauth, HasPermissions, SoftDeletes, IsTranslatable;
-=======
-    use Authenticatable;
-    use Authorizable;
-    use HasMedias;
-    use Notifiable;
-    use HasPresenter;
-    use HasOauth;
-    use SoftDeletes;
-    use IsTranslatable;
->>>>>>> 18cc74cf
 
     public $timestamps = true;
 
@@ -128,7 +110,6 @@
 
     public function getRoleValueAttribute()
     {
-<<<<<<< HEAD
         if ($this->is_superadmin || $this->role == 'SUPERADMIN') {
             return 'SUPERADMIN';
         }
@@ -136,12 +117,6 @@
         if (config('twill.enabled.permissions-management')) {
             return $this->role ? $this->role->name : null;
         }
-=======
-        if (! empty($this->role)) {
-            if ($this->role == 'SUPERADMIN') {
-                return 'SUPERADMIN';
-            }
->>>>>>> 18cc74cf
 
         if (!empty($this->role)) {
             return UserRole::{$this->role}()->getValue();
