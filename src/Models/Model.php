<?php

namespace A17\Twill\Models;

use A17\Twill\Models\Behaviors\HasPresenter;
use A17\Twill\Models\Behaviors\IsTranslatable;
<<<<<<< HEAD
use A17\Twill\Models\Permission;
use Auth;
=======
use A17\Twill\Services\Capsules\HasCapsules;
>>>>>>> 18cc74cf
use Carbon\Carbon;
use Cartalyst\Tags\TaggableInterface;
use Cartalyst\Tags\TaggableTrait;
use Illuminate\Database\Eloquent\Model as BaseModel;
use Illuminate\Database\Eloquent\Relations\MorphToMany;
use Illuminate\Database\Eloquent\SoftDeletes;
use Illuminate\Support\Str;

abstract class Model extends BaseModel implements TaggableInterface
{
    use HasPresenter;
    use SoftDeletes;
    use TaggableTrait;
    use IsTranslatable;
    use HasCapsules;

    public $timestamps = true;

    protected function isTranslationModel()
    {
        return Str::endsWith(get_class($this), 'Translation');
    }

    public function scopePublished($query)
    {
        return $query->where("{$this->getTable()}.published", true);
    }

    public function scopeAccessible($query)
    {
        if (!config('twill.enabled.permissions-management')) {
            return $query;
        }

        $model = get_class($query->getModel());
        $moduleName = isPermissionableModule(getModuleNameByModel($model));

        if ($moduleName && !Auth::user()->isSuperAdmin()) {
            // Get all permissions the logged in user has regards to the model.
            $allPermissions = Auth::user()->allPermissions();
            $allModelPermissions = (clone $allPermissions)->ofModel($model);

            // If the user has any module permissions, or global manage all modules permissions, all items will be return
            if ((clone $allModelPermissions)->module()->whereIn('name', Permission::available(Permission::SCOPE_MODULE))->exists()
                || (clone $allPermissions)->global()->where('name', 'manage-modules')->exists()) {
                return $query;
            }

            // If the module is submodule, skip the scope.
            if (strpos($moduleName, '.')) {
                return $query;
            };

            $authorizedItemsIds = $allModelPermissions->moduleItem()->pluck('permissionable_id');
            return $query->whereIn($this->getTable() . '.id', $authorizedItemsIds);
        }
        return $query;
    }

    public function scopePublishedInListings($query)
    {
        if ($this->isFillable('public')) {
            $query->where("{$this->getTable()}.public", true);
        }

        return $query->published()->visible();
    }

    public function scopeVisible($query)
    {
        if ($this->isFillable('publish_start_date')) {
            $query->where(function ($query) {
                $query->whereNull("{$this->getTable()}.publish_start_date")->orWhere("{$this->getTable()}.publish_start_date", '<=', Carbon::now());
            });

            if ($this->isFillable('publish_end_date')) {
                $query->where(function ($query) {
                    $query->whereNull("{$this->getTable()}.publish_end_date")->orWhere("{$this->getTable()}.publish_end_date", '>=', Carbon::now());
                });
            }
        }

        return $query;
    }

    public function setPublishStartDateAttribute($value)
    {
        $this->attributes['publish_start_date'] = $value ?? Carbon::now();
    }

    public function scopeDraft($query)
    {
        return $query->where("{$this->getTable()}.published", false);
    }

    public function scopeOnlyTrashed($query)
    {
        return $query->whereNotNull("{$this->getTable()}.deleted_at");
    }

    public function getFillable()
    {
        // If the fillable attribute is filled, just use it
        $fillable = $this->fillable;

        // If fillable is empty
        // and it's a translation model
        // and the baseModel was defined
        // Use the list of translatable attributes on our base model
        if (
            blank($fillable) &&
            $this->isTranslationModel() &&
            property_exists($this, 'baseModuleModel')
        ) {
            $fillable = (new $this->baseModuleModel())->getTranslatedAttributes();

            if (! collect($fillable)->contains('locale')) {
                $fillable[] = 'locale';
            }

            if (! collect($fillable)->contains('active')) {
                $fillable[] = 'active';
            }
        }

        return $fillable;
    }

    public function getTranslatedAttributes()
    {
        return $this->translatedAttributes ?? [];
    }

    protected static function bootTaggableTrait()
    {
        static::$tagsModel = Tag::class;
    }

    /**
     * @inheritdoc
     */
    public function tags(): MorphToMany
    {
        return $this->morphToMany(
            static::$tagsModel,
            'taggable',
            config('twill.tagged_table', 'tagged'),
            'taggable_id',
            'tag_id'
        );
    }
}<|MERGE_RESOLUTION|>--- conflicted
+++ resolved
@@ -4,12 +4,9 @@
 
 use A17\Twill\Models\Behaviors\HasPresenter;
 use A17\Twill\Models\Behaviors\IsTranslatable;
-<<<<<<< HEAD
 use A17\Twill\Models\Permission;
 use Auth;
-=======
 use A17\Twill\Services\Capsules\HasCapsules;
->>>>>>> 18cc74cf
 use Carbon\Carbon;
 use Cartalyst\Tags\TaggableInterface;
 use Cartalyst\Tags\TaggableTrait;
@@ -20,11 +17,7 @@
 
 abstract class Model extends BaseModel implements TaggableInterface
 {
-    use HasPresenter;
-    use SoftDeletes;
-    use TaggableTrait;
-    use IsTranslatable;
-    use HasCapsules;
+    use HasPresenter, SoftDeletes, TaggableTrait, IsTranslatable, HasCapsules;
 
     public $timestamps = true;
 
