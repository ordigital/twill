<?php

namespace A17\Twill\Models\Behaviors;

use A17\Twill\Helpers\BlockRenderer;
use A17\Twill\Models\Block;
use A17\Twill\Services\Blocks\Block as BlockConfig;

trait HasBlocks
{
    /**
     * Defines the one-to-many relationship for block objects.
     *
     * @return \Illuminate\Database\Eloquent\Relations\MorphMany
     */
    public function blocks()
    {
        return $this->morphMany(twillModel('block'), 'blockable')->orderBy(
            config('twill.blocks_table', 'twill_blocks') . '.position',
            'asc'
        );
    }

    public function renderNamedBlocks($name = 'default', $renderChilds = true, $blockViewMappings = [], $data = [])
    {
<<<<<<< HEAD
        return BlockRenderer::fromEditor($this, $name)->render($blockViewMappings, $data, $renderChilds);
=======
        return $this->blocks
            ->filter(function ($block) use ($name) {
                return $name === 'default'
                    ? ($block->editor_name === $name || $block->editor_name === null)
                    : $block->editor_name === $name;
            })
            ->where('parent_id', null)
            ->map(function ($block) use ($blockViewMappings, $renderChilds, $data) {
                if ($renderChilds) {
                    $childBlocks = $this->blocks->where('parent_id', $block->id);

                    $renderedChildViews = $childBlocks->map(function ($childBlock) use ($blockViewMappings, $data) {
                        $class = BlockConfig::findFirstWithType($childBlock->type);
                        $view = $class->getBlockView($blockViewMappings);
                        $data = $class->getData($data, $childBlock);

                        return view($view, $data)->with('block', $childBlock)->render();
                    })->implode('');
                }

                $block->childs = $this->blocks->where('parent_id', $block->id);

                $class = BlockConfig::findFirstWithType($block->type);
                $view = $class->getBlockView($blockViewMappings);
                $data = $class->getData($data, $block);

                return view($view, $data)->with('block', $block)->render() . ($renderedChildViews ?? '');
            })->implode('');
>>>>>>> 8c3dc568
    }

    /**
     * Returns the rendered Blade views for all attached blocks in their proper order.
     *
     * @param bool $renderChilds Include all child blocks in the rendered output.
     * @param array $blockViewMappings Provide alternate Blade views for blocks. Format: `['block-type' => 'view.path']`.
     * @param array $data Provide extra data to Blade views.
     * @return string
     */
    public function renderBlocks($renderChilds = true, $blockViewMappings = [], $data = [])
    {
        return BlockRenderer::fromEditor($this, 'default')->render($blockViewMappings, $data, $renderChilds);
    }
}<|MERGE_RESOLUTION|>--- conflicted
+++ resolved
@@ -3,8 +3,6 @@
 namespace A17\Twill\Models\Behaviors;
 
 use A17\Twill\Helpers\BlockRenderer;
-use A17\Twill\Models\Block;
-use A17\Twill\Services\Blocks\Block as BlockConfig;
 
 trait HasBlocks
 {
@@ -23,38 +21,7 @@
 
     public function renderNamedBlocks($name = 'default', $renderChilds = true, $blockViewMappings = [], $data = [])
     {
-<<<<<<< HEAD
         return BlockRenderer::fromEditor($this, $name)->render($blockViewMappings, $data, $renderChilds);
-=======
-        return $this->blocks
-            ->filter(function ($block) use ($name) {
-                return $name === 'default'
-                    ? ($block->editor_name === $name || $block->editor_name === null)
-                    : $block->editor_name === $name;
-            })
-            ->where('parent_id', null)
-            ->map(function ($block) use ($blockViewMappings, $renderChilds, $data) {
-                if ($renderChilds) {
-                    $childBlocks = $this->blocks->where('parent_id', $block->id);
-
-                    $renderedChildViews = $childBlocks->map(function ($childBlock) use ($blockViewMappings, $data) {
-                        $class = BlockConfig::findFirstWithType($childBlock->type);
-                        $view = $class->getBlockView($blockViewMappings);
-                        $data = $class->getData($data, $childBlock);
-
-                        return view($view, $data)->with('block', $childBlock)->render();
-                    })->implode('');
-                }
-
-                $block->childs = $this->blocks->where('parent_id', $block->id);
-
-                $class = BlockConfig::findFirstWithType($block->type);
-                $view = $class->getBlockView($blockViewMappings);
-                $data = $class->getData($data, $block);
-
-                return view($view, $data)->with('block', $block)->render() . ($renderedChildViews ?? '');
-            })->implode('');
->>>>>>> 8c3dc568
     }
 
     /**
