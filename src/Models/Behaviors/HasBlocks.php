--- conflicted
+++ resolved
@@ -2,12 +2,9 @@
 
 namespace A17\Twill\Models\Behaviors;
 
-<<<<<<< HEAD
-=======
 use A17\Twill\Models\Block;
 use A17\Twill\Services\Blocks\Block as BlockConfig;
 
->>>>>>> 10fa96fe
 trait HasBlocks
 {
     /**
@@ -17,14 +14,10 @@
      */
     public function blocks()
     {
-<<<<<<< HEAD
-        return $this->morphMany(twillModel('block'), 'blockable')->orderBy(config('twill.blocks_table', 'twill_blocks') . '.position', 'asc');
-=======
-        return $this->morphMany(Block::class, 'blockable')->orderBy(
+        return $this->morphMany(twillModel('block'), 'blockable')->orderBy(
             config('twill.blocks_table', 'twill_blocks') . '.position',
             'asc'
         );
->>>>>>> 10fa96fe
     }
 
     public function renderNamedBlocks($name = 'default', $renderChilds = true, $blockViewMappings = [], $data = [])
