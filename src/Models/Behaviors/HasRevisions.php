<?php

namespace A17\Twill\Models\Behaviors;

use A17\Twill\Facades\TwillCapsules;
use Illuminate\Database\Eloquent\Builder;
use Illuminate\Database\Eloquent\Relations\HasMany;

trait HasRevisions
{
    /**
     * Defines the one-to-many relationship for revisions.
     */
    public function revisions(): HasMany
    {
        return $this->hasMany($this->getRevisionModel())->orderBy('created_at', 'desc');
    }

    /**
     * Scope a query to only include the current user's revisions.
     */
    public function scopeMine(Builder $query): Builder
    {
        return $query->whereHas('revisions', function ($query) {
            $query->where('user_id', auth('twill_users')->user()->id);
        });
    }

    /**
     * Returns an array of revisions for the CMS views.
     */
    public function revisionsArray(): array
    {
<<<<<<< HEAD
        return $this->revisions()->get()->map(function ($revision, $index) {
            return [
                'id' => $revision->id,
                'author' => $revision->user->name ?? 'Unknown',
                'datetime' => $revision->created_at->toIso8601String(),
                'label' => $index === 0 ? twillTrans('twill::lang.publisher.current') : '',
            ];
        })->toArray();
=======
        $currentRevision = null;

        return $this->revisions
            ->map(function ($revision, $index) use (&$currentRevision) {
                if (!$currentRevision && !$revision->isDraft()) {
                    $currentRevision = $revision;
                }

                return [
                    'id' => $revision->id,
                    'author' => $revision->user->name ?? 'Unknown',
                    'datetime' => $revision->created_at->toIso8601String(),
                    'label' => $currentRevision === $revision ? twillTrans('twill::lang.publisher.current') : '',
                ];
            })
            ->toArray();
>>>>>>> 1af703f3
    }

    /**
     * Deletes revisions from specific collection position
     * Used to keep max revision on specific Twill's module
     */
    public function deleteSpecificRevisions(int $maxRevisions): void
    {
        if (isset($this->limitRevisions) && $this->limitRevisions > 0) {
            $maxRevisions = $this->limitRevisions;
        }

        $this->revisions()->get()->slice($maxRevisions)->each->delete();
    }

    protected function getRevisionModel(): string
    {
        $revision = config('twill.namespace') . "\Models\Revisions\\" . class_basename($this) . "Revision";

        if (@class_exists($revision)) {
            return $revision;
        }

        return TwillCapsules::getCapsuleForModel(class_basename($this))->getRevisionModel();
    }
}<|MERGE_RESOLUTION|>--- conflicted
+++ resolved
@@ -31,16 +31,6 @@
      */
     public function revisionsArray(): array
     {
-<<<<<<< HEAD
-        return $this->revisions()->get()->map(function ($revision, $index) {
-            return [
-                'id' => $revision->id,
-                'author' => $revision->user->name ?? 'Unknown',
-                'datetime' => $revision->created_at->toIso8601String(),
-                'label' => $index === 0 ? twillTrans('twill::lang.publisher.current') : '',
-            ];
-        })->toArray();
-=======
         $currentRevision = null;
 
         return $this->revisions
@@ -57,7 +47,6 @@
                 ];
             })
             ->toArray();
->>>>>>> 1af703f3
     }
 
     /**
