<?php

namespace A17\Twill\Http\Middleware;

use Closure;

class ValidateBackHistory
{
    /**
     * Handles an incoming request.
     *
     * @param \Illuminate\Http\Request $request
     * @return mixed
     */
    public function handle($request, Closure $next)
    {
        $response = $next($request);

<<<<<<< HEAD
        return !method_exists($response, 'header') ? $response : $response
            ->header('Cache-Control', 'no-cache, no-store, max-age=0, must-revalidate')
=======
        return method_exists($response, 'header') ? $response
            ->header('Cache-Control', 'nocache, no-store, max-age=0, must-revalidate')
>>>>>>> 629d23e7
            ->header('Pragma', 'no-cache')
            ->header('Expires', 'Sat, 01 Jan 1990 00:00:00 GMT') : $response;
    }
}<|MERGE_RESOLUTION|>--- conflicted
+++ resolved
@@ -16,13 +16,8 @@
     {
         $response = $next($request);
 
-<<<<<<< HEAD
-        return !method_exists($response, 'header') ? $response : $response
+        return method_exists($response, 'header') ? $response
             ->header('Cache-Control', 'no-cache, no-store, max-age=0, must-revalidate')
-=======
-        return method_exists($response, 'header') ? $response
-            ->header('Cache-Control', 'nocache, no-store, max-age=0, must-revalidate')
->>>>>>> 629d23e7
             ->header('Pragma', 'no-cache')
             ->header('Expires', 'Sat, 01 Jan 1990 00:00:00 GMT') : $response;
     }
