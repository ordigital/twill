<?php

namespace A17\Twill\Http\Controllers\Admin;

use A17\Twill\Models\Behaviors\HasMedias;
use A17\Twill\Repositories\ModuleRepository;
use Illuminate\Config\Repository as Config;
use Illuminate\Contracts\Auth\Factory as AuthFactory;
use Illuminate\Contracts\Foundation\Application;
use Illuminate\Http\Request;
use Illuminate\Support\Collection;
use Illuminate\Support\Str;
use Illuminate\View\Factory as ViewFactory;
use Psr\Log\LoggerInterface as Logger;
use Spatie\Activitylog\Models\Activity;
use Spatie\Analytics\Analytics;
use Spatie\Analytics\Exceptions\InvalidConfiguration;
use Spatie\Analytics\Period;

class DashboardController extends Controller
{
    /**
     * @var Application
     */
    protected $app;

    /**
     * @var Config
     */
    protected $config;

    /**
     * @var Logger
     */
    protected $logger;

    /**
     * @var ViewFactory
     */
    protected $viewFactory;

    /**
     * @var AuthFactory
     */
    protected $authFactory;

    public function __construct(
        Application $app,
        Config $config,
        Logger $logger,
        ViewFactory $viewFactory,
        AuthFactory $authFactory
    ) {
        parent::__construct();

        $this->app = $app;
        $this->config = $config;
        $this->logger = $logger;
        $this->viewFactory = $viewFactory;
        $this->authFactory = $authFactory;
    }

    /**
     * Displays the Twill dashboard.
     *
     * @return \Illuminate\View\View
     */
    public function index()
    {
        $modules = Collection::make($this->config->get('twill.dashboard.modules'));

        return $this->viewFactory->make('twill::layouts.dashboard', [
            'allActivityData' => $this->getAllActivities(),
            'myActivityData' => $this->getLoggedInUserActivities(),
            'tableColumns' => [
                [
                    'name' => 'thumbnail',
                    'label' => 'Thumbnail',
                    'visible' => true,
                    'optional' => false,
                    'sortable' => false,
                ],
                [
                    'name' => 'published',
                    'label' => 'Published',
                    'visible' => true,
                    'optional' => false,
                    'sortable' => false,
                ],
                [
                    'name' => 'name',
                    'label' => 'Name',
                    'visible' => true,
                    'optional' => false,
                    'sortable' => true,
                ],
            ],
            'shortcuts' => $this->getShortcuts($modules),
            'facts' => $this->config->get('twill.dashboard.analytics.enabled', false) ? $this->getFacts() : null,
            'drafts' => $this->getDrafts($modules),
        ]);
    }

    /**
     * @param Request $request
     * @return Collection
     */
    public function search(Request $request)
    {
        $modules = Collection::make($this->config->get('twill.dashboard.modules'));

        return $modules->filter(function ($module) {
            return $module['search'] ?? false;
        })->map(function ($module) use ($request) {
            $repository = $this->getRepository($module['name'], $module['repository'] ?? null);

            $found = $repository->cmsSearch($request->get('search'), $module['search_fields'] ?? ['title'])->take(10);

            return $found->map(function ($item) use ($module) {
                try {
                    $author = $item->revisions()->latest()->first()->user->name ?? 'Admin';
                } catch (\Exception) {
                    $author = 'Admin';
                }

                $date = null;
                if ($item->updated_at) {
                    $date = $item->updated_at->toIso8601String();
                } elseif ($item->created_at) {
                    $date = $item->created_at->toIso8601String();
                }

                return [
                    'id' => $item->id,
                    'href' => moduleRoute($module['name'], $module['routePrefix'] ?? null, 'edit', $item->id),
                    'thumbnail' => method_exists($item, 'defaultCmsImage') ? $item->defaultCmsImage(['w' => 100, 'h' => 100]) : null,
                    'published' => $item->published,
                    'activity' => twillTrans('twill::lang.dashboard.search.last-edit'),
                    'date' => $date,
                    'title' => $item->titleInDashboard ?? $item->title,
                    'author' => $author,
                    'type' => ucfirst($module['label_singular'] ?? Str::singular($module['name'])),
                ];
            });
        })->collapse()->values();
    }

    /**
     * @return array
     */
    private function getAllActivities()
    {
        return Activity::take(20)->latest()->get()->map(function ($activity) {
            return $this->formatActivity($activity);
        })->filter()->values();
    }

    /**
     * @return array
     */
    private function getLoggedInUserActivities()
    {
        return Activity::where('causer_id', $this->authFactory->guard('twill_users')->user()->id)->take(20)->latest()->get()->map(function ($activity) {
            return $this->formatActivity($activity);
        })->filter()->values();
    }

    /**
     * @param \Spatie\Activitylog\Models\Activity $activity
     * @return array|null
     */
    private function formatActivity($activity)
    {
        $dashboardModule = $this->config->get('twill.dashboard.modules.' . $activity->subject_type);

        if (! $dashboardModule || ! $dashboardModule['activity'] ?? false) {
            return null;
        }

        if (is_null($activity->subject)) {
            return null;
        }

        $parentRelationship = $dashboardModule['parentRelationship'] ?? null;
        $parent = $activity->subject->$parentRelationship;
        return [
            'id' => $activity->id,
            'type' => ucfirst($dashboardModule['label_singular'] ?? Str::singular($dashboardModule['name'])),
            'date' => $activity->created_at->toIso8601String(),
            'author' => $activity->causer->name ?? twillTrans('twill::lang.dashboard.unknown-author'),
            'name' => $activity->subject->titleInDashboard ?? $activity->subject->title,
            'activity' => twillTrans('twill::lang.dashboard.activities.' . $activity->description),
        ] + (classHasTrait($activity->subject, HasMedias::class) ? [
            'thumbnail' => $activity->subject->defaultCmsImage(['w' => 100, 'h' => 100]),
<<<<<<< HEAD
        ] : []) + (!$activity->subject->trashed() ? [
            'edit' => $parent && $parentRelationship ? moduleRoute(
                $dashboardModule['name'],
                $dashboardModule['routePrefix'] ?? null,
                'edit',
                array_merge($parentRelationship ? [$parent->id] : [], [$activity->subject_id])
            ) : '',
        ] : []) + (!is_null($activity->subject->published) ? [
=======
        ] : []) + (! $activity->subject->trashed() ? [
            'edit' => moduleRoute($dashboardModule['name'], $dashboardModule['routePrefix'] ?? null, 'edit', $activity->subject_id),
        ] : []) + (! is_null($activity->subject->published) ? [
>>>>>>> 18cc74cf
            'published' => $activity->description === 'published' ? true : ($activity->description === 'unpublished' ? false : $activity->subject->published),
        ] : []);
    }

    /**
     * @return array|\Illuminate\Support\Collection
     */
    private function getFacts()
    {
        /** @var Analytics $analytics */
        $analytics = app(Analytics::class);
        try {
            $response = $analytics->performQuery(
                Period::days(60),
                'ga:users,ga:pageviews,ga:bouncerate,ga:pageviewsPerSession',
                ['dimensions' => 'ga:date']
            );
        } catch (InvalidConfiguration $exception) {
            $this->logger->error($exception);

            return [];
        }

        $statsByDate = Collection::make($response['rows'] ?? [])->map(function (array $dateRow) {
            return [
                'date' => $dateRow[0],
                'users' => (int) $dateRow[1],
                'pageViews' => (int) $dateRow[2],
                'bounceRate' => $dateRow[3],
                'pageviewsPerSession' => $dateRow[4],
            ];
        })->reverse()->values();

        $dummyData = null;
        if ($statsByDate->isEmpty()) {
            $dummyData = [
                [
                    'label' => 'Users',
                    'figure' => 0,
                    'insight' => '0% Bounce rate',
                    'trend' => __('None'),
                    'data' => [0 => 0],
                    'url' => 'https://analytics.google.com/analytics/web',
                ],
                [
                    'label' => 'Pageviews',
                    'figure' => 0,
                    'insight' => '0 Pages / Session',
                    'trend' => __('None'),
                    'data' => [0 => 0],
                    'url' => 'https://analytics.google.com/analytics/web',
                ],
            ];
        }

        return Collection::make([
            'today',
            'yesterday',
            'week',
            'month',
        ])->mapWithKeys(function ($period) use ($statsByDate, $dummyData) {
            if ($dummyData) {
                return [$period => $dummyData];
            }

            $stats = $this->getPeriodStats($period, $statsByDate);

            return [
                $period => [
                    [
                        'label' => 'Users',
                        'figure' => $this->formatStat($stats['stats']['users']),
                        'insight' => round($stats['stats']['bounceRate']) . '% Bounce rate',
                        'trend' => $stats['moreUsers'] ? 'up' : 'down',
                        'data' => $stats['usersData']->reverse()->values()->toArray(),
                        'url' => 'https://analytics.google.com/analytics/web',
                    ],
                    [
                        'label' => 'Pageviews',
                        'figure' => $this->formatStat($stats['stats']['pageViews']),
                        'insight' => round($stats['stats']['pageviewsPerSession'], 1) . ' Pages / Session',
                        'trend' => $stats['morePageViews'] ? 'up' : 'down',
                        'data' => $stats['pageViewsData']->reverse()->values()->toArray(),
                        'url' => 'https://analytics.google.com/analytics/web',
                    ],
                ],
            ];
        });
    }

    /**
     * @param string $period
     * @param \Illuminate\Support\Collection $statsByDate
     * @return array
     */
    private function getPeriodStats($period, $statsByDate)
    {
        if ($period === 'today') {
            return [
                'stats' => $stats = $statsByDate->first(),
                'moreUsers' => $stats['users'] > $statsByDate->get(1)['users'],
                'morePageViews' => $stats['pageViews'] > $statsByDate->get(1)['pageViews'],
                'usersData' => $statsByDate->take(7)->map(function ($stat) {
                    return $stat['users'];
                }),
                'pageViewsData' => $statsByDate->take(7)->map(function ($stat) {
                    return $stat['pageViews'];
                }),
            ];
        } elseif ($period === 'yesterday') {
            return [
                'stats' => $stats = $statsByDate->get(1),
                'moreUsers' => $stats['users'] > $statsByDate->get(2)['users'],
                'morePageViews' => $stats['pageViews'] > $statsByDate->get(2)['pageViews'],
                'usersData' => $statsByDate->slice(1)->take(7)->map(function ($stat) {
                    return $stat['users'];
                }),
                'pageViewsData' => $statsByDate->slice(1)->take(7)->map(function ($stat) {
                    return $stat['pageViews'];
                }),
            ];
        } elseif ($period === 'week') {
            $first7stats = $statsByDate->take(7)->all();

            $stats = [
                'users' => array_sum(array_column($first7stats, 'users')),
                'pageViews' => array_sum(array_column($first7stats, 'pageViews')),
                'bounceRate' => array_sum(array_column($first7stats, 'bounceRate')) / 7,
                'pageviewsPerSession' => array_sum(array_column($first7stats, 'pageviewsPerSession')) / 7,
            ];

            $compareStats = [
                'users' => array_sum(array_column($statsByDate->slice(7)->take(7)->all(), 'users')),
                'pageViews' => array_sum(array_column($statsByDate->slice(7)->take(7)->all(), 'pageViews')),
            ];

            return [
                'stats' => $stats,
                'moreUsers' => $stats['users'] > $compareStats['users'],
                'morePageViews' => $stats['pageViews'] > $compareStats['pageViews'],
                'usersData' => $statsByDate->slice(1)->take(29)->map(function ($stat) {
                    return $stat['users'];
                }),
                'pageViewsData' => $statsByDate->slice(1)->take(29)->map(function ($stat) {
                    return $stat['pageViews'];
                }),
            ];
        } elseif ($period === 'month') {
            $first30stats = $statsByDate->take(30)->all();

            $stats = [
                'users' => array_sum(array_column($first30stats, 'users')),
                'pageViews' => array_sum(array_column($first30stats, 'pageViews')),
                'bounceRate' => array_sum(array_column($first30stats, 'bounceRate')) / 30,
                'pageviewsPerSession' => array_sum(array_column($first30stats, 'pageviewsPerSession')) / 30,
            ];

            $compareStats = [
                'users' => array_sum(array_column($statsByDate->slice(30)->take(30)->all(), 'users')),
                'pageViews' => array_sum(array_column($statsByDate->slice(30)->take(30)->all(), 'pageViews')),
            ];

            return [
                'stats' => $stats,
                'moreUsers' => $stats['users'] > $compareStats['users'],
                'morePageViews' => $stats['pageViews'] > $compareStats['pageViews'],
                'usersData' => $statsByDate->slice(1)->take(29)->map(function ($stat) {
                    return $stat['users'];
                }),
                'pageViewsData' => $statsByDate->slice(1)->take(29)->map(function ($stat) {
                    return $stat['pageViews'];
                }),
            ];
        }

        return [];
    }

    /**
     * @param int $count
     * @return string
     */
    private function formatStat($count)
    {
        if ($count >= 1000) {
            return round($count / 1000, 1) . 'k';
        }

        return $count;
    }

    private function getShortcuts(Collection $modules): Collection
    {
        return $modules->filter(function ($module) {
            return ($module['count'] ?? false) || ($module['create'] ?? false);
        })->map(function ($module) {
            $repository = $this->getRepository($module['name'], $module['repository'] ?? null);

            $moduleOptions = [
                'count' => $module['count'] ?? false,
                'create' => $module['create'] ?? false,
                'label' => $module['label'] ?? $module['name'],
                'singular' => $module['label_singular'] ?? Str::singular($module['name']),
            ];

            return [
                'label' => ucfirst($moduleOptions['label']),
                'singular' => ucfirst($moduleOptions['singular']),
                'number' => $moduleOptions['count'] ? $repository->getCountByStatusSlug(
                    'all',
                    $module['countScope'] ?? []
                ) : null,
                'url' => moduleRoute(
                    $module['name'],
                    $module['routePrefix'] ?? null,
                    'index'
                ),
                'createUrl' => $moduleOptions['create'] ? moduleRoute(
                    $module['name'],
                    $module['routePrefix'] ?? null,
                    'index',
                    ['openCreate' => true]
                ) : null,
            ];
        })->values();
    }

    private function getDrafts(Collection $modules): Collection
    {
        return $modules->filter(function ($module) {
            return $module['draft'] ?? false;
        })->map(function ($module) {
            $repository = $this->getRepository($module['name'], $module['repository'] ?? null);

            $query = $repository->draft()->limit(3)->latest();

            if ($repository->hasBehavior('revisions')) {
                $drafts = $query->mine();
            }

            $drafts = $query->get();

            return $drafts->map(function ($draft) use ($module) {
                return [
                    'type' => ucfirst($module['label_singular'] ?? Str::singular($module['name'])),
                    'name' => $draft->titleInDashboard ?? $draft->title,
                    'url' => moduleRoute($module['name'], $module['routePrefix'] ?? null, 'edit', $draft->id),
                ];
            });
        })->collapse()->values();
    }

    private function getRepository(string $module, string $forModule = null): ModuleRepository
    {
        return $this->app->make($forModule ?? $this->config->get('twill.namespace') . "\Repositories\\" . ucfirst(Str::singular($module)) . 'Repository');
    }
}<|MERGE_RESOLUTION|>--- conflicted
+++ resolved
@@ -183,6 +183,8 @@
 
         $parentRelationship = $dashboardModule['parentRelationship'] ?? null;
         $parent = $activity->subject->$parentRelationship;
+
+        // @todo: Improve readability of what is happening here.
         return [
             'id' => $activity->id,
             'type' => ucfirst($dashboardModule['label_singular'] ?? Str::singular($dashboardModule['name'])),
@@ -192,7 +194,6 @@
             'activity' => twillTrans('twill::lang.dashboard.activities.' . $activity->description),
         ] + (classHasTrait($activity->subject, HasMedias::class) ? [
             'thumbnail' => $activity->subject->defaultCmsImage(['w' => 100, 'h' => 100]),
-<<<<<<< HEAD
         ] : []) + (!$activity->subject->trashed() ? [
             'edit' => $parent && $parentRelationship ? moduleRoute(
                 $dashboardModule['name'],
@@ -201,11 +202,6 @@
                 array_merge($parentRelationship ? [$parent->id] : [], [$activity->subject_id])
             ) : '',
         ] : []) + (!is_null($activity->subject->published) ? [
-=======
-        ] : []) + (! $activity->subject->trashed() ? [
-            'edit' => moduleRoute($dashboardModule['name'], $dashboardModule['routePrefix'] ?? null, 'edit', $activity->subject_id),
-        ] : []) + (! is_null($activity->subject->published) ? [
->>>>>>> 18cc74cf
             'published' => $activity->description === 'published' ? true : ($activity->description === 'unpublished' ? false : $activity->subject->published),
         ] : []);
     }
