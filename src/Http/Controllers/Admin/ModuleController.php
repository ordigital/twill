<?php

namespace A17\Twill\Http\Controllers\Admin;

use A17\Twill\Exceptions\NoCapsuleFoundException;
use A17\Twill\Facades\TwillBlocks;
use A17\Twill\Facades\TwillCapsules;
use A17\Twill\Helpers\FlashLevel;
use A17\Twill\Models\Behaviors\HasSlug;
use A17\Twill\Models\Group;
use A17\Twill\Services\Blocks\Block;
use Illuminate\Contracts\Foundation\Application;
use Illuminate\Http\Request;
use Illuminate\Support\Arr;
use Illuminate\Support\Collection;
use Illuminate\Support\Facades\App;
use Illuminate\Support\Facades\Auth;
use Illuminate\Support\Facades\Config;
use Illuminate\Support\Facades\Redirect;
use Illuminate\Support\Facades\Response;
use Illuminate\Support\Facades\Route;
use Illuminate\Support\Facades\Session;
use Illuminate\Support\Facades\URL;
use Illuminate\Support\Facades\View;
use Illuminate\Support\Str;
use Symfony\Component\HttpKernel\Exception\NotFoundHttpException;

abstract class ModuleController extends Controller
{
    /**
     * @var Application
     */
    protected $app;

    /**
     * @var Request
     */
    protected $request;

    /**
     * @var string
     */
    protected $namespace;

    /**
     * @var string
     */
    protected $routePrefix;

    /**
     * @var string
     */
    protected $moduleName;

    /**
     * @var string
     */
    protected $modelName;

    /**
     * @var string
     */
    protected $modelTitle;

    /**
     * @var \A17\Twill\Repositories\ModuleRepository
     */
    protected $repository;

    /**
     * @var \A17\Twill\Models\User
     */
    protected $user;

    protected array $primaryNavigation = [];

    /**
     * Options of the index view.
     *
     * @var array
     */
    protected $defaultIndexOptions = [
        'create' => true,
        'edit' => true,
        'publish' => true,
        'bulkPublish' => true,
        'feature' => false,
        'bulkFeature' => false,
        'restore' => true,
        'bulkRestore' => true,
        'forceDelete' => true,
        'bulkForceDelete' => true,
        'delete' => true,
        'duplicate' => false,
        'bulkDelete' => true,
        'reorder' => false,
        'permalink' => true,
        'bulkEdit' => true,
        'editInModal' => false,
        'skipCreateModal' => false,
        'includeScheduledInList' => true,
    ];

    /**
     * Options of the index view and the corresponding auth gates.
     *
     * @var array
     */
    protected $authorizableOptions = [
        'list' => 'access-module-list',
        'create' => 'edit-module',
        'edit' => 'edit-item',
        'permalink' => 'edit-item',
        'publish' => 'edit-item',
        'feature' => 'edit-item',
        'reorder' => 'edit-module',
        'delete' => 'edit-item',
        'duplicate' => 'edit-item',
        'restore' => 'edit-item',
        'forceDelete' => 'edit-item',
        'bulkForceDelete' => 'edit-module',
        'bulkPublish' => 'edit-module',
        'bulkRestore' => 'edit-module',
        'bulkFeature' => 'edit-module',
        'bulkDelete' => 'edit-module',
        'bulkEdit' => 'edit-module',
        'editInModal' => 'edit-module',
        'skipCreateModal' => 'edit-module',
    ];

    /**
     * Relations to eager load for the index view.
     *
     * @var array
     */
    protected $indexWith = [];

    /**
     * Relations to eager load for the form view.
     *
     * @var array
     */
    protected $formWith = [];

    /**
     * Relation count to eager load for the form view.
     *
     * @var array
     */
    protected $formWithCount = [];

    /**
     * Additional filters for the index view.
     *
     * To automatically have your filter added to the index view use the following convention:
     * suffix the key containing the list of items to show in the filter by 'List' and
     * name it the same as the filter you defined in this array.
     *
     * Example: 'fCategory' => 'category_id' here and 'fCategoryList' in indexData()
     * By default, this will run a where query on the category_id column with the value
     * of fCategory if found in current request parameters. You can intercept this behavior
     * from your repository in the filter() function.
     *
     * @var array
     */
    protected $filters = [];

    /**
     * Additional links to display in the listing filter.
     *
     * @var array
     */
    protected $filterLinks = [];

    /**
     * Filters that are selected by default in the index view.
     *
     * Example: 'filter_key' => 'default_filter_value'
     *
     * @var array
     */
    protected $filtersDefaultOptions = [];

    /**
     * Default orders for the index view.
     *
     * @var array
     */
    protected $defaultOrders = [
        'created_at' => 'desc',
    ];

    /**
     * @var int
     */
    protected $perPage = 20;

    /**
     * Name of the index column to use as name column.
     *
     * @var string
     */
    protected $titleColumnKey = 'title';

    /**
     * Name of the index column to use as identifier column.
     *
     * @var string
     */
    protected $identifierColumnKey = 'id';

    /**
     * Attribute to use as title in forms.
     *
     * @var string
     */
    protected $titleFormKey;

    /**
     * Feature field name if the controller is using the feature route (defaults to "featured").
     *
     * @var string
     */
    protected $featureField = 'featured';

    /**
     * Indicates if this module is edited through a parent module.
     *
     * @var bool
     */
    protected $submodule = false;

    /**
     * @var int|null
     */
    protected $submoduleParentId = null;

    /**
     * Can be used in child classes to disable the content editor (full screen block editor).
     *
     * @var bool
     */
    protected $disableEditor = false;

    /**
     * @var array
     */
    protected $indexOptions;

    /**
     * @var array
     */
    protected $indexColumns;

    /**
     * @var array
     */
    protected $browserColumns;

    /**
     * @var string
     */
    protected $permalinkBase;

    /**
     * @var array
     */
    protected $defaultFilters;

    /**
     * @var string
     */
    protected $viewPrefix;

    /**
     * @var string
     */
    protected $previewView;

    /**
     * List of permissions keyed by a request field. Can be used to prevent unauthorized field updates.
     *
     * @var array
     */
    protected $fieldsPermissions = [];

    /**
     * Array of customizable label translation keys.
     *
     * @var array
     */
    protected $labels = [];

    /**
     * Default label translation keys that can be overridden in the labels array.
     *
     * @var array
     */
    protected $defaultLabels = [
        'published' => 'twill::lang.main.published',
        'draft' => 'twill::lang.main.draft',
        'listing' => [
            'filter' => [
                'published' => 'twill::lang.listing.filter.published',
                'draft' => 'twill::lang.listing.filter.draft',
            ],
        ],
    ];

    public function __construct(Application $app, Request $request)
    {
        parent::__construct();
        $this->app = $app;
        $this->request = $request;

        $this->modelName = $this->getModelName();
        $this->routePrefix = $this->getRoutePrefix();
        $this->namespace = $this->getNamespace();
        $this->repository = $this->getRepository();
        $this->viewPrefix = $this->getViewPrefix();
        $this->modelTitle = $this->getModelTitle();
        $this->labels = array_merge($this->defaultLabels, $this->labels);
        $this->middleware(function ($request, $next) {
            $this->user = auth('twill_users')->user();

            return $next($request);
        });

        /*
         * Default filters for the index view
         * By default, the search field will run a like query on the title field
         */
        if (! isset($this->defaultFilters)) {
            $this->defaultFilters = [
                'search' => ($this->moduleHas('translations') ? '' : '%') . $this->titleColumnKey,
            ];
        }

        /*
         * Apply any filters that are selected by default
         */
        $this->applyFiltersDefaultOptions();

        /*
         * Available columns of the index view
         */
        if (! isset($this->indexColumns)) {
            $this->indexColumns = [
                $this->titleColumnKey => [
                    'title' => ucfirst($this->titleColumnKey),
                    'field' => $this->titleColumnKey,
                    'sort' => true,
                ],
            ];
        }

        /*
         * Available columns of the browser view
         */
        if (! isset($this->browserColumns)) {
            $this->browserColumns = [
                $this->titleColumnKey => [
                    'title' => ucfirst($this->titleColumnKey),
                    'field' => $this->titleColumnKey,
                ],
            ];
        }
    }

    /**
     * Match an option name to a gate name if needed, then authorize it.
     *
     * @return void
     */
    protected function authorizeOption($option, $arguments = [])
    {
        $gate = $this->authorizableOptions[$option] ?? $option;

        $this->authorize($gate, $arguments);
    }

    /**
     * @deprecated To be removed in Twill 3.0
     * @return void
     */
    protected function setMiddlewarePermission()
    {
        $this->middleware('can:list', ['only' => ['index', 'show']]);
        $this->middleware('can:edit', ['only' => ['store', 'edit', 'update']]);
        $this->middleware('can:duplicate', ['only' => ['duplicate']]);
        $this->middleware('can:publish', ['only' => ['publish', 'feature', 'bulkPublish', 'bulkFeature']]);
        $this->middleware('can:reorder', ['only' => ['reorder']]);
        $this->middleware('can:delete', ['only' => ['destroy', 'bulkDelete', 'restore', 'bulkRestore', 'forceDelete', 'bulkForceDelete', 'restoreRevision']]);
    }

    /**
     * @param Request $request
     * @return string|int|null
     */
    protected function getParentModuleIdFromRequest(Request $request)
    {
        $moduleParts = explode('.', $this->moduleName);

        if (count($moduleParts) > 1) {
            $parentModule = Str::singular($moduleParts[count($moduleParts) - 2]);

            return $request->route()->parameters()[$parentModule];
        }

        return null;
    }

    /**
     * @param int|null $parentModuleId
     * @return array|\Illuminate\View\View
     */
    public function index($parentModuleId = null)
    {
        $this->authorizeOption('list', $this->moduleName);

        $parentModuleId = $this->getParentModuleIdFromRequest($this->request) ?? $parentModuleId;

        $this->submodule = isset($parentModuleId);
        $this->submoduleParentId = $parentModuleId;

        $indexData = $this->getIndexData($this->submodule ? [
            $this->getParentModuleForeignKey() => $this->submoduleParentId,
        ] : []);

        if ($this->request->ajax()) {
            return $indexData + ['replaceUrl' => true];
        }

        if ($this->request->has('openCreate') && $this->request->get('openCreate')) {
            $indexData += ['openCreate' => true];
        }

        $view = Collection::make([
            "$this->viewPrefix.index",
            "twill::$this->moduleName.index",
            'twill::layouts.listing',
        ])->first(function ($view) {
            return View::exists($view);
        });

        return View::make($view, $indexData);
    }

    /**
     * @return \Illuminate\Http\JsonResponse
     */
    public function browser()
    {
        return Response::json($this->getBrowserData());
    }

    /**
     * @param int|null $parentModuleId
     * @return \Illuminate\Http\JsonResponse
     */
    public function store($parentModuleId = null)
    {
        $this->authorizeOption('create', $this->moduleName);

        $parentModuleId = $this->getParentModuleIdFromRequest($this->request) ?? $parentModuleId;

        $input = $this->validateFormRequest()->all();
        $optionalParent = $parentModuleId ? [$this->getParentModuleForeignKey() => $parentModuleId] : [];

        if (isset($input['cmsSaveType']) && $input['cmsSaveType'] === 'cancel') {
            return $this->respondWithRedirect(moduleRoute(
                $this->moduleName,
                $this->routePrefix,
                'create'
            ));
        }

        $item = $this->repository->create($input + $optionalParent);

        activity()->performedOn($item)->log('created');

        $this->fireEvent($input);

        Session::put($this->moduleName . '_retain', true);

        if ($this->getIndexOption('editInModal')) {
            return $this->respondWithSuccess(twillTrans('twill::lang.publisher.save-success'));
        }

        if (isset($input['cmsSaveType']) && Str::endsWith($input['cmsSaveType'], '-close')) {
            return $this->respondWithRedirect($this->getBackLink());
        }

        if (isset($input['cmsSaveType']) && Str::endsWith($input['cmsSaveType'], '-new')) {
            return $this->respondWithRedirect(moduleRoute(
                $this->moduleName,
                $this->routePrefix,
                'create'
            ));
        }

        return $this->respondWithRedirect(moduleRoute(
            $this->moduleName,
            $this->routePrefix,
            'edit',
            [Str::singular(last(explode('.', $this->moduleName))) => $this->getItemIdentifier($item)]
        ));
    }

    /**
     * @param Request $request
     * @param int|$id
     * @param int|null $submoduleId
     * @return \Illuminate\Http\RedirectResponse
     */
    public function show($id, $submoduleId = null)
    {
        if ($this->getIndexOption('editInModal')) {
            return Redirect::to(moduleRoute($this->moduleName, $this->routePrefix, 'index'));
        }

        return $this->redirectToForm($this->getParentModuleIdFromRequest($this->request) ?? $submoduleId ?? $id);
    }

    /**
     * @param int $id
     * @param int|null $submoduleId
     * @return \Illuminate\Http\JsonResponse|\Illuminate\Http\RedirectResponse|\Illuminate\View\View
     */
    public function edit($id, $submoduleId = null)
    {
        $params = $this->request->route()->parameters();

        $this->submodule = count($params) > 1;
        $this->submoduleParentId = $this->submodule
        ? $this->getParentModuleIdFromRequest($this->request) ?? $id
        : head($params);

        $id = last($params);

        $item = $this->repository->getById($submoduleId ?? $id);
        $this->authorizeOption('edit', $item);

        if ($this->getIndexOption('editInModal')) {
            return $this->request->ajax()
            ? Response::json($this->modalFormData($id))
            : Redirect::to(moduleRoute($this->moduleName, $this->routePrefix, 'index'));
        }

        $this->setBackLink();

        $view = Collection::make([
            "$this->viewPrefix.form",
            "twill::$this->moduleName.form",
            'twill::layouts.form',
        ])->first(function ($view) {
            return View::exists($view);
        });

        return View::make($view, $this->form($id));
    }

    /**
     * @param int $parentModuleId
     * @return \Illuminate\Http\JsonResponse|\Illuminate\Http\RedirectResponse|\Illuminate\View\View
     */
    public function create($parentModuleId = null)
    {
        if (! $this->getIndexOption('skipCreateModal')) {
            return Redirect::to(moduleRoute(
                $this->moduleName,
                $this->routePrefix,
                'index',
                ['openCreate' => true]
            ));
        }

        $parentModuleId = $this->getParentModuleIdFromRequest($this->request) ?? $parentModuleId;

        $this->submodule = isset($parentModuleId);
        $this->submoduleParentId = $parentModuleId;

        $view = Collection::make([
            "$this->viewPrefix.form",
            "twill::$this->moduleName.form",
            'twill::layouts.form',
        ])->first(function ($view) {
            return View::exists($view);
        });

        return View::make($view, $this->form(null));
    }

    /**
     * @param int $id
     * @param int|null $submoduleId
     * @return \Illuminate\Http\JsonResponse
     */
    public function update($id, $submoduleId = null)
    {
        $params = $this->request->route()->parameters();

        $submoduleParentId = $this->getParentModuleIdFromRequest($this->request) ?? $id;
        $this->submodule = $submoduleParentId;
        $this->submoduleParentId = $submoduleParentId;

        $id = last($params);

        $item = $this->repository->getById($id);

        $this->authorizeOption('edit', $item);

        $input = $this->request->all();

        if (isset($input['cmsSaveType']) && $input['cmsSaveType'] === 'cancel') {
            return $this->respondWithRedirect(moduleRoute(
                $this->moduleName,
                $this->routePrefix,
                'edit',
                [Str::singular($this->moduleName) => $id]
            ));
        } else {
            $formRequest = $this->validateFormRequest();

            $this->repository->update($id, $formRequest->all());

            activity()->performedOn($item)->log('updated');

            $this->fireEvent();

            if (isset($input['cmsSaveType'])) {
                if (Str::endsWith($input['cmsSaveType'], '-close')) {
                    return $this->respondWithRedirect($this->getBackLink());
                } elseif (Str::endsWith($input['cmsSaveType'], '-new')) {
                    if ($this->getIndexOption('skipCreateModal')) {
                        return $this->respondWithRedirect(moduleRoute(
                            $this->moduleName,
                            $this->routePrefix,
                            'create'
                        ));
                    }

                    return $this->respondWithRedirect(moduleRoute(
                        $this->moduleName,
                        $this->routePrefix,
                        'index',
                        ['openCreate' => true]
                    ));
                } elseif ($input['cmsSaveType'] === 'restore') {
                    Session::flash('status', twillTrans('twill::lang.publisher.restore-success'));

                    return $this->respondWithRedirect(moduleRoute(
                        $this->moduleName,
                        $this->routePrefix,
                        'edit',
                        [Str::singular($this->moduleName) => $id]
                    ));
                }
            }

            if ($this->moduleHas('revisions')) {
                return Response::json([
                    'message' => twillTrans('twill::lang.publisher.save-success'),
                    'variant' => FlashLevel::SUCCESS,
                    'revisions' => $item->revisionsArray(),
                ]);
            }

            return $this->respondWithSuccess(twillTrans('twill::lang.publisher.save-success'));
        }
    }

    /**
     * @param int $id
     * @return \Illuminate\View\View
     */
    public function preview($id)
    {
        if ($this->request->has('revisionId')) {
            $item = $this->repository->previewForRevision($id, $this->request->get('revisionId'));
        } else {
            $formRequest = $this->validateFormRequest();
            $item = $this->repository->preview($id, $formRequest->all());
        }

        if ($this->request->has('activeLanguage')) {
            App::setLocale($this->request->get('activeLanguage'));
        }

        $previewView = $this->previewView ?? (Config::get('twill.frontend.views_path', 'site') . '.' . Str::singular($this->moduleName));

        return View::exists($previewView) ? View::make($previewView, array_replace([
            'item' => $item,
        ], $this->previewData($item))) : View::make('twill::errors.preview', [
            'moduleName' => Str::singular($this->moduleName),
        ]);
    }

    /**
     * @param int $id
     * @return \Illuminate\View\View
     */
    public function restoreRevision($id)
    {
        if ($this->request->has('revisionId')) {
            $item = $this->repository->previewForRevision($id, $this->request->get('revisionId'));
            $item[$this->identifierColumnKey] = $id;
            $item->cmsRestoring = true;
        } else {
            throw new NotFoundHttpException();
        }

        $this->setBackLink();

        $view = Collection::make([
            "$this->viewPrefix.form",
            "twill::$this->moduleName.form",
            'twill::layouts.form',
        ])->first(function ($view) {
            return View::exists($view);
        });

        $revision = $item->revisions()->where('id', $this->request->get('revisionId'))->first();
        $date = $revision->created_at->toDayDateTimeString();

        Session::flash('restoreMessage', twillTrans('twill::lang.publisher.restore-message', ['user' => $revision->byUser, 'date' => $date]));

        return View::make($view, $this->form($id, $item));
    }

    /**
     * @return \Illuminate\Http\JsonResponse
     */
    public function publish()
    {
        try {
            if ($this->repository->updateBasic($this->request->get('id'), [
                'published' => ! $this->request->get('active'),
            ])) {
                activity()->performedOn(
                    $this->repository->getById($this->request->get('id'))
                )->log(
                    ($this->request->get('active') ? 'un' : '') . 'published'
                );

                $this->fireEvent();

                if ($this->request->get('active')) {
                    return $this->respondWithSuccess(twillTrans('twill::lang.listing.publish.unpublished', ['modelTitle' => $this->modelTitle]));
                } else {
                    return $this->respondWithSuccess(twillTrans('twill::lang.listing.publish.published', ['modelTitle' => $this->modelTitle]));
                }
            }
        } catch (\Exception $e) {
            \Log::error($e);
        }

        return $this->respondWithError(twillTrans('twill::lang.listing.publish.error', ['modelTitle' => $this->modelTitle]));
    }

    /**
     * @return \Illuminate\Http\JsonResponse
     */
    public function bulkPublish()
    {
        try {
            if ($this->repository->updateBasic(explode(',', $this->request->get('ids')), [
                'published' => $this->request->get('publish'),
            ])) {
                $this->fireEvent();
                if ($this->request->get('publish')) {
                    return $this->respondWithSuccess(twillTrans('twill::lang.listing.bulk-publish.published', ['modelTitle' => $this->modelTitle]));
                } else {
                    return $this->respondWithSuccess(twillTrans('twill::lang.listing.bulk-publish.unpublished', ['modelTitle' => $this->modelTitle]));
                }
            }
        } catch (\Exception $e) {
            \Log::error($e);
        }

        return $this->respondWithError(twillTrans('twill::lang.listing.bulk-publish.error', ['modelTitle' => $this->modelTitle]));
    }

    /**
     * @param int $id
     * @param int|null $submoduleId
     * @return \Illuminate\Http\JsonResponse
     */
    public function duplicate($id, $submoduleId = null)
    {
        $params = $this->request->route()->parameters();

        $id = last($params);

        $item = $this->repository->getById($id);
        if ($newItem = $this->repository->duplicate($id, $this->titleColumnKey)) {
            $this->fireEvent();
            activity()->performedOn($item)->log('duplicated');

            return Response::json([
                'message' => twillTrans('twill::lang.listing.duplicate.success', ['modelTitle' => $this->modelTitle]),
                'variant' => FlashLevel::SUCCESS,
                'redirect' => moduleRoute(
                    $this->moduleName,
                    $this->routePrefix,
                    'edit',
                    array_filter([Str::singular($this->moduleName) => $newItem->id])
                ),
            ]);
        }

        return $this->respondWithError(twillTrans('twill::lang.listing.duplicate.error', ['modelTitle' => $this->modelTitle]));
    }

    /**
     * @param int $id
     * @param int|null $submoduleId
     * @return \Illuminate\Http\JsonResponse
     */
    public function destroy($id, $submoduleId = null)
    {
        $params = $this->request->route()->parameters();

        $id = last($params);

        $item = $this->repository->getById($id);
        if ($this->repository->delete($id)) {
            $this->fireEvent();
            activity()->performedOn($item)->log('deleted');

            return $this->respondWithSuccess(twillTrans('twill::lang.listing.delete.success', ['modelTitle' => $this->modelTitle]));
        }

        return $this->respondWithError(twillTrans('twill::lang.listing.delete.error', ['modelTitle' => $this->modelTitle]));
    }

    /**
     * @return \Illuminate\Http\JsonResponse
     */
    public function bulkDelete()
    {
        if ($this->repository->bulkDelete(explode(',', $this->request->get('ids')))) {
            $this->fireEvent();

            return $this->respondWithSuccess(twillTrans('twill::lang.listing.bulk-delete.success', ['modelTitle' => $this->modelTitle]));
        }

        return $this->respondWithError(twillTrans('twill::lang.listing.bulk-delete.error', ['modelTitle' => $this->modelTitle]));
    }

    /**
     * @return \Illuminate\Http\JsonResponse
     */
    public function forceDelete()
    {
        if ($this->repository->forceDelete($this->request->get('id'))) {
            $this->fireEvent();

            return $this->respondWithSuccess(twillTrans('twill::lang.listing.force-delete.success', ['modelTitle' => $this->modelTitle]));
        }

        return $this->respondWithError(twillTrans('twill::lang.listing.force-delete.error', ['modelTitle' => $this->modelTitle]));
    }

    /**
     * @return \Illuminate\Http\JsonResponse
     */
    public function bulkForceDelete()
    {
        if ($this->repository->bulkForceDelete(explode(',', $this->request->get('ids')))) {
            $this->fireEvent();

            return $this->respondWithSuccess(twillTrans('twill::lang.listing.bulk-force-delete.success', ['modelTitle' => $this->modelTitle]));
        }

        return $this->respondWithError(twillTrans('twill::lang.listing.bulk-force-delete.error', ['modelTitle' => $this->modelTitle]));
    }

    /**
     * @return \Illuminate\Http\JsonResponse
     */
    public function restore()
    {
        if ($this->repository->restore($this->request->get('id'))) {
            $this->fireEvent();
            activity()->performedOn($this->repository->getById($this->request->get('id')))->log('restored');

            return $this->respondWithSuccess(twillTrans('twill::lang.listing.restore.success', ['modelTitle' => $this->modelTitle]));
        }

        return $this->respondWithError(twillTrans('twill::lang.listing.restore.error', ['modelTitle' => $this->modelTitle]));
    }

    /**
     * @return \Illuminate\Http\JsonResponse
     */
    public function bulkRestore()
    {
        if ($this->repository->bulkRestore(explode(',', $this->request->get('ids')))) {
            $this->fireEvent();

            return $this->respondWithSuccess(twillTrans('twill::lang.listing.bulk-restore.success', ['modelTitle' => $this->modelTitle]));
        }

        return $this->respondWithError(twillTrans('twill::lang.listing.bulk-restore.error', ['modelTitle' => $this->modelTitle]));
    }

    /**
     * @return \Illuminate\Http\JsonResponse
     */
    public function feature()
    {
        if (($id = $this->request->get('id'))) {
            $featuredField = $this->request->get('featureField') ?? $this->featureField;
            $featured = ! $this->request->get('active');

            if ($this->repository->isUniqueFeature()) {
                if ($featured) {
                    $this->repository->updateBasic(null, [$featuredField => false]);
                    $this->repository->updateBasic($id, [$featuredField => $featured]);
                }
            } else {
                $this->repository->updateBasic($id, [$featuredField => $featured]);
            }

            activity()->performedOn(
                $this->repository->getById($id)
            )->log(
                ($this->request->get('active') ? 'un' : '') . 'featured'
            );

            $this->fireEvent();

            if ($this->request->get('active')) {
                return $this->respondWithSuccess(twillTrans('twill::lang.listing.featured.unfeatured', ['modelTitle' => $this->modelTitle]));
            } else {
                return $this->respondWithSuccess(twillTrans('twill::lang.listing.featured.featured', ['modelTitle' => $this->modelTitle]));
            }
        }

        return $this->respondWithError(twillTrans('twill::lang.listing.featured.error', ['modelTitle' => $this->modelTitle]));
    }

    /**
     * @return \Illuminate\Http\JsonResponse
     */
    public function bulkFeature()
    {
        if (($ids = explode(',', $this->request->get('ids')))) {
            $featuredField = $this->request->get('featureField') ?? $this->featureField;
            $featured = $this->request->get('feature') ?? true;
            // we don't need to check if unique feature since bulk operation shouldn't be allowed in this case
            $this->repository->updateBasic($ids, [$featuredField => $featured]);
            $this->fireEvent();

            if ($this->request->get('feature')) {
                return $this->respondWithSuccess(twillTrans('twill::lang.listing.bulk-featured.featured', ['modelTitle' => $this->modelTitle]));
            } else {
                return $this->respondWithSuccess(twillTrans('twill::lang.listing.bulk-featured.unfeatured', ['modelTitle' => $this->modelTitle]));
            }
        }

        return $this->respondWithError(twillTrans('twill::lang.listing.bulk-featured.error', ['modelTitle' => $this->modelTitle]));
    }

    /**
     * @return \Illuminate\Http\JsonResponse
     */
    public function reorder()
    {
        if ($values = $this->request->get('ids', null)) {
            $this->repository->setNewOrder($values);
            $this->fireEvent();

            return $this->respondWithSuccess(twillTrans('twill::lang.listing.reorder.success', ['modelTitle' => $this->modelTitle]));
        }

        return $this->respondWithError(twillTrans('twill::lang.listing.reorder.error', ['modelTitle' => $this->modelTitle]));
    }

    /**
     * @return \Illuminate\Http\JsonResponse
     */
    public function tags()
    {
        $query = $this->request->input('q');
        $tags = $this->repository->getTags($query);

        return Response::json(['items' => $tags->map(function ($tag) {
            return $tag->name;
        })], 200);
    }

    /**
     * @return array
     */
    public function additionalTableActions()
    {
        return [];
    }

    /**
     * @param array $prependScope
     * @return array
     */
    protected function getIndexData($prependScope = [])
    {
        $scopes = $this->filterScope($prependScope);
        $items = $this->getIndexItems($scopes);

        $data = [
            'tableData' => $this->getIndexTableData($items),
            'tableColumns' => $this->getIndexTableColumns($items),
            'tableMainFilters' => $this->getIndexTableMainFilters($items),
            'filters' => json_decode($this->request->get('filter'), true) ?? [],
            'hiddenFilters' => array_keys(Arr::except($this->filters, array_keys($this->defaultFilters))),
            'filterLinks' => $this->filterLinks ?? [],
            'maxPage' => method_exists($items, 'lastPage') ? $items->lastPage() : 1,
            'defaultMaxPage' => method_exists($items, 'total') ? ceil($items->total() / $this->perPage) : 1,
            'offset' => method_exists($items, 'perPage') ? $items->perPage() : count($items),
            'defaultOffset' => $this->perPage,
        ] + $this->getIndexUrls($this->moduleName, $this->routePrefix);

        $baseUrl = $this->getPermalinkBaseUrl();

        $options = [
            'moduleName' => $this->moduleName,
            'skipCreateModal' => $this->getIndexOption('skipCreateModal'),
            'reorder' => $this->getIndexOption('reorder'),
            'create' => $this->getIndexOption('create'),
            'duplicate' => $this->getIndexOption('duplicate'),
            'translate' => $this->moduleHas('translations'),
            'translateTitle' => $this->titleIsTranslatable(),
            'permalink' => $this->getIndexOption('permalink'),
            'bulkEdit' => $this->getIndexOption('bulkEdit'),
            'titleFormKey' => $this->titleFormKey ?? $this->titleColumnKey,
            'baseUrl' => $baseUrl,
            'permalinkPrefix' => $this->getPermalinkPrefix($baseUrl),
            'additionalTableActions' => $this->additionalTableActions(),
        ];

        return array_replace_recursive($data + $options, $this->indexData($this->request));
    }

    /**
     * @param Request $request
     * @return array
     */
    protected function indexData($request)
    {
        return [];
    }

    /**
     * @param array $scopes
     * @param bool $forcePagination
     * @return \Illuminate\Database\Eloquent\Collection
     */
    protected function getIndexItems($scopes = [], $forcePagination = false)
    {
        if (config('twill.enabled.permissions-management') && isPermissionableModule($this->moduleName)) {
            $scopes = $scopes + ['accessible' => true];
        }

        return $this->transformIndexItems($this->repository->get(
            $this->indexWith,
            $scopes,
            $this->orderScope(),
            $this->request->get('offset') ?? $this->perPage ?? 50,
            $forcePagination
        ));
    }

    /**
     * @param \Illuminate\Database\Eloquent\Collection $items
     * @return \Illuminate\Database\Eloquent\Collection
     */
    protected function transformIndexItems($items)
    {
        return $items;
    }

    /**
     * @param \Illuminate\Database\Eloquent\Collection $items
     * @return array
     */
    protected function getIndexTableData($items)
    {
        $translated = $this->moduleHas('translations');

        return $items->map(function ($item) use ($translated) {
            $columnsData = Collection::make($this->indexColumns)->mapWithKeys(function ($column) use ($item) {
                return $this->getItemColumnData($item, $column);
            })->toArray();

            $name = $columnsData[$this->titleColumnKey];

            if (empty($name)) {
                if ($this->moduleHas('translations')) {
                    $fallBackTranslation = $item->translations()->where('active', true)->first();

                    if (isset($fallBackTranslation->{$this->titleColumnKey})) {
                        $name = $fallBackTranslation->{$this->titleColumnKey};
                    }
                }

                $name = $name ?? ('Missing ' . $this->titleColumnKey);
            }

            unset($columnsData[$this->titleColumnKey]);
            $itemIsTrashed = method_exists($item, 'trashed') && $item->trashed();
            $itemCanDelete = $this->getIndexOption('delete', $item) && ($item->canDelete ?? true);
            $canEdit = $this->getIndexOption('edit', $item);
            $canDuplicate = $this->getIndexOption('duplicate');

            $itemId = $this->getItemIdentifier($item);

            return array_replace([
                'id' => $itemId,
                'name' => $name,
                'publish_start_date' => $item->publish_start_date,
                'publish_end_date' => $item->publish_end_date,
                'edit' => $canEdit ? $this->getModuleRoute($itemId, 'edit') : null,
                'duplicate' => $canDuplicate ? $this->getModuleRoute($itemId, 'duplicate') : null,
                'delete' => $itemCanDelete ? $this->getModuleRoute($itemId, 'destroy') : null,
            ] + ($this->getIndexOption('editInModal') ? [
                'editInModal' => $this->getModuleRoute($itemId, 'edit'),
                'updateUrl' => $this->getModuleRoute($itemId, 'update'),
            ] : []) + ($this->getIndexOption('publish') && ($item->canPublish ?? true) ? [
                'published' => $item->published,
            ] : []) + ($this->getIndexOption('feature', $item) && ($item->canFeature ?? true) ? [
                'featured' => $item->{$this->featureField},
            ] : []) + (($this->getIndexOption('restore', $item) && $itemIsTrashed) ? [
                'deleted' => true,
            ] : []) + (($this->getIndexOption('forceDelete') && $itemIsTrashed) ? [
                'destroyable' => true,
            ] : []) + ($translated ? [
                'languages' => $item->getActiveLanguages(),
            ] : []) + $columnsData, $this->indexItemData($item));
        })->toArray();
    }

    /**
     * @param \A17\Twill\Models\Model $item
     * @return array
     */
    protected function indexItemData($item)
    {
        return [];
    }

    /**
     * @param \A17\Twill\Models\Model $item
     * @param array $column
     * @return array
     */
    protected function getItemColumnData($item, $column)
    {
        if (isset($column['thumb']) && $column['thumb']) {
            if (isset($column['present']) && $column['present']) {
                return [
                    'thumbnail' => $item->presentAdmin()->{$column['presenter']},
                ];
            } else {
                $variant = isset($column['variant']);
                $role = $variant ? $column['variant']['role'] : head(array_keys($item->mediasParams));
                $crop = $variant ? $column['variant']['crop'] : head(array_keys(head($item->mediasParams)));
                $params = $variant && isset($column['variant']['params'])
                ? $column['variant']['params']
                : ['w' => 80, 'h' => 80, 'fit' => 'crop'];

                return [
                    'thumbnail' => $item->cmsImage($role, $crop, $params),
                ];
            }
        }

        if (isset($column['nested']) && $column['nested']) {
            $field = $column['nested'];
            $nestedCount = $item->{$column['nested']}->count();
            $module = Str::singular(last(explode('.', $this->moduleName)));
            $value = '<a href="';
            $value .= moduleRoute("$this->moduleName.$field", $this->routePrefix, 'index', [$module => $this->getItemIdentifier($item)]);
            $value .= '">' . $nestedCount . ' ' . (strtolower(Str::plural($column['title'], $nestedCount))) . '</a>';
        } else {
            $field = $column['field'];
            $value = $item->$field;
        }

        if (isset($column['relationship'])) {
            $field = $column['relationship'] . ucfirst($column['field']);

            $relation = $item->{$column['relationship']}();

            $value = collect($relation->get())
                ->pluck($column['field'])
                ->join(', ');
        } elseif (isset($column['present']) && $column['present']) {
            $value = $item->presentAdmin()->{$column['field']};
        }

        if (isset($column['relatedBrowser']) && $column['relatedBrowser']) {
            $field = 'relatedBrowser' . ucfirst($column['relatedBrowser']) . ucfirst($column['field']);
            $value = $item->getRelated($column['relatedBrowser'])
                ->pluck($column['field'])
                ->join(', ');
        }

        return [
            "$field" => $value,
        ];
    }

    /**
     * @param \A17\Twill\Models\Model $item
     * @return int|string
     */
    protected function getItemIdentifier($item)
    {
        return $item->{$this->identifierColumnKey};
    }

    /**
     * @param \Illuminate\Database\Eloquent\Collection $items
     * @return array
     */
    protected function getIndexTableColumns($items)
    {
        $tableColumns = [];
        $visibleColumns = $this->request->get('columns') ?? false;
        $indexColumnCopy = $this->indexColumns;

<<<<<<< HEAD
        if (isset(Arr::first($this->indexColumns)['thumb']) && Arr::first($this->indexColumns)['thumb']) {
            // Thumbnails : rounded or regular ones
            $hasRoundedThumb = (isset(Arr::first($this->indexColumns)['thumb'])
                && Arr::first($this->indexColumns)['thumb']
                && isset(Arr::first($this->indexColumns)['variation'])
                && Arr::first($this->indexColumns)['variation'] === 'rounded') ?? false;
            $hasThumb = (isset(Arr::first($this->indexColumns)['thumb'])
                && Arr::first($this->indexColumns)['thumb']
                && ! $hasRoundedThumb);
            $thumb = ($hasRoundedThumb || $hasThumb) ? [
=======
        if (isset(Arr::first($indexColumnCopy)['thumb'])
            && Arr::first($indexColumnCopy)['thumb']
        ) {
            $tableColumns[] = [
>>>>>>> c195fc7e
                'name' => 'thumbnail',
                'label' => twillTrans('twill::lang.listing.columns.thumbnail'),
                'visible' => $visibleColumns ? in_array('thumbnail', $visibleColumns) : true,
                'optional' => true,
                'sortable' => false,
<<<<<<< HEAD
            ] + (isset(Arr::first($this->indexColumns)['variation'])
                ? ['variation' => Arr::first($this->indexColumns)['variation']]
                : []) : false;

            if ($hasThumb) {
                array_push($tableColumns, $thumb);
                array_shift($this->indexColumns);
            }
=======
            ];
            array_shift($indexColumnCopy);
>>>>>>> c195fc7e
        }

        if ($this->getIndexOption('feature')) {
            $tableColumns[] = [
                'name' => 'featured',
                'label' => twillTrans('twill::lang.listing.columns.featured'),
                'visible' => true,
                'optional' => false,
                'sortable' => false,
            ];
        }

        if ($this->getIndexOption('publish')) {
            $tableColumns[] = [
                'name' => 'published',
                'label' => twillTrans('twill::lang.listing.columns.published'),
                'visible' => true,
                'optional' => false,
                'sortable' => false,
            ];
        }

        // rounded thumb are attached to the name
        if (isset($hasRoundedThumb, $thumb) && $hasRoundedThumb) {
            array_push($tableColumns, $thumb);
            array_shift($this->indexColumns);
        }

        $tableColumns[] = [
            'name' => 'name',
            'label' => $indexColumnCopy[$this->titleColumnKey]['title'] ?? twillTrans('twill::lang.listing.columns.name'),
            'visible' => true,
            'optional' => false,
            'sortable' => $this->getIndexOption('reorder') ? false : ($indexColumnCopy[$this->titleColumnKey]['sort'] ?? false),
        ];

        unset($indexColumnCopy[$this->titleColumnKey]);

        foreach ($indexColumnCopy as $column) {
            if (isset($column['relationship'])) {
                $columnName = $column['relationship'] . ucfirst($column['field']);
            } elseif (isset($column['nested'])) {
                $columnName = $column['nested'];
            } elseif (isset($column['relatedBrowser'])) {
                $columnName = 'relatedBrowser' . ucfirst($column['relatedBrowser']) . ucfirst($column['field']);
            } else {
                $columnName = $column['field'];
            }

            $tableColumns[] = [
                'name' => $columnName,
                'label' => $column['title'],
                'visible' => $visibleColumns ? in_array($columnName, $visibleColumns) : ($column['visible'] ?? true),
                'optional' => $column['optional'] ?? true,
                'sortable' => $this->getIndexOption('reorder') ? false : ($column['sort'] ?? false),
                'html' => $column['html'] ?? false,
            ];
        }

        if ($this->getIndexOption('includeScheduledInList') && $this->repository->isFillable('publish_start_date')) {
            $tableColumns[] = [
                'name' => 'publish_start_date',
                'label' => twillTrans('twill::lang.listing.columns.published'),
                'visible' => true,
                'optional' => true,
                'sortable' => true,
            ];
        }

        if ($this->moduleHas('translations') && count(getLocales()) > 1) {
            $tableColumns[] = [
                'name' => 'languages',
                'label' => twillTrans('twill::lang.listing.languages'),
                'visible' => $visibleColumns ? in_array('languages', $visibleColumns) : true,
                'optional' => true,
                'sortable' => false,
            ];
        }

        return $tableColumns;
    }

    /**
     * @param \Illuminate\Database\Eloquent\Collection $items
     * @param array $scopes
     * @return array
     */
    protected function getIndexTableMainFilters($items, $scopes = [])
    {
        $statusFilters = [];

        $scope = ($this->submodule ? [
            $this->getParentModuleForeignKey() => $this->submoduleParentId,
        ] : []) + $scopes;

        $statusFilters[] = [
            'name' => twillTrans('twill::lang.listing.filter.all-items'),
            'slug' => 'all',
            'number' => $this->repository->getCountByStatusSlug('all', $scope),
        ];

        if ($this->moduleHas('revisions') && $this->getIndexOption('create')) {
            $statusFilters[] = [
                'name' => twillTrans('twill::lang.listing.filter.mine'),
                'slug' => 'mine',
                'number' => $this->repository->getCountByStatusSlug('mine', $scope),
            ];
        }

        if ($this->getIndexOption('publish')) {
            $statusFilters[] = [
                'name' => $this->getTransLabel('listing.filter.published'),
                'slug' => 'published',
                'number' => $this->repository->getCountByStatusSlug('published', $scope),
            ];
            $statusFilters[] = [
                'name' => $this->getTransLabel('listing.filter.draft'),
                'slug' => 'draft',
                'number' => $this->repository->getCountByStatusSlug('draft', $scope),
            ];
        }

        if ($this->getIndexOption('restore')) {
            $statusFilters[] = [
                'name' => twillTrans('twill::lang.listing.filter.trash'),
                'slug' => 'trash',
                'number' => $this->repository->getCountByStatusSlug('trash', $scope),
            ];
        }

        return $statusFilters;
    }

    /**
     * @param string $moduleName
     * @param string $routePrefix
     * @return array
     */
    protected function getIndexUrls($moduleName, $routePrefix)
    {
        return Collection::make([
            'create',
            'store',
            'publish',
            'bulkPublish',
            'restore',
            'bulkRestore',
            'forceDelete',
            'bulkForceDelete',
            'reorder',
            'feature',
            'bulkFeature',
            'bulkDelete',
        ])->mapWithKeys(function ($endpoint) {
            return [
                $endpoint . 'Url' => $this->getIndexOption($endpoint) ? moduleRoute(
                    $this->moduleName,
                    $this->routePrefix,
                    $endpoint,
                    $this->submodule ? [$this->submoduleParentId] : []
                ) : null,
            ];
        })->toArray();
    }

    /**
     * @param string $option
     * @return bool
     */
    protected function getIndexOption($option, $item = null)
    {
        return once(function () use ($option, $item) {
            $customOptionNamesMapping = [
                'store' => 'create',
            ];
            $option = array_key_exists($option, $customOptionNamesMapping) ? $customOptionNamesMapping[$option] : $option;
            $authorized = false;

            if (array_key_exists($option, $this->authorizableOptions)) {
                if (Str::endsWith($this->authorizableOptions[$option], '-module')) {
                    $authorized = $this->user->can($this->authorizableOptions[$option], $this->moduleName);
                } elseif (Str::endsWith($this->authorizableOptions[$option], '-item')) {
                    $authorized = $item ?
                        $this->user->can($this->authorizableOptions[$option], $item) :
                        $this->user->can(Str::replaceLast('-item', '-module', $this->authorizableOptions[$option]), $this->moduleName);
                }
            }

            return ($this->indexOptions[$option] ?? $this->defaultIndexOptions[$option] ?? false) && $authorized;
        });
    }

    /**
     * @param array $prependScope
     * @return array
     */
    protected function getBrowserData($prependScope = [])
    {
        if ($this->request->has('except')) {
            $prependScope['exceptIds'] = $this->request->get('except');
        }

        $scopes = $this->filterScope($prependScope);
        $items = $this->getBrowserItems($scopes);
        $data = $this->getBrowserTableData($items);

        return array_replace_recursive(['data' => $data], $this->indexData($this->request));
    }

    /**
     * @param \Illuminate\Database\Eloquent\Collection $items
     * @return array
     */
    protected function getBrowserTableData($items)
    {
        $withImage = $this->moduleHas('medias');

        return $items->map(function ($item) use ($withImage) {
            $columnsData = Collection::make($this->browserColumns)->mapWithKeys(function ($column) use ($item) {
                return $this->getItemColumnData($item, $column);
            })->toArray();

            $name = $columnsData[$this->titleColumnKey];
            unset($columnsData[$this->titleColumnKey]);

            return [
                'id' => $this->getItemIdentifier($item),
                'name' => $name,
                'edit' => moduleRoute($this->moduleName, $this->routePrefix, 'edit', $this->getItemIdentifier($item)),
                'endpointType' => $this->repository->getMorphClass(),
            ] + $columnsData + ($withImage && ! array_key_exists('thumbnail', $columnsData) ? [
                'thumbnail' => $item->defaultCmsImage(['w' => 100, 'h' => 100]),
            ] : []);
        })->toArray();
    }

    /**
     * @param array $scopes
     * @return \Illuminate\Database\Eloquent\Collection
     */
    protected function getBrowserItems($scopes = [])
    {
        return $this->getIndexItems($scopes, true);
    }

    /**
     * @param array $prepend
     * @return array
     */
    protected function filterScope($prepend = [])
    {
        $scope = [];

        $requestFilters = $this->getRequestFilters();

        $this->filters = array_merge($this->filters, $this->defaultFilters);

        if (array_key_exists('status', $requestFilters)) {
            switch ($requestFilters['status']) {
                case 'published':
                    $scope['published'] = true;
                    break;
                case 'draft':
                    $scope['draft'] = true;
                    break;
                case 'trash':
                    $scope['onlyTrashed'] = true;
                    break;
                case 'mine':
                    $scope['mine'] = true;
                    break;
            }

            unset($requestFilters['status']);
        }

        foreach ($this->filters as $key => $field) {
            if (array_key_exists($key, $requestFilters)) {
                $value = $requestFilters[$key];
                if ($value == 0 || ! empty($value)) {
                    // add some syntaxic sugar to scope the same filter on multiple columns
                    $fieldSplitted = explode('|', $field);
                    if (count($fieldSplitted) > 1) {
                        $requestValue = $requestFilters[$key];
                        Collection::make($fieldSplitted)->each(function ($scopeKey) use (&$scope, $requestValue) {
                            $scope[$scopeKey] = $requestValue;
                        });
                    } else {
                        $scope[$field] = $requestFilters[$key];
                    }
                }
            }
        }

        return $prepend + $scope;
    }

    /**
     * @return array
     */
    protected function getRequestFilters()
    {
        if ($this->request->has('search')) {
            return ['search' => $this->request->get('search')];
        }

        return json_decode($this->request->get('filter'), true) ?? [];
    }

    /**
     * @return void
     */
    protected function applyFiltersDefaultOptions()
    {
        if (! count($this->filtersDefaultOptions) || $this->request->has('search')) {
            return;
        }

        $filters = $this->getRequestFilters();

        foreach ($this->filtersDefaultOptions as $filterName => $defaultOption) {
            if (! isset($filters[$filterName])) {
                $filters[$filterName] = $defaultOption;
            }
        }

        $this->request->merge(['filter' => json_encode($filters)]);
    }

    /**
     * @return array
     */
    protected function orderScope()
    {
        $orders = [];
        if ($this->request->has('sortKey') && $this->request->has('sortDir')) {
            if (($key = $this->request->get('sortKey')) == 'name') {
                $sortKey = $this->titleColumnKey;
            } elseif (! empty($key)) {
                $sortKey = $key;
            }

            if (isset($sortKey)) {
                $orders[$this->indexColumns[$sortKey]['sortKey'] ?? $sortKey] = $this->request->get('sortDir');
            }
        }

        // don't apply default orders if reorder is enabled
        $reorder = $this->getIndexOption('reorder');
        $defaultOrders = ($reorder ? [] : ($this->defaultOrders ?? []));

        return $orders + $defaultOrders;
    }

    /**
     * @param int $id
     * @param \A17\Twill\Models\Model|null $item
     * @return array
     */
    protected function form($id, $item = null)
    {
        if (! $item && $id) {
            $item = $this->repository->getById($id, $this->formWith, $this->formWithCount);
        } elseif (! $item && ! $id) {
            $item = $this->repository->newInstance();
        }

        $fullRoutePrefix = 'twill.' . ($this->routePrefix ? $this->routePrefix . '.' : '') . $this->moduleName . '.';
        $previewRouteName = $fullRoutePrefix . 'preview';
        $restoreRouteName = $fullRoutePrefix . 'restoreRevision';

        $baseUrl = $item->urlWithoutSlug ?? $this->getPermalinkBaseUrl();
        $localizedPermalinkBase = $this->getLocalizedPermalinkBase();

        $itemId = $this->getItemIdentifier($item);

        $data = [
            'item' => $item,
            'moduleName' => $this->moduleName,
            'routePrefix' => $this->routePrefix,
            'titleFormKey' => $this->titleFormKey ?? $this->titleColumnKey,
            'publish' => $item->canPublish ?? true,
            'publishDate24Hr' => Config::get('twill.publish_date_24h') ?? false,
            'publishDateFormat' => Config::get('twill.publish_date_format') ?? null,
            'publishDateDisplayFormat' => Config::get('twill.publish_date_display_format') ?? null,
            'publishedLabel' => $this->getTransLabel('published'),
            'draftLabel' => $this->getTransLabel('draft'),
            'translate' => $this->moduleHas('translations'),
            'translateTitle' => $this->titleIsTranslatable(),
            'permalink' => $this->getIndexOption('permalink', $item),
            'createWithoutModal' => ! $itemId && $this->getIndexOption('skipCreateModal'),
            'form_fields' => $this->repository->getFormFields($item),
            'baseUrl' => $baseUrl,
            'localizedPermalinkBase'=>$localizedPermalinkBase,
            'permalinkPrefix' => $this->getPermalinkPrefix($baseUrl),
            'saveUrl' => $itemId ? $this->getModuleRoute($itemId, 'update') : moduleRoute($this->moduleName, $this->routePrefix, 'store', [$this->submoduleParentId]),
            'editor' => Config::get('twill.enabled.block-editor') && $this->moduleHas('blocks') && ! $this->disableEditor,
            'blockPreviewUrl' => Route::has('twill.blocks.preview') ? URL::route('twill.blocks.preview') : '#',
            'availableRepeaters' => $this->getRepeaterList()->toJson(),
            'revisions' => $this->moduleHas('revisions') ? $item->revisionsArray() : null,
            'groupUserMapping' => $this->getGroupUserMapping(),
            'showPermissionFieldset' => $this->getShowPermissionFieldset($item),
        ] + (Route::has($previewRouteName) && $itemId ? [
            'previewUrl' => moduleRoute($this->moduleName, $this->routePrefix, 'preview', [$itemId]),
        ] : [])
             + (Route::has($restoreRouteName) && $itemId ? [
            'restoreUrl' => moduleRoute($this->moduleName, $this->routePrefix, 'restoreRevision', [$itemId]),
        ] : []);

        return array_replace_recursive($data, $this->formData($this->request));
    }

    /**
     * @param int $id
     * @return array
     */
    protected function modalFormData($id)
    {
        $item = $this->repository->getById($id, $this->formWith, $this->formWithCount);
        $fields = $this->repository->getFormFields($item);
        $data = [];

        if ($this->moduleHas('translations') && isset($fields['translations'])) {
            foreach ($fields['translations'] as $fieldName => $fieldValue) {
                $data['fields'][] = [
                    'name' => $fieldName,
                    'value' => $fieldValue,
                ];
            }

            $data['languages'] = $item->getActiveLanguages();

            unset($fields['translations']);
        }

        foreach ($fields as $fieldName => $fieldValue) {
            $data['fields'][] = [
                'name' => $fieldName,
                'value' => $fieldValue,
            ];
        }

        return array_replace_recursive($data, $this->formData($this->request));
    }

    /**
     * @param Request $request
     * @return array
     */
    protected function formData($request)
    {
        return [];
    }

    /**
     * @param Request $item
     * @return array
     */
    protected function previewData($item)
    {
        return [];
    }

    /**
     * @return \A17\Twill\Http\Requests\Admin\Request
     */
    protected function validateFormRequest()
    {
        $unauthorizedFields = Collection::make($this->fieldsPermissions)->filter(function ($permission, $field) {
            return Auth::guard('twill_users')->user()->cannot($permission);
        })->keys();

        $unauthorizedFields->each(function ($field) {
            $this->request->offsetUnset($field);
        });

        return App::make($this->getFormRequestClass());
    }

    public function getFormRequestClass()
    {
        $prefix = '\Admin';
        if ($this->namespace !== 'A17\Twill') {
            $prefix = "\Twill";
        }

        $request = "$this->namespace\Http\Requests$prefix\\" . $this->modelName . 'Request';

        if (@class_exists($request)) {
            return $request;
        }

        return TwillCapsules::getCapsuleForModel($this->modelName)->getFormRequestClass();
    }

    /**
     * @return string
     */
    protected function getNamespace()
    {
        return $this->namespace ?? Config::get('twill.namespace');
    }

    /**
     * @return string
     */
    protected function getRoutePrefix()
    {
        if ($this->request->route() != null) {
            $routePrefix = ltrim(str_replace(Config::get('twill.admin_app_path'), '', $this->request->route()->getPrefix()), '/');

            return str_replace('/', '.', $routePrefix);
        }

        return '';
    }

    /**
     * @return string
     */
    protected function getModulePermalinkBase()
    {
        $base = '';
        $moduleParts = explode('.', $this->moduleName);

        foreach ($moduleParts as $index => $name) {
            if (array_key_last($moduleParts) !== $index) {
                $singularName = Str::singular($name);
                $modelClass = config('twill.namespace') . '\\Models\\' . Str::studly($singularName);

                if (! class_exists($modelClass)) {
                    $modelClass = TwillCapsules::getCapsuleForModel($name)->getModel();
                }

                $model = (new $modelClass())->findOrFail(request()->route()->parameter($singularName));
                $hasSlug = Arr::has(class_uses($modelClass), HasSlug::class);

                $base .= $name . '/' . ($hasSlug ? $model->slug : $model->id) . '/';
            } else {
                $base .= $name;
            }
        }

        return $base;
    }

    /**
     * @return string
     */
    protected function getModelName()
    {
        return $this->modelName ?? ucfirst(Str::singular($this->moduleName));
    }

    /**
     * @return \A17\Twill\Repositories\ModuleRepository
     */
    protected function getRepository()
    {
        return App::make($this->getRepositoryClass($this->modelName));
    }

    public function getRepositoryClass($model)
    {
        if (@class_exists($class = "$this->namespace\Repositories\\" . $model . 'Repository')) {
            return $class;
        }

        return TwillCapsules::getCapsuleForModel($model)->getRepositoryClass();
    }

    protected function getViewPrefix(): ?string
    {
        $prefix = "twill.$this->moduleName";

        if (view()->exists("$prefix.form")) {
            return $prefix;
        }

        try {
            return TwillCapsules::getCapsuleForModel($this->modelName)->getViewPrefix();
        } catch (NoCapsuleFoundException $e) {
            return null;
        }
    }

    /**
     * @return string
     */
    protected function getModelTitle()
    {
        return camelCaseToWords($this->modelName);
    }

    /**
     * @return string
     */
    protected function getParentModuleForeignKey()
    {
        $moduleParts = explode('.', $this->moduleName);

        return Str::singular($moduleParts[count($moduleParts) - 2]) . '_id';
    }

    /**
     * @return string
     */
    protected function getPermalinkBaseUrl()
    {
        $appUrl = Config::get('app.url');

        if (blank(parse_url($appUrl)['scheme'] ?? null)) {
            $appUrl = $this->request->getScheme() . '://' . $appUrl;
        }

        return $appUrl . '/'
            . ($this->moduleHas('translations') ? '{language}/' : '')
            . ($this->moduleHas('revisions') ? '{preview}/' : '')
            . (empty($this->getLocalizedPermalinkBase()) ? ($this->permalinkBase ?? $this->getModulePermalinkBase()) : '')
            . (((isset($this->permalinkBase) && empty($this->permalinkBase)) || ! empty($this->getLocalizedPermalinkBase())) ? '' : '/');
    }

    /**
     * @return array
     */
    protected function getLocalizedPermalinkBase()
    {
        return [];
    }

    /**
     * @param string $baseUrl
     * @return string
     */
    protected function getPermalinkPrefix($baseUrl)
    {
        return rtrim(str_replace(['http://', 'https://', '{preview}/', '{language}/'], '', $baseUrl), '/') . '/';
    }

    /**
     * @param int $id
     * @param string $action
     * @return string
     */
    protected function getModuleRoute($id, $action)
    {
        return moduleRoute($this->moduleName, $this->routePrefix, $action, [$id]);
    }

    /**
     * @param string $behavior
     * @return bool
     */
    protected function moduleHas($behavior)
    {
        return $this->repository->hasBehavior($behavior);
    }

    /**
     * @return bool
     */
    protected function titleIsTranslatable()
    {
        return $this->repository->isTranslatable(
            $this->titleColumnKey
        );
    }

    /**
     * @param string|null $back_link
     * @param array $params
     * @return void
     */
    protected function setBackLink($back_link = null, $params = [])
    {
        if (! isset($back_link)) {
            if (($back_link = Session::get($this->getBackLinkSessionKey())) == null) {
                $back_link = $this->request->headers->get('referer') ?? moduleRoute(
                    $this->moduleName,
                    $this->routePrefix,
                    'index',
                    $params
                );
            }
        }

        if (! Session::get($this->moduleName . '_retain')) {
            Session::put($this->getBackLinkSessionKey(), $back_link);
        } else {
            Session::put($this->moduleName . '_retain', false);
        }
    }

    /**
     * @param string|null $fallback
     * @param array $params
     * @return string
     */
    protected function getBackLink($fallback = null, $params = [])
    {
        $back_link = Session::get($this->getBackLinkSessionKey(), $fallback);

        return $back_link ?? moduleRoute($this->moduleName, $this->routePrefix, 'index', $params);
    }

    /**
     * @return string
     */
    protected function getBackLinkSessionKey()
    {
        return $this->moduleName . ($this->submodule ? $this->submoduleParentId ?? '' : '') . '_back_link';
    }

    /**
     * @param int $id
     * @param array $params
     * @return \Illuminate\Http\RedirectResponse
     */
    protected function redirectToForm($id, $params = [])
    {
        Session::put($this->moduleName . '_retain', true);

        return Redirect::to(moduleRoute(
            $this->moduleName,
            $this->routePrefix,
            'edit',
            array_filter($params) + [Str::singular($this->moduleName) => $id]
        ));
    }

    /**
     * @param string $message
     * @return \Illuminate\Http\JsonResponse
     */
    protected function respondWithSuccess($message)
    {
        return $this->respondWithJson($message, FlashLevel::SUCCESS);
    }

    /**
     * @param string $redirectUrl
     * @return \Illuminate\Http\JsonResponse
     */
    protected function respondWithRedirect($redirectUrl)
    {
        return Response::json([
            'redirect' => $redirectUrl,
        ]);
    }

    /**
     * @param string $message
     * @return \Illuminate\Http\JsonResponse
     */
    protected function respondWithError($message)
    {
        return $this->respondWithJson($message, FlashLevel::ERROR);
    }

    /**
     * @param string $message
     * @param mixed $variant
     * @return \Illuminate\Http\JsonResponse
     */
    protected function respondWithJson($message, $variant)
    {
        return Response::json([
            'message' => $message,
            'variant' => $variant,
        ]);
    }

    protected function getGroupUserMapping()
    {
        if (config('twill.enabled.permissions-management')) {
            return Group::with('users')->get()
                ->mapWithKeys(function ($group) {
                    return [$group->id => $group->users()->pluck('id')->toArray()];
                })->toArray();
        }

        return [];
    }

    /**
     * @param array $input
     * @return void
     */
    protected function fireEvent($input = [])
    {
        fireCmsEvent('cms-module.saved', $input);
    }

    protected function getShowPermissionFieldset($item)
    {
        if (config('twill.enabled.permissions-management')) {
            $permissionModuleName = isPermissionableModule(getModuleNameByModel($item));

            return $permissionModuleName && ! strpos($permissionModuleName, '.');
        }

        return false;
    }

    /**
     * @return Collection|Block[]
     */
    public function getRepeaterList()
    {
        return TwillBlocks::getBlockCollection()->getRepeaters()->mapWithKeys(function (Block $repeater) {
            return [$repeater->name => $repeater->toList()];
        });
    }

    /**
     * Get translation key from labels array and attemps to return a translated string.
     *
     * @param string $key
     * @param array $replace
     * @return \Illuminate\Contracts\Translation\Translator|string|array|null
     */
    protected function getTransLabel($key, $replace = [])
    {
        return twillTrans(Arr::has($this->labels, $key) ? Arr::get($this->labels, $key) : $key, $replace);
    }
}<|MERGE_RESOLUTION|>--- conflicted
+++ resolved
@@ -1230,8 +1230,9 @@
         $visibleColumns = $this->request->get('columns') ?? false;
         $indexColumnCopy = $this->indexColumns;
 
-<<<<<<< HEAD
-        if (isset(Arr::first($this->indexColumns)['thumb']) && Arr::first($this->indexColumns)['thumb']) {
+        if (isset(Arr::first($indexColumnCopy)['thumb'])
+            && Arr::first($indexColumnCopy)['thumb'])
+        {
             // Thumbnails : rounded or regular ones
             $hasRoundedThumb = (isset(Arr::first($this->indexColumns)['thumb'])
                 && Arr::first($this->indexColumns)['thumb']
@@ -1241,30 +1242,20 @@
                 && Arr::first($this->indexColumns)['thumb']
                 && ! $hasRoundedThumb);
             $thumb = ($hasRoundedThumb || $hasThumb) ? [
-=======
-        if (isset(Arr::first($indexColumnCopy)['thumb'])
-            && Arr::first($indexColumnCopy)['thumb']
-        ) {
-            $tableColumns[] = [
->>>>>>> c195fc7e
                 'name' => 'thumbnail',
                 'label' => twillTrans('twill::lang.listing.columns.thumbnail'),
                 'visible' => $visibleColumns ? in_array('thumbnail', $visibleColumns) : true,
                 'optional' => true,
                 'sortable' => false,
-<<<<<<< HEAD
             ] + (isset(Arr::first($this->indexColumns)['variation'])
                 ? ['variation' => Arr::first($this->indexColumns)['variation']]
                 : []) : false;
 
             if ($hasThumb) {
-                array_push($tableColumns, $thumb);
-                array_shift($this->indexColumns);
+                $tableColumns[] = $thumb;
             }
-=======
-            ];
+
             array_shift($indexColumnCopy);
->>>>>>> c195fc7e
         }
 
         if ($this->getIndexOption('feature')) {
@@ -1285,12 +1276,6 @@
                 'optional' => false,
                 'sortable' => false,
             ];
-        }
-
-        // rounded thumb are attached to the name
-        if (isset($hasRoundedThumb, $thumb) && $hasRoundedThumb) {
-            array_push($tableColumns, $thumb);
-            array_shift($this->indexColumns);
         }
 
         $tableColumns[] = [
