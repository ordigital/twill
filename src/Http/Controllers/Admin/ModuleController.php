<?php

namespace A17\Twill\Http\Controllers\Admin;

use A17\Twill\Exceptions\NoCapsuleFoundException;
use A17\Twill\Facades\TwillBlocks;
use A17\Twill\Facades\TwillCapsules;
use A17\Twill\Helpers\FlashLevel;
use A17\Twill\Models\Behaviors\HasSlug;
use A17\Twill\Models\Group;
use A17\Twill\Models\Model;
use A17\Twill\Services\Blocks\Block;
use A17\Twill\Services\Listings\Columns\ImageColumn;
use A17\Twill\Services\Listings\Columns\TextColumn;
use A17\Twill\Services\Listings\TableColumn;
use A17\Twill\Services\Listings\TableColumns;
use Illuminate\Contracts\Foundation\Application;
use Illuminate\Http\Request;
use Illuminate\Pagination\LengthAwarePaginator;
use Illuminate\Support\Arr;
use Illuminate\Support\Collection;
use Illuminate\Support\Facades\App;
use Illuminate\Support\Facades\Auth;
use Illuminate\Support\Facades\Config;
use Illuminate\Support\Facades\Redirect;
use Illuminate\Support\Facades\Response;
use Illuminate\Support\Facades\Route;
use Illuminate\Support\Facades\Session;
use Illuminate\Support\Facades\URL;
use Illuminate\Support\Facades\View;
use Illuminate\Support\Str;
use Symfony\Component\HttpKernel\Exception\NotFoundHttpException;

abstract class ModuleController extends Controller
{
    /**
     * @var Application
     */
    protected $app;

    /**
     * @var Request
     */
    protected $request;

    /**
     * @var string
     */
    protected $namespace;

    /**
     * @var string
     */
    protected $routePrefix;

    /**
     * @var string
     */
    protected $moduleName;

    /**
     * @var string
     */
    protected $modelName;

    /**
     * @var string
     */
    protected $modelTitle;

    /**
     * @var \A17\Twill\Repositories\ModuleRepository
     */
    protected $repository;

    /**
     * @var \A17\Twill\Models\User
     */
    protected $user;

    protected array $primaryNavigation = [];

    /**
     * Options of the index view.
     *
     * @var array
     */
    protected $defaultIndexOptions = [
        'create' => true,
        'edit' => true,
        'publish' => true,
        'bulkPublish' => true,
        'feature' => false,
        'bulkFeature' => false,
        'restore' => true,
        'bulkRestore' => true,
        'forceDelete' => true,
        'bulkForceDelete' => true,
        'delete' => true,
        'duplicate' => false,
        'bulkDelete' => true,
        'reorder' => false,
        'permalink' => true,
        'bulkEdit' => true,
        'editInModal' => false,
        'skipCreateModal' => false,
        'includeScheduledInList' => true,
    ];

    /**
     * Options of the index view and the corresponding auth gates.
     *
     * @var array
     */
    protected $authorizableOptions = [
        'list' => 'access-module-list',
        'create' => 'edit-module',
        'edit' => 'edit-item',
        'permalink' => 'edit-item',
        'publish' => 'edit-item',
        'feature' => 'edit-item',
        'reorder' => 'edit-module',
        'delete' => 'edit-item',
        'duplicate' => 'edit-item',
        'restore' => 'edit-item',
        'forceDelete' => 'edit-item',
        'bulkForceDelete' => 'edit-module',
        'bulkPublish' => 'edit-module',
        'bulkRestore' => 'edit-module',
        'bulkFeature' => 'edit-module',
        'bulkDelete' => 'edit-module',
        'bulkEdit' => 'edit-module',
        'editInModal' => 'edit-module',
        'skipCreateModal' => 'edit-module',
    ];

    /**
     * Relations to eager load for the index view.
     *
     * @var array
     */
    protected $indexWith = [];

    /**
     * Relations to eager load for the form view.
     *
     * @var array
     */
    protected $formWith = [];

    /**
     * Relation count to eager load for the form view.
     *
     * @var array
     */
    protected $formWithCount = [];

    /**
     * Additional filters for the index view.
     *
     * To automatically have your filter added to the index view use the following convention:
     * suffix the key containing the list of items to show in the filter by 'List' and
     * name it the same as the filter you defined in this array.
     *
     * Example: 'fCategory' => 'category_id' here and 'fCategoryList' in indexData()
     * By default, this will run a where query on the category_id column with the value
     * of fCategory if found in current request parameters. You can intercept this behavior
     * from your repository in the filter() function.
     *
     * @var array
     */
    protected $filters = [];

    /**
     * Additional links to display in the listing filter.
     *
     * @var array
     */
    protected $filterLinks = [];

    /**
     * Filters that are selected by default in the index view.
     *
     * Example: 'filter_key' => 'default_filter_value'
     *
     * @var array
     */
    protected $filtersDefaultOptions = [];

    /**
     * Default orders for the index view.
     *
     * @var array
     */
    protected $defaultOrders = [
        'created_at' => 'desc',
    ];

    /**
     * @var int
     */
    protected $perPage = 20;

    /**
     * Name of the index column to use as name column.
     *
     * @var string
     */
    protected $titleColumnKey = 'title';

    /**
     * Name of the index column to use as identifier column.
     *
     * @var string
     */
    protected $identifierColumnKey = 'id';

    /**
     * Attribute to use as title in forms.
     *
     * @var string
     */
    protected $titleFormKey;

    /**
     * Feature field name if the controller is using the feature route (defaults to "featured").
     *
     * @var string
     */
    protected $featureField = 'featured';

    /**
     * Indicates if this module is edited through a parent module.
     *
     * @var bool
     */
    protected $submodule = false;

    /**
     * @var int|null
     */
    protected $submoduleParentId = null;

    /**
     * Can be used in child classes to disable the content editor (full screen block editor).
     *
     * @var bool
     */
    protected $disableEditor = false;

    /**
     * @var array
     */
    protected $indexOptions;

    /**
     * @deprecated please use the getIndexColumns method. Will be removed in Twill 4.0
     */
    protected ?array $indexColumns = null;

    /**
     * @var array
     */
    protected $browserColumns;

    /**
     * @var string
     */
    protected $permalinkBase;

    /**
     * @var array
     */
    protected $defaultFilters;

    /**
     * @var string
     */
    protected $viewPrefix;

    /**
     * @var string
     */
    protected $previewView;

    /**
     * List of permissions keyed by a request field. Can be used to prevent unauthorized field updates.
     *
     * @var array
     */
    protected $fieldsPermissions = [];

    /**
     * Array of customizable label translation keys.
     *
     * @var array
     */
    protected $labels = [];

    /**
     * Default label translation keys that can be overridden in the labels array.
     *
     * @var array
     */
    protected $defaultLabels = [
        'published' => 'twill::lang.main.published',
        'draft' => 'twill::lang.main.draft',
        'listing' => [
            'filter' => [
                'published' => 'twill::lang.listing.filter.published',
                'draft' => 'twill::lang.listing.filter.draft',
            ],
        ],
    ];

    public function __construct(Application $app, Request $request)
    {
        parent::__construct();
        $this->app = $app;
        $this->request = $request;

        $this->modelName = $this->getModelName();
        $this->routePrefix = $this->getRoutePrefix();
        $this->namespace = $this->getNamespace();
        $this->repository = $this->getRepository();
        $this->viewPrefix = $this->getViewPrefix();
        $this->modelTitle = $this->getModelTitle();
        $this->labels = array_merge($this->defaultLabels, $this->labels);
        $this->middleware(function ($request, $next) {
            $this->user = auth('twill_users')->user();

            return $next($request);
        });

        /*
         * Default filters for the index view
         * By default, the search field will run a like query on the title field
         */
        if (!isset($this->defaultFilters)) {
            $this->defaultFilters = [
                'search' => ($this->moduleHas('translations') ? '' : '%') . $this->titleColumnKey,
            ];
        }

        /*
         * Apply any filters that are selected by default
         */
        $this->applyFiltersDefaultOptions();

        /*
         * Available columns of the browser view
         */
        if (!isset($this->browserColumns)) {
            $this->browserColumns = [
                $this->titleColumnKey => [
                    'title' => ucfirst($this->titleColumnKey),
                    'field' => $this->titleColumnKey,
                ],
            ];
        }
    }

    public function getIndexColumns(): TableColumns
    {
        $columns = TableColumns::make();

        // Consume Deprecated data.
        if ($this->indexColumns) {
            foreach ($this->indexColumns as $key => $indexColumn) {
                $columns->add(
                    new TextColumn(
                        key: $key,
                        field: $indexColumn['field'],
                        title: $indexColumn['title'] ?? null,
                        sortable: $indexColumn['sort'] ?? false,
                        defaultSort: false
                    )
                );
            }
        } else {
            $columns->add(
                new TextColumn(
                    key: $this->titleColumnKey,
                    field: $this->titleColumnKey,
                    sortable: true
                )
            );
        }

        return $columns;
    }

    /**
     * Match an option name to a gate name if needed, then authorize it.
     *
     * @return void
     */
    protected function authorizeOption($option, $arguments = [])
    {
        $gate = $this->authorizableOptions[$option] ?? $option;

        $this->authorize($gate, $arguments);
    }

    /**
     * @return void
     * @deprecated To be removed in Twill 3.0
     * @todo: Check this.
     */
    protected function setMiddlewarePermission()
    {
        $this->middleware('can:list', ['only' => ['index', 'show']]);
        $this->middleware('can:edit', ['only' => ['store', 'edit', 'update']]);
        $this->middleware('can:duplicate', ['only' => ['duplicate']]);
        $this->middleware('can:publish', ['only' => ['publish', 'feature', 'bulkPublish', 'bulkFeature']]);
        $this->middleware('can:reorder', ['only' => ['reorder']]);
        $this->middleware(
            'can:delete',
            [
                'only' => [
                    'destroy',
                    'bulkDelete',
                    'restore',
                    'bulkRestore',
                    'forceDelete',
                    'bulkForceDelete',
                    'restoreRevision',
                ],
            ]
        );
    }

    /**
     * @param Request $request
     * @return string|int|null
     */
    protected function getParentModuleIdFromRequest(Request $request)
    {
        $moduleParts = explode('.', $this->moduleName);

        if (count($moduleParts) > 1) {
            $parentModule = Str::singular($moduleParts[count($moduleParts) - 2]);

            return $request->route()->parameters()[$parentModule];
        }

        return null;
    }

    /**
     * @param int|null $parentModuleId
     * @return array|\Illuminate\View\View
     */
    public function index($parentModuleId = null)
    {
        $this->authorizeOption('list', $this->moduleName);

        $parentModuleId = $this->getParentModuleIdFromRequest($this->request) ?? $parentModuleId;

        $this->submodule = isset($parentModuleId);
        $this->submoduleParentId = $parentModuleId;

        $indexData = $this->getIndexData(
            $this->submodule ? [
                $this->getParentModuleForeignKey() => $this->submoduleParentId,
            ] : []
        );

        if ($this->request->ajax()) {
            return $indexData + ['replaceUrl' => true];
        }

        if ($this->request->has('openCreate') && $this->request->get('openCreate')) {
            $indexData += ['openCreate' => true];
        }

        $view = Collection::make([
            "$this->viewPrefix.index",
            "twill::$this->moduleName.index",
            'twill::layouts.listing',
        ])->first(function ($view) {
            return View::exists($view);
        });

        return View::make($view, $indexData);
    }

    /**
     * @return \Illuminate\Http\JsonResponse
     */
    public function browser()
    {
        return Response::json($this->getBrowserData());
    }

    /**
     * @param int|null $parentModuleId
     * @return \Illuminate\Http\JsonResponse
     */
    public function store($parentModuleId = null)
    {
        $this->authorizeOption('create', $this->moduleName);

        $parentModuleId = $this->getParentModuleIdFromRequest($this->request) ?? $parentModuleId;

        $input = $this->validateFormRequest()->all();
        $optionalParent = $parentModuleId ? [$this->getParentModuleForeignKey() => $parentModuleId] : [];

        if (isset($input['cmsSaveType']) && $input['cmsSaveType'] === 'cancel') {
            return $this->respondWithRedirect(
                moduleRoute(
                    $this->moduleName,
                    $this->routePrefix,
                    'create'
                )
            );
        }

        $item = $this->repository->create($input + $optionalParent);

        activity()->performedOn($item)->log('created');

        $this->fireEvent($input);

        Session::put($this->moduleName . '_retain', true);

        if ($this->getIndexOption('editInModal')) {
            return $this->respondWithSuccess(twillTrans('twill::lang.publisher.save-success'));
        }

        if (isset($input['cmsSaveType']) && Str::endsWith($input['cmsSaveType'], '-close')) {
            return $this->respondWithRedirect($this->getBackLink());
        }

        if (isset($input['cmsSaveType']) && Str::endsWith($input['cmsSaveType'], '-new')) {
            return $this->respondWithRedirect(
                moduleRoute(
                    $this->moduleName,
                    $this->routePrefix,
                    'create'
                )
            );
        }

        return $this->respondWithRedirect(
            moduleRoute(
                $this->moduleName,
                $this->routePrefix,
                'edit',
                [Str::singular(last(explode('.', $this->moduleName))) => $this->getItemIdentifier($item)]
            )
        );
    }

    /**
     * @param Request $request
     * @param int|$id
     * @param int|null $submoduleId
     * @return \Illuminate\Http\RedirectResponse
     */
    public function show($id, $submoduleId = null)
    {
        if ($this->getIndexOption('editInModal')) {
            return Redirect::to(moduleRoute($this->moduleName, $this->routePrefix, 'index'));
        }

        return $this->redirectToForm($this->getParentModuleIdFromRequest($this->request) ?? $submoduleId ?? $id);
    }

    /**
     * @param int $id
     * @param int|null $submoduleId
     * @return \Illuminate\Http\JsonResponse|\Illuminate\Http\RedirectResponse|\Illuminate\View\View
     */
    public function edit($id, $submoduleId = null)
    {
        $params = $this->request->route()->parameters();

        $this->submodule = count($params) > 1;
        $this->submoduleParentId = $this->submodule
            ? $this->getParentModuleIdFromRequest($this->request) ?? $id
            : head($params);

        $id = last($params);

        $item = $this->repository->getById($submoduleId ?? $id);
        $this->authorizeOption('edit', $item);

        if ($this->getIndexOption('editInModal')) {
            return $this->request->ajax()
                ? Response::json($this->modalFormData($id))
                : Redirect::to(moduleRoute($this->moduleName, $this->routePrefix, 'index'));
        }

        $this->setBackLink();

        $view = Collection::make([
            "$this->viewPrefix.form",
            "twill::$this->moduleName.form",
            'twill::layouts.form',
        ])->first(function ($view) {
            return View::exists($view);
        });

        return View::make($view, $this->form($id));
    }

    /**
     * @param int $parentModuleId
     * @return \Illuminate\Http\JsonResponse|\Illuminate\Http\RedirectResponse|\Illuminate\View\View
     */
    public function create($parentModuleId = null)
    {
        if (!$this->getIndexOption('skipCreateModal')) {
            return Redirect::to(
                moduleRoute(
                    $this->moduleName,
                    $this->routePrefix,
                    'index',
                    ['openCreate' => true]
                )
            );
        }

        $parentModuleId = $this->getParentModuleIdFromRequest($this->request) ?? $parentModuleId;

        $this->submodule = isset($parentModuleId);
        $this->submoduleParentId = $parentModuleId;

        $view = Collection::make([
            "$this->viewPrefix.form",
            "twill::$this->moduleName.form",
            'twill::layouts.form',
        ])->first(function ($view) {
            return View::exists($view);
        });

        return View::make($view, $this->form(null));
    }

    /**
     * @param int $id
     * @param int|null $submoduleId
     * @return \Illuminate\Http\JsonResponse
     */
    public function update($id, $submoduleId = null)
    {
        $params = $this->request->route()->parameters();

        $submoduleParentId = $this->getParentModuleIdFromRequest($this->request) ?? $id;
        $this->submodule = $submoduleParentId;
        $this->submoduleParentId = $submoduleParentId;

        $id = last($params);

        $item = $this->repository->getById($id);

        $this->authorizeOption('edit', $item);

        $input = $this->request->all();

        if (isset($input['cmsSaveType']) && $input['cmsSaveType'] === 'cancel') {
            return $this->respondWithRedirect(
                moduleRoute(
                    $this->moduleName,
                    $this->routePrefix,
                    'edit',
                    [Str::singular($this->moduleName) => $id]
                )
            );
        } else {
            $formRequest = $this->validateFormRequest();

            $this->repository->update($id, $formRequest->all());

            activity()->performedOn($item)->log('updated');

            $this->fireEvent();

            if (isset($input['cmsSaveType'])) {
                if (Str::endsWith($input['cmsSaveType'], '-close')) {
                    return $this->respondWithRedirect($this->getBackLink());
                } elseif (Str::endsWith($input['cmsSaveType'], '-new')) {
                    if ($this->getIndexOption('skipCreateModal')) {
                        return $this->respondWithRedirect(
                            moduleRoute(
                                $this->moduleName,
                                $this->routePrefix,
                                'create'
                            )
                        );
                    }

                    return $this->respondWithRedirect(
                        moduleRoute(
                            $this->moduleName,
                            $this->routePrefix,
                            'index',
                            ['openCreate' => true]
                        )
                    );
                } elseif ($input['cmsSaveType'] === 'restore') {
                    Session::flash('status', twillTrans('twill::lang.publisher.restore-success'));

                    return $this->respondWithRedirect(
                        moduleRoute(
                            $this->moduleName,
                            $this->routePrefix,
                            'edit',
                            [Str::singular($this->moduleName) => $id]
                        )
                    );
                }
            }

            if ($this->moduleHas('revisions')) {
                return Response::json([
                    'message' => twillTrans('twill::lang.publisher.save-success'),
                    'variant' => FlashLevel::SUCCESS,
                    'revisions' => $item->revisionsArray(),
                ]);
            }

            return $this->respondWithSuccess(twillTrans('twill::lang.publisher.save-success'));
        }
    }

    /**
     * @param int $id
     * @return \Illuminate\View\View
     */
    public function preview($id)
    {
        if ($this->request->has('revisionId')) {
            $item = $this->repository->previewForRevision($id, $this->request->get('revisionId'));
        } else {
            $formRequest = $this->validateFormRequest();
            $item = $this->repository->preview($id, $formRequest->all());
        }

        if ($this->request->has('activeLanguage')) {
            App::setLocale($this->request->get('activeLanguage'));
        }

        $previewView = $this->previewView ?? (Config::get('twill.frontend.views_path', 'site') . '.' . Str::singular(
                    $this->moduleName
                ));

        return View::exists($previewView) ? View::make(
            $previewView,
            array_replace([
                'item' => $item,
            ], $this->previewData($item))
        ) : View::make('twill::errors.preview', [
            'moduleName' => Str::singular($this->moduleName),
        ]);
    }

    /**
     * @param int $id
     * @return \Illuminate\View\View
     */
    public function restoreRevision($id)
    {
        if ($this->request->has('revisionId')) {
            $item = $this->repository->previewForRevision($id, $this->request->get('revisionId'));
            $item[$this->identifierColumnKey] = $id;
            $item->cmsRestoring = true;
        } else {
            throw new NotFoundHttpException();
        }

        $this->setBackLink();

        $view = Collection::make([
            "$this->viewPrefix.form",
            "twill::$this->moduleName.form",
            'twill::layouts.form',
        ])->first(function ($view) {
            return View::exists($view);
        });

        $revision = $item->revisions()->where('id', $this->request->get('revisionId'))->first();
        $date = $revision->created_at->toDayDateTimeString();

        Session::flash(
            'restoreMessage',
            twillTrans('twill::lang.publisher.restore-message', ['user' => $revision->byUser, 'date' => $date])
        );

        return View::make($view, $this->form($id, $item));
    }

    /**
     * @return \Illuminate\Http\JsonResponse
     */
    public function publish()
    {
        try {
            if ($this->repository->updateBasic($this->request->get('id'), [
                'published' => !$this->request->get('active'),
            ])) {
                activity()->performedOn(
                    $this->repository->getById($this->request->get('id'))
                )->log(
                    ($this->request->get('active') ? 'un' : '') . 'published'
                );

                $this->fireEvent();

                if ($this->request->get('active')) {
                    return $this->respondWithSuccess(
                        twillTrans('twill::lang.listing.publish.unpublished', ['modelTitle' => $this->modelTitle])
                    );
                } else {
                    return $this->respondWithSuccess(
                        twillTrans('twill::lang.listing.publish.published', ['modelTitle' => $this->modelTitle])
                    );
                }
            }
        } catch (\Exception $e) {
            \Log::error($e);
        }

        return $this->respondWithError(
            twillTrans('twill::lang.listing.publish.error', ['modelTitle' => $this->modelTitle])
        );
    }

    /**
     * @return \Illuminate\Http\JsonResponse
     */
    public function bulkPublish()
    {
        try {
            if ($this->repository->updateBasic(explode(',', $this->request->get('ids')), [
                'published' => $this->request->get('publish'),
            ])) {
                $this->fireEvent();
                if ($this->request->get('publish')) {
                    return $this->respondWithSuccess(
                        twillTrans('twill::lang.listing.bulk-publish.published', ['modelTitle' => $this->modelTitle])
                    );
                } else {
                    return $this->respondWithSuccess(
                        twillTrans('twill::lang.listing.bulk-publish.unpublished', ['modelTitle' => $this->modelTitle])
                    );
                }
            }
        } catch (\Exception $e) {
            \Log::error($e);
        }

        return $this->respondWithError(
            twillTrans('twill::lang.listing.bulk-publish.error', ['modelTitle' => $this->modelTitle])
        );
    }

    /**
     * @param int $id
     * @param int|null $submoduleId
     * @return \Illuminate\Http\JsonResponse
     */
    public function duplicate($id, $submoduleId = null)
    {
        $params = $this->request->route()->parameters();

        $id = last($params);

        $item = $this->repository->getById($id);
        if ($newItem = $this->repository->duplicate($id, $this->titleColumnKey)) {
            $this->fireEvent();
            activity()->performedOn($item)->log('duplicated');

            return Response::json([
                'message' => twillTrans('twill::lang.listing.duplicate.success', ['modelTitle' => $this->modelTitle]),
                'variant' => FlashLevel::SUCCESS,
                'redirect' => moduleRoute(
                    $this->moduleName,
                    $this->routePrefix,
                    'edit',
                    array_filter([Str::singular($this->moduleName) => $newItem->id])
                ),
            ]);
        }

        return $this->respondWithError(
            twillTrans('twill::lang.listing.duplicate.error', ['modelTitle' => $this->modelTitle])
        );
    }

    /**
     * @param int $id
     * @param int|null $submoduleId
     * @return \Illuminate\Http\JsonResponse
     */
    public function destroy($id, $submoduleId = null)
    {
        $params = $this->request->route()->parameters();

        $id = last($params);

        $item = $this->repository->getById($id);
        if ($this->repository->delete($id)) {
            $this->fireEvent();
            activity()->performedOn($item)->log('deleted');

            return $this->respondWithSuccess(
                twillTrans('twill::lang.listing.delete.success', ['modelTitle' => $this->modelTitle])
            );
        }

        return $this->respondWithError(
            twillTrans('twill::lang.listing.delete.error', ['modelTitle' => $this->modelTitle])
        );
    }

    /**
     * @return \Illuminate\Http\JsonResponse
     */
    public function bulkDelete()
    {
        if ($this->repository->bulkDelete(explode(',', $this->request->get('ids')))) {
            $this->fireEvent();

            return $this->respondWithSuccess(
                twillTrans('twill::lang.listing.bulk-delete.success', ['modelTitle' => $this->modelTitle])
            );
        }

        return $this->respondWithError(
            twillTrans('twill::lang.listing.bulk-delete.error', ['modelTitle' => $this->modelTitle])
        );
    }

    /**
     * @return \Illuminate\Http\JsonResponse
     */
    public function forceDelete()
    {
        if ($this->repository->forceDelete($this->request->get('id'))) {
            $this->fireEvent();

            return $this->respondWithSuccess(
                twillTrans('twill::lang.listing.force-delete.success', ['modelTitle' => $this->modelTitle])
            );
        }

        return $this->respondWithError(
            twillTrans('twill::lang.listing.force-delete.error', ['modelTitle' => $this->modelTitle])
        );
    }

    /**
     * @return \Illuminate\Http\JsonResponse
     */
    public function bulkForceDelete()
    {
        if ($this->repository->bulkForceDelete(explode(',', $this->request->get('ids')))) {
            $this->fireEvent();

            return $this->respondWithSuccess(
                twillTrans('twill::lang.listing.bulk-force-delete.success', ['modelTitle' => $this->modelTitle])
            );
        }

        return $this->respondWithError(
            twillTrans('twill::lang.listing.bulk-force-delete.error', ['modelTitle' => $this->modelTitle])
        );
    }

    /**
     * @return \Illuminate\Http\JsonResponse
     */
    public function restore()
    {
        if ($this->repository->restore($this->request->get('id'))) {
            $this->fireEvent();
            activity()->performedOn($this->repository->getById($this->request->get('id')))->log('restored');

            return $this->respondWithSuccess(
                twillTrans('twill::lang.listing.restore.success', ['modelTitle' => $this->modelTitle])
            );
        }

        return $this->respondWithError(
            twillTrans('twill::lang.listing.restore.error', ['modelTitle' => $this->modelTitle])
        );
    }

    /**
     * @return \Illuminate\Http\JsonResponse
     */
    public function bulkRestore()
    {
        if ($this->repository->bulkRestore(explode(',', $this->request->get('ids')))) {
            $this->fireEvent();

            return $this->respondWithSuccess(
                twillTrans('twill::lang.listing.bulk-restore.success', ['modelTitle' => $this->modelTitle])
            );
        }

        return $this->respondWithError(
            twillTrans('twill::lang.listing.bulk-restore.error', ['modelTitle' => $this->modelTitle])
        );
    }

    /**
     * @return \Illuminate\Http\JsonResponse
     */
    public function feature()
    {
        if (($id = $this->request->get('id'))) {
            $featuredField = $this->request->get('featureField') ?? $this->featureField;
            $featured = !$this->request->get('active');

            if ($this->repository->isUniqueFeature()) {
                if ($featured) {
                    $this->repository->updateBasic(null, [$featuredField => false]);
                    $this->repository->updateBasic($id, [$featuredField => $featured]);
                }
            } else {
                $this->repository->updateBasic($id, [$featuredField => $featured]);
            }

            activity()->performedOn(
                $this->repository->getById($id)
            )->log(
                ($this->request->get('active') ? 'un' : '') . 'featured'
            );

            $this->fireEvent();

            if ($this->request->get('active')) {
                return $this->respondWithSuccess(
                    twillTrans('twill::lang.listing.featured.unfeatured', ['modelTitle' => $this->modelTitle])
                );
            } else {
                return $this->respondWithSuccess(
                    twillTrans('twill::lang.listing.featured.featured', ['modelTitle' => $this->modelTitle])
                );
            }
        }

        return $this->respondWithError(
            twillTrans('twill::lang.listing.featured.error', ['modelTitle' => $this->modelTitle])
        );
    }

    /**
     * @return \Illuminate\Http\JsonResponse
     */
    public function bulkFeature()
    {
        if (($ids = explode(',', $this->request->get('ids')))) {
            $featuredField = $this->request->get('featureField') ?? $this->featureField;
            $featured = $this->request->get('feature') ?? true;
            // we don't need to check if unique feature since bulk operation shouldn't be allowed in this case
            $this->repository->updateBasic($ids, [$featuredField => $featured]);
            $this->fireEvent();

            if ($this->request->get('feature')) {
                return $this->respondWithSuccess(
                    twillTrans('twill::lang.listing.bulk-featured.featured', ['modelTitle' => $this->modelTitle])
                );
            } else {
                return $this->respondWithSuccess(
                    twillTrans('twill::lang.listing.bulk-featured.unfeatured', ['modelTitle' => $this->modelTitle])
                );
            }
        }

        return $this->respondWithError(
            twillTrans('twill::lang.listing.bulk-featured.error', ['modelTitle' => $this->modelTitle])
        );
    }

    /**
     * @return \Illuminate\Http\JsonResponse
     */
    public function reorder()
    {
        if ($values = $this->request->get('ids', null)) {
            $this->repository->setNewOrder($values);
            $this->fireEvent();

            return $this->respondWithSuccess(
                twillTrans('twill::lang.listing.reorder.success', ['modelTitle' => $this->modelTitle])
            );
        }

        return $this->respondWithError(
            twillTrans('twill::lang.listing.reorder.error', ['modelTitle' => $this->modelTitle])
        );
    }

    /**
     * @return \Illuminate\Http\JsonResponse
     */
    public function tags()
    {
        $query = $this->request->input('q');
        $tags = $this->repository->getTags($query);

        return Response::json([
            'items' => $tags->map(function ($tag) {
                return $tag->name;
            }),
        ], 200);
    }

    /**
     * @return array
     */
    public function additionalTableActions()
    {
        return [];
    }

    /**
     * @param array $prependScope
     * @return array
     */
    protected function getIndexData($prependScope = [])
    {
        $scopes = $this->filterScope($prependScope);
        $items = $this->getIndexItems($scopes);

        $data = [
                'tableData' => $this->getIndexTableData($items),
                'tableColumns' => $this->getIndexTableColumns($items),
                'tableMainFilters' => $this->getIndexTableMainFilters($items),
                'filters' => json_decode($this->request->get('filter'), true) ?? [],
                'hiddenFilters' => array_keys(Arr::except($this->filters, array_keys($this->defaultFilters))),
                'filterLinks' => $this->filterLinks ?? [],
                'maxPage' => method_exists($items, 'lastPage') ? $items->lastPage() : 1,
                'defaultMaxPage' => method_exists($items, 'total') ? ceil($items->total() / $this->perPage) : 1,
                'offset' => method_exists($items, 'perPage') ? $items->perPage() : count($items),
                'defaultOffset' => $this->perPage,
            ] + $this->getIndexUrls($this->moduleName, $this->routePrefix);

        $baseUrl = $this->getPermalinkBaseUrl();

        $options = [
            'moduleName' => $this->moduleName,
            'skipCreateModal' => $this->getIndexOption('skipCreateModal'),
            'reorder' => $this->getIndexOption('reorder'),
            'create' => $this->getIndexOption('create'),
            'duplicate' => $this->getIndexOption('duplicate'),
            'translate' => $this->moduleHas('translations'),
            'translateTitle' => $this->titleIsTranslatable(),
            'permalink' => $this->getIndexOption('permalink'),
            'bulkEdit' => $this->getIndexOption('bulkEdit'),
            'titleFormKey' => $this->titleFormKey ?? $this->titleColumnKey,
            'baseUrl' => $baseUrl,
            'permalinkPrefix' => $this->getPermalinkPrefix($baseUrl),
            'additionalTableActions' => $this->additionalTableActions(),
        ];

        return array_replace_recursive($data + $options, $this->indexData($this->request));
    }

    /**
     * @param Request $request
     * @return array
     */
    protected function indexData($request)
    {
        return [];
    }

    /**
     * @param array $scopes
     * @param bool $forcePagination
     * @return \Illuminate\Database\Eloquent\Collection
     */
    protected function getIndexItems($scopes = [], $forcePagination = false)
    {
        if (config('twill.enabled.permissions-management') && isPermissionableModule($this->moduleName)) {
            $scopes = $scopes + ['accessible' => true];
        }

        return $this->transformIndexItems(
            $this->repository->get(
                $this->indexWith,
                $scopes,
                $this->orderScope(),
                $this->request->get('offset') ?? $this->perPage ?? 50,
                $forcePagination
            )
        );
    }

    /**
     * @param \Illuminate\Database\Eloquent\Collection $items
     * @return \Illuminate\Database\Eloquent\Collection
     */
    protected function transformIndexItems($items)
    {
        return $items;
    }

    /**
     * @param \Illuminate\Database\Eloquent\Collection|\A17\Twill\Models\Model[] $items
     */
    protected function getIndexTableData(Collection|LengthAwarePaginator $items): array
    {
        $translated = $this->moduleHas('translations');

        return $items->map(function ($item) use ($translated) {
            $columnsData = $this->getIndexColumns()->mapWithKeys(function ($column) use ($item) {
                return $this->getItemColumnData($item, $column);
            })->toArray();

            $name = $columnsData[$this->titleColumnKey] ?? null;

            if (empty($name)) {
                if ($this->moduleHas('translations')) {
                    $fallBackTranslation = $item->translations()->where('active', true)->first();

                    if (isset($fallBackTranslation->{$this->titleColumnKey})) {
                        $name = $fallBackTranslation->{$this->titleColumnKey};
                    }
                }

                $name = $name ?? ('Missing ' . $this->titleColumnKey);
            }

            if (isset($columnsData[$this->titleColumnKey])) {
                unset($columnsData[$this->titleColumnKey]);
            }

            $itemIsTrashed = method_exists($item, 'trashed') && $item->trashed();
            $itemCanDelete = $this->getIndexOption('delete', $item) && ($item->canDelete ?? true);
            $canEdit = $this->getIndexOption('edit', $item);
            $canDuplicate = $this->getIndexOption('duplicate');

            $itemId = $this->getItemIdentifier($item);

            return array_replace([
                'id' => $itemId,
                'name' => $name,
                'publish_start_date' => $item->publish_start_date,
                'publish_end_date' => $item->publish_end_date,
                'edit' => $canEdit ? $this->getModuleRoute($itemId, 'edit') : null,
                'duplicate' => $canDuplicate ? $this->getModuleRoute($itemId, 'duplicate') : null,
                'delete' => $itemCanDelete ? $this->getModuleRoute($itemId, 'destroy') : null,
            ] + ($this->getIndexOption('editInModal') ? [
                'editInModal' => $this->getModuleRoute($itemId, 'edit'),
                'updateUrl' => $this->getModuleRoute($itemId, 'update'),
            ] : []) + ($this->getIndexOption('publish') && ($item->canPublish ?? true) ? [
                'published' => $item->published,
            ] : []) + ($this->getIndexOption('feature', $item) && ($item->canFeature ?? true) ? [
                'featured' => $item->{$this->featureField},
            ] : []) + (($this->getIndexOption('restore', $item) && $itemIsTrashed) ? [
                'deleted' => true,
            ] : []) + (($this->getIndexOption('forceDelete') && $itemIsTrashed) ? [
                'destroyable' => true,
            ] : []) + ($translated ? [
                'languages' => $item->getActiveLanguages(),
            ] : []) + $columnsData, $this->indexItemData($item));
        })->toArray();
    }

    /**
     * @param \A17\Twill\Models\Model $item
     * @return array
     */
    protected function indexItemData($item)
    {
        return [];
    }

    protected function getItemColumnData(Model $item, TableColumn $column): array
    {

        if ($column instanceof ImageColumn && $thumbnail = $column->getThumbnail($item)) {
            return [
                'thumbnail' => $thumbnail
            ];
        }

        if ($column instanceof TextColumn) {
            return [$column->key => $item->{$column->field}];
        }

        if (isset($column['nested']) && $column['nested']) {
            $field = $column['nested'];
            $nestedCount = $item->{$column['nested']}->count();
            $module = Str::singular(last(explode('.', $this->moduleName)));
            $value = '<a href="';
            $value .= moduleRoute(
                "$this->moduleName.$field",
                $this->routePrefix,
                'index',
                [$module => $this->getItemIdentifier($item)]
            );
            $value .= '">' . $nestedCount . ' ' . (strtolower(Str::plural($column['title'], $nestedCount))) . '</a>';
        } else {
            $field = $column['field'];
            $value = $item->$field;
        }

        if (isset($column['relationship'])) {
            $field = $column['relationship'] . ucfirst($column['field']);

            $relation = $item->{$column['relationship']}();

            $value = collect($relation->get())
                ->pluck($column['field'])
                ->join(', ');
        } elseif (isset($column['present']) && $column['present']) {
            $value = $item->presentAdmin()->{$column['field']};
        }

        if (isset($column['relatedBrowser']) && $column['relatedBrowser']) {
            $field = 'relatedBrowser' . ucfirst($column['relatedBrowser']) . ucfirst($column['field']);
            $value = $item->getRelated($column['relatedBrowser'])
                ->pluck($column['field'])
                ->join(', ');
        }

        return [
            "$field" => $value,
        ];
    }

    /**
     * @param \A17\Twill\Models\Model $item
     * @return int|string
     */
    protected function getItemIdentifier($item)
    {
        return $item->{$this->identifierColumnKey};
    }

    /**
     * @param \Illuminate\Database\Eloquent\Collection $items
     * @return array
     */
    protected function getIndexTableColumns($items)
    {
        $tableColumns = [];
        $visibleColumns = $this->request->get('columns') ?? false;
        $indexColumnCopy = $this->indexColumns;

<<<<<<< HEAD
        if (isset(Arr::first($indexColumnCopy)['thumb'])
            && Arr::first($indexColumnCopy)['thumb']) {
            // Thumbnails : rounded or regular ones
            $hasRoundedThumb = (isset(Arr::first($this->indexColumns)['thumb'])
                    && Arr::first($this->indexColumns)['thumb']
                    && isset(Arr::first($this->indexColumns)['variation'])
                    && Arr::first($this->indexColumns)['variation'] === 'rounded') ?? false;
            $hasThumb = (isset(Arr::first($this->indexColumns)['thumb'])
                && Arr::first($this->indexColumns)['thumb']
                && !$hasRoundedThumb);
            $thumb = ($hasRoundedThumb || $hasThumb) ? [
                    'name' => 'thumbnail',
                    'label' => twillTrans('twill::lang.listing.columns.thumbnail'),
                    'visible' => $visibleColumns ? in_array('thumbnail', $visibleColumns) : true,
                    'optional' => true,
                    'sortable' => false,
                ] + (isset(Arr::first($this->indexColumns)['variation'])
                    ? ['variation' => Arr::first($this->indexColumns)['variation']]
                    : []) : false;

            if ($hasThumb) {
                $tableColumns[] = $thumb;
            }

            array_shift($indexColumnCopy);
        }

=======
>>>>>>> 29c6e29a
        if ($this->getIndexOption('feature')) {
            $tableColumns[] = [
                'name' => 'featured',
                'label' => twillTrans('twill::lang.listing.columns.featured'),
                'visible' => true,
                'optional' => false,
                'sortable' => false,
            ];
        }

        if ($this->getIndexOption('publish')) {
            $tableColumns[] = [
                'name' => 'published',
                'label' => twillTrans('twill::lang.listing.columns.published'),
                'visible' => true,
                'optional' => false,
                'sortable' => false,
            ];
        }

<<<<<<< HEAD
        $tableColumns[] = [
            'name' => 'name',
            'label' => $indexColumnCopy[$this->titleColumnKey]['title'] ?? twillTrans(
                    'twill::lang.listing.columns.name'
                ),
            'visible' => true,
            'optional' => false,
            'sortable' => $this->getIndexOption(
                'reorder'
            ) ? false : ($indexColumnCopy[$this->titleColumnKey]['sort'] ?? false),
        ];
=======
>>>>>>> 29c6e29a

        foreach ($indexColumnCopy as $key => $column) {
            if ($key === $this->titleColumnKey) {
                $tableColumns[] = [
                    'name' => 'name',
                    'label' => $column['title'] ?? twillTrans('twill::lang.listing.columns.name'),
                    'visible' => true,
                    'optional' => false,
                    'sortable' => $this->getIndexOption('reorder') ? false : ($column['sort'] ?? false),
                ];
                continue;
            }

            if (isset($column['thumb'])) {
                // Thumbnails : rounded or regular ones
                $hasRoundedThumb = isset($column['variation']) && $column['variation'] === 'rounded';
                $tableColumns[] = [
                    'name' => 'thumbnail',
                    'label' => $column['title'] ?? twillTrans('twill::lang.listing.columns.thumbnail'),
                    'visible' => !$visibleColumns || in_array('thumbnail', $visibleColumns, true),
                    'optional' => true,
                    'sortable' => false,
                    'variation' => $hasRoundedThumb ? 'rounded' : 'square',
                ];
                continue;
            }

            if (isset($column['relationship'])) {
                $columnName = $column['relationship'] . ucfirst($column['field']);
            } elseif (isset($column['nested'])) {
                $columnName = $column['nested'];
            } elseif (isset($column['relatedBrowser'])) {
                $columnName = 'relatedBrowser' . ucfirst($column['relatedBrowser']) . ucfirst($column['field']);
            } else {
                $columnName = $column['field'];
            }

            $tableColumns[] = [
                'name' => $columnName,
                'label' => $column['title'],
                'visible' => $visibleColumns ? in_array($columnName, $visibleColumns) : ($column['visible'] ?? true),
                'optional' => $column['optional'] ?? true,
                'sortable' => $this->getIndexOption('reorder') ? false : ($column['sort'] ?? false),
                'html' => $column['html'] ?? false,
            ];
        }

        if ($this->getIndexOption('includeScheduledInList') && $this->repository->isFillable('publish_start_date')) {
            $tableColumns[] = [
                'name' => 'publish_start_date',
                'label' => twillTrans('twill::lang.listing.columns.published'),
                'visible' => true,
                'optional' => true,
                'sortable' => true,
            ];
        }

        if ($this->moduleHas('translations') && count(getLocales()) > 1) {
            $tableColumns[] = [
                'name' => 'languages',
                'label' => twillTrans('twill::lang.listing.languages'),
                'visible' => $visibleColumns ? in_array('languages', $visibleColumns) : true,
                'optional' => true,
                'sortable' => false,
            ];
        }

        return $tableColumns;
    }

    /**
     * @param \Illuminate\Database\Eloquent\Collection $items
     * @param array $scopes
     * @return array
     */
    protected function getIndexTableMainFilters($items, $scopes = [])
    {
        $statusFilters = [];

        $scope = ($this->submodule ? [
                $this->getParentModuleForeignKey() => $this->submoduleParentId,
            ] : []) + $scopes;

        $statusFilters[] = [
            'name' => twillTrans('twill::lang.listing.filter.all-items'),
            'slug' => 'all',
            'number' => $this->repository->getCountByStatusSlug('all', $scope),
        ];

        if ($this->moduleHas('revisions') && $this->getIndexOption('create')) {
            $statusFilters[] = [
                'name' => twillTrans('twill::lang.listing.filter.mine'),
                'slug' => 'mine',
                'number' => $this->repository->getCountByStatusSlug('mine', $scope),
            ];
        }

        if ($this->getIndexOption('publish')) {
            $statusFilters[] = [
                'name' => $this->getTransLabel('listing.filter.published'),
                'slug' => 'published',
                'number' => $this->repository->getCountByStatusSlug('published', $scope),
            ];
            $statusFilters[] = [
                'name' => $this->getTransLabel('listing.filter.draft'),
                'slug' => 'draft',
                'number' => $this->repository->getCountByStatusSlug('draft', $scope),
            ];
        }

        if ($this->getIndexOption('restore')) {
            $statusFilters[] = [
                'name' => twillTrans('twill::lang.listing.filter.trash'),
                'slug' => 'trash',
                'number' => $this->repository->getCountByStatusSlug('trash', $scope),
            ];
        }

        return $statusFilters;
    }

    /**
     * @param string $moduleName
     * @param string $routePrefix
     * @return array
     */
    protected function getIndexUrls($moduleName, $routePrefix)
    {
        return Collection::make([
            'create',
            'store',
            'publish',
            'bulkPublish',
            'restore',
            'bulkRestore',
            'forceDelete',
            'bulkForceDelete',
            'reorder',
            'feature',
            'bulkFeature',
            'bulkDelete',
        ])->mapWithKeys(function ($endpoint) {
            return [
                $endpoint . 'Url' => $this->getIndexOption($endpoint) ? moduleRoute(
                    $this->moduleName,
                    $this->routePrefix,
                    $endpoint,
                    $this->submodule ? [$this->submoduleParentId] : []
                ) : null,
            ];
        })->toArray();
    }

    /**
     * @param string $option
     * @return bool
     */
    protected function getIndexOption($option, $item = null)
    {
        return once(function () use ($option, $item) {
            $customOptionNamesMapping = [
                'store' => 'create',
            ];
            $option = array_key_exists(
                $option,
                $customOptionNamesMapping
            ) ? $customOptionNamesMapping[$option] : $option;
            $authorized = false;

            if (array_key_exists($option, $this->authorizableOptions)) {
                if (Str::endsWith($this->authorizableOptions[$option], '-module')) {
                    $authorized = $this->user->can($this->authorizableOptions[$option], $this->moduleName);
                } elseif (Str::endsWith($this->authorizableOptions[$option], '-item')) {
                    $authorized = $item ?
                        $this->user->can($this->authorizableOptions[$option], $item) :
                        $this->user->can(
                            Str::replaceLast('-item', '-module', $this->authorizableOptions[$option]),
                            $this->moduleName
                        );
                }
            }

            return ($this->indexOptions[$option] ?? $this->defaultIndexOptions[$option] ?? false) && $authorized;
        });
    }

    /**
     * @param array $prependScope
     * @return array
     */
    protected function getBrowserData($prependScope = [])
    {
        if ($this->request->has('except')) {
            $prependScope['exceptIds'] = $this->request->get('except');
        }

        $scopes = $this->filterScope($prependScope);
        $items = $this->getBrowserItems($scopes);
        $data = $this->getBrowserTableData($items);

        return array_replace_recursive(['data' => $data], $this->indexData($this->request));
    }

    /**
     * @param \Illuminate\Database\Eloquent\Collection $items
     * @return array
     */
    protected function getBrowserTableData($items)
    {
        $withImage = $this->moduleHas('medias');

        return $items->map(function ($item) use ($withImage) {
            $columnsData = Collection::make($this->browserColumns)->mapWithKeys(function ($column) use ($item) {
                return $this->getItemColumnData($item, $column);
            })->toArray();

            $name = $columnsData[$this->titleColumnKey];
            unset($columnsData[$this->titleColumnKey]);

            return [
                    'id' => $this->getItemIdentifier($item),
                    'name' => $name,
                    'edit' => moduleRoute(
                        $this->moduleName,
                        $this->routePrefix,
                        'edit',
                        $this->getItemIdentifier($item)
                    ),
                    'endpointType' => $this->repository->getMorphClass(),
                ] + $columnsData + ($withImage && !array_key_exists('thumbnail', $columnsData) ? [
                    'thumbnail' => $item->defaultCmsImage(['w' => 100, 'h' => 100]),
                ] : []);
        })->toArray();
    }

    /**
     * @param array $scopes
     * @return \Illuminate\Database\Eloquent\Collection
     */
    protected function getBrowserItems($scopes = [])
    {
        return $this->getIndexItems($scopes, true);
    }

    /**
     * @param array $prepend
     * @return array
     */
    protected function filterScope($prepend = [])
    {
        $scope = [];

        $requestFilters = $this->getRequestFilters();

        $this->filters = array_merge($this->filters, $this->defaultFilters);

        if (array_key_exists('status', $requestFilters)) {
            switch ($requestFilters['status']) {
                case 'published':
                    $scope['published'] = true;
                    break;
                case 'draft':
                    $scope['draft'] = true;
                    break;
                case 'trash':
                    $scope['onlyTrashed'] = true;
                    break;
                case 'mine':
                    $scope['mine'] = true;
                    break;
            }

            unset($requestFilters['status']);
        }

        foreach ($this->filters as $key => $field) {
            if (array_key_exists($key, $requestFilters)) {
                $value = $requestFilters[$key];
                if ($value == 0 || !empty($value)) {
                    // add some syntaxic sugar to scope the same filter on multiple columns
                    $fieldSplitted = explode('|', $field);
                    if (count($fieldSplitted) > 1) {
                        $requestValue = $requestFilters[$key];
                        Collection::make($fieldSplitted)->each(function ($scopeKey) use (&$scope, $requestValue) {
                            $scope[$scopeKey] = $requestValue;
                        });
                    } else {
                        $scope[$field] = $requestFilters[$key];
                    }
                }
            }
        }

        return $prepend + $scope;
    }

    /**
     * @return array
     */
    protected function getRequestFilters()
    {
        if ($this->request->has('search')) {
            return ['search' => $this->request->get('search')];
        }

        return json_decode($this->request->get('filter'), true) ?? [];
    }

    /**
     * @return void
     */
    protected function applyFiltersDefaultOptions()
    {
        if (!count($this->filtersDefaultOptions) || $this->request->has('search')) {
            return;
        }

        $filters = $this->getRequestFilters();

        foreach ($this->filtersDefaultOptions as $filterName => $defaultOption) {
            if (!isset($filters[$filterName])) {
                $filters[$filterName] = $defaultOption;
            }
        }

        $this->request->merge(['filter' => json_encode($filters)]);
    }

    /**
     * @return array
     */
    protected function orderScope()
    {
        $orders = [];
        if ($this->request->has('sortKey') && $this->request->has('sortDir')) {
            if (($key = $this->request->get('sortKey')) == 'name') {
                $sortKey = $this->titleColumnKey;
            } elseif (!empty($key)) {
                $sortKey = $key;
            }

            if (isset($sortKey)) {
                $orders[$this->indexColumns[$sortKey]['sortKey'] ?? $sortKey] = $this->request->get('sortDir');
            }
        }

        // don't apply default orders if reorder is enabled
        $reorder = $this->getIndexOption('reorder');
        $defaultOrders = ($reorder ? [] : ($this->defaultOrders ?? []));

        return $orders + $defaultOrders;
    }

    /**
     * @param int $id
     * @param \A17\Twill\Models\Model|null $item
     * @return array
     */
    protected function form($id, $item = null)
    {
        if (!$item && $id) {
            $item = $this->repository->getById($id, $this->formWith, $this->formWithCount);
        } elseif (!$item && !$id) {
            $item = $this->repository->newInstance();
        }

        $fullRoutePrefix = 'twill.' . ($this->routePrefix ? $this->routePrefix . '.' : '') . $this->moduleName . '.';
        $previewRouteName = $fullRoutePrefix . 'preview';
        $restoreRouteName = $fullRoutePrefix . 'restoreRevision';

        $baseUrl = $item->urlWithoutSlug ?? $this->getPermalinkBaseUrl();
        $localizedPermalinkBase = $this->getLocalizedPermalinkBase();

        $itemId = $this->getItemIdentifier($item);

        $data = [
                'item' => $item,
                'moduleName' => $this->moduleName,
                'routePrefix' => $this->routePrefix,
                'titleFormKey' => $this->titleFormKey ?? $this->titleColumnKey,
                'publish' => $item->canPublish ?? true,
                'publishDate24Hr' => Config::get('twill.publish_date_24h') ?? false,
                'publishDateFormat' => Config::get('twill.publish_date_format') ?? null,
                'publishDateDisplayFormat' => Config::get('twill.publish_date_display_format') ?? null,
                'publishedLabel' => $this->getTransLabel('published'),
                'draftLabel' => $this->getTransLabel('draft'),
                'translate' => $this->moduleHas('translations'),
                'translateTitle' => $this->titleIsTranslatable(),
                'permalink' => $this->getIndexOption('permalink', $item),
                'createWithoutModal' => !$itemId && $this->getIndexOption('skipCreateModal'),
                'form_fields' => $this->repository->getFormFields($item),
                'baseUrl' => $baseUrl,
                'localizedPermalinkBase' => $localizedPermalinkBase,
                'permalinkPrefix' => $this->getPermalinkPrefix($baseUrl),
                'saveUrl' => $itemId ? $this->getModuleRoute($itemId, 'update') : moduleRoute(
                    $this->moduleName,
                    $this->routePrefix,
                    'store',
                    [$this->submoduleParentId]
                ),
                'editor' => Config::get('twill.enabled.block-editor') && $this->moduleHas(
                        'blocks'
                    ) && !$this->disableEditor,
                'blockPreviewUrl' => Route::has('twill.blocks.preview') ? URL::route('twill.blocks.preview') : '#',
                'availableRepeaters' => $this->getRepeaterList()->toJson(),
                'revisions' => $this->moduleHas('revisions') ? $item->revisionsArray() : null,
                'groupUserMapping' => $this->getGroupUserMapping(),
                'showPermissionFieldset' => $this->getShowPermissionFieldset($item),
            ] + (Route::has($previewRouteName) && $itemId ? [
                'previewUrl' => moduleRoute($this->moduleName, $this->routePrefix, 'preview', [$itemId]),
            ] : [])
            + (Route::has($restoreRouteName) && $itemId ? [
                'restoreUrl' => moduleRoute($this->moduleName, $this->routePrefix, 'restoreRevision', [$itemId]),
            ] : []);

        return array_replace_recursive($data, $this->formData($this->request));
    }

    /**
     * @param int $id
     * @return array
     */
    protected function modalFormData($id)
    {
        $item = $this->repository->getById($id, $this->formWith, $this->formWithCount);
        $fields = $this->repository->getFormFields($item);
        $data = [];

        if ($this->moduleHas('translations') && isset($fields['translations'])) {
            foreach ($fields['translations'] as $fieldName => $fieldValue) {
                $data['fields'][] = [
                    'name' => $fieldName,
                    'value' => $fieldValue,
                ];
            }

            $data['languages'] = $item->getActiveLanguages();

            unset($fields['translations']);
        }

        foreach ($fields as $fieldName => $fieldValue) {
            $data['fields'][] = [
                'name' => $fieldName,
                'value' => $fieldValue,
            ];
        }

        return array_replace_recursive($data, $this->formData($this->request));
    }

    /**
     * @param Request $request
     * @return array
     */
    protected function formData($request)
    {
        return [];
    }

    /**
     * @param Request $item
     * @return array
     */
    protected function previewData($item)
    {
        return [];
    }

    /**
     * @return \A17\Twill\Http\Requests\Admin\Request
     */
    protected function validateFormRequest()
    {
        $unauthorizedFields = Collection::make($this->fieldsPermissions)->filter(function ($permission, $field) {
            return Auth::guard('twill_users')->user()->cannot($permission);
        })->keys();

        $unauthorizedFields->each(function ($field) {
            $this->request->offsetUnset($field);
        });

        return App::make($this->getFormRequestClass());
    }

    public function getFormRequestClass()
    {
        $prefix = '\Admin';
        if ($this->namespace !== 'A17\Twill') {
            $prefix = "\Twill";
        }

        $request = "$this->namespace\Http\Requests$prefix\\" . $this->modelName . 'Request';

        if (@class_exists($request)) {
            return $request;
        }

        return TwillCapsules::getCapsuleForModel($this->modelName)->getFormRequestClass();
    }

    /**
     * @return string
     */
    protected function getNamespace()
    {
        return $this->namespace ?? Config::get('twill.namespace');
    }

    /**
     * @return string
     */
    protected function getRoutePrefix()
    {
        if ($this->request->route() != null) {
            $routePrefix = ltrim(
                str_replace(Config::get('twill.admin_app_path'), '', $this->request->route()->getPrefix()),
                '/'
            );

            return str_replace('/', '.', $routePrefix);
        }

        return '';
    }

    /**
     * @return string
     */
    protected function getModulePermalinkBase()
    {
        $base = '';
        $moduleParts = explode('.', $this->moduleName);

        foreach ($moduleParts as $index => $name) {
            if (array_key_last($moduleParts) !== $index) {
                $singularName = Str::singular($name);
                $modelClass = config('twill.namespace') . '\\Models\\' . Str::studly($singularName);

                if (!class_exists($modelClass)) {
                    $modelClass = TwillCapsules::getCapsuleForModel($name)->getModel();
                }

                $model = (new $modelClass())->findOrFail(request()->route()->parameter($singularName));
                $hasSlug = Arr::has(class_uses($modelClass), HasSlug::class);

                $base .= $name . '/' . ($hasSlug ? $model->slug : $model->id) . '/';
            } else {
                $base .= $name;
            }
        }

        return $base;
    }

    /**
     * @return string
     */
    protected function getModelName()
    {
        return $this->modelName ?? ucfirst(Str::singular($this->moduleName));
    }

    /**
     * @return \A17\Twill\Repositories\ModuleRepository
     */
    protected function getRepository()
    {
        return App::make($this->getRepositoryClass($this->modelName));
    }

    public function getRepositoryClass($model)
    {
        if (@class_exists($class = "$this->namespace\Repositories\\" . $model . 'Repository')) {
            return $class;
        }

        return TwillCapsules::getCapsuleForModel($model)->getRepositoryClass();
    }

    protected function getViewPrefix(): ?string
    {
        $prefix = "twill.$this->moduleName";

        if (view()->exists("$prefix.form")) {
            return $prefix;
        }

        try {
            return TwillCapsules::getCapsuleForModel($this->modelName)->getViewPrefix();
        } catch (NoCapsuleFoundException $e) {
            return null;
        }
    }

    /**
     * @return string
     */
    protected function getModelTitle()
    {
        return camelCaseToWords($this->modelName);
    }

    /**
     * @return string
     */
    protected function getParentModuleForeignKey()
    {
        $moduleParts = explode('.', $this->moduleName);

        return Str::singular($moduleParts[count($moduleParts) - 2]) . '_id';
    }

    /**
     * @return string
     */
    protected function getPermalinkBaseUrl()
    {
        $appUrl = Config::get('app.url');

        if (blank(parse_url($appUrl)['scheme'] ?? null)) {
            $appUrl = $this->request->getScheme() . '://' . $appUrl;
        }

        return $appUrl . '/'
            . ($this->moduleHas('translations') ? '{language}/' : '')
            . ($this->moduleHas('revisions') ? '{preview}/' : '')
            . (empty($this->getLocalizedPermalinkBase()) ? ($this->permalinkBase ?? $this->getModulePermalinkBase(
                )) : '')
            . (((isset($this->permalinkBase) && empty($this->permalinkBase)) || !empty(
                $this->getLocalizedPermalinkBase()
                )) ? '' : '/');
    }

    /**
     * @return array
     */
    protected function getLocalizedPermalinkBase()
    {
        return [];
    }

    /**
     * @param string $baseUrl
     * @return string
     */
    protected function getPermalinkPrefix($baseUrl)
    {
        return rtrim(str_replace(['http://', 'https://', '{preview}/', '{language}/'], '', $baseUrl), '/') . '/';
    }

    /**
     * @param int $id
     * @param string $action
     * @return string
     */
    protected function getModuleRoute($id, $action)
    {
        return moduleRoute($this->moduleName, $this->routePrefix, $action, [$id]);
    }

    /**
     * @param string $behavior
     * @return bool
     */
    protected function moduleHas($behavior)
    {
        return $this->repository->hasBehavior($behavior);
    }

    /**
     * @return bool
     */
    protected function titleIsTranslatable()
    {
        return $this->repository->isTranslatable(
            $this->titleColumnKey
        );
    }

    /**
     * @param string|null $back_link
     * @param array $params
     * @return void
     */
    protected function setBackLink($back_link = null, $params = [])
    {
        if (!isset($back_link)) {
            if (($back_link = Session::get($this->getBackLinkSessionKey())) == null) {
                $back_link = $this->request->headers->get('referer') ?? moduleRoute(
                        $this->moduleName,
                        $this->routePrefix,
                        'index',
                        $params
                    );
            }
        }

        if (!Session::get($this->moduleName . '_retain')) {
            Session::put($this->getBackLinkSessionKey(), $back_link);
        } else {
            Session::put($this->moduleName . '_retain', false);
        }
    }

    /**
     * @param string|null $fallback
     * @param array $params
     * @return string
     */
    protected function getBackLink($fallback = null, $params = [])
    {
        $back_link = Session::get($this->getBackLinkSessionKey(), $fallback);

        return $back_link ?? moduleRoute($this->moduleName, $this->routePrefix, 'index', $params);
    }

    /**
     * @return string
     */
    protected function getBackLinkSessionKey()
    {
        return $this->moduleName . ($this->submodule ? $this->submoduleParentId ?? '' : '') . '_back_link';
    }

    /**
     * @param int $id
     * @param array $params
     * @return \Illuminate\Http\RedirectResponse
     */
    protected function redirectToForm($id, $params = [])
    {
        Session::put($this->moduleName . '_retain', true);

        return Redirect::to(
            moduleRoute(
                $this->moduleName,
                $this->routePrefix,
                'edit',
                array_filter($params) + [Str::singular($this->moduleName) => $id]
            )
        );
    }

    /**
     * @param string $message
     * @return \Illuminate\Http\JsonResponse
     */
    protected function respondWithSuccess($message)
    {
        return $this->respondWithJson($message, FlashLevel::SUCCESS);
    }

    /**
     * @param string $redirectUrl
     * @return \Illuminate\Http\JsonResponse
     */
    protected function respondWithRedirect($redirectUrl)
    {
        return Response::json([
            'redirect' => $redirectUrl,
        ]);
    }

    /**
     * @param string $message
     * @return \Illuminate\Http\JsonResponse
     */
    protected function respondWithError($message)
    {
        return $this->respondWithJson($message, FlashLevel::ERROR);
    }

    /**
     * @param string $message
     * @param mixed $variant
     * @return \Illuminate\Http\JsonResponse
     */
    protected function respondWithJson($message, $variant)
    {
        return Response::json([
            'message' => $message,
            'variant' => $variant,
        ]);
    }

    protected function getGroupUserMapping()
    {
        if (config('twill.enabled.permissions-management')) {
            return Group::with('users')->get()
                ->mapWithKeys(function ($group) {
                    return [$group->id => $group->users()->pluck('id')->toArray()];
                })->toArray();
        }

        return [];
    }

    /**
     * @param array $input
     * @return void
     */
    protected function fireEvent($input = [])
    {
        fireCmsEvent('cms-module.saved', $input);
    }

    protected function getShowPermissionFieldset($item)
    {
        if (config('twill.enabled.permissions-management')) {
            $permissionModuleName = isPermissionableModule(getModuleNameByModel($item));

            return $permissionModuleName && !strpos($permissionModuleName, '.');
        }

        return false;
    }

    /**
     * @return Collection|Block[]
     */
    public function getRepeaterList()
    {
        return TwillBlocks::getBlockCollection()->getRepeaters()->mapWithKeys(function (Block $repeater) {
            return [$repeater->name => $repeater->toList()];
        });
    }

    /**
     * Get translation key from labels array and attemps to return a translated string.
     *
     * @param string $key
     * @param array $replace
     * @return \Illuminate\Contracts\Translation\Translator|string|array|null
     */
    protected function getTransLabel($key, $replace = [])
    {
        return twillTrans(Arr::has($this->labels, $key) ? Arr::get($this->labels, $key) : $key, $replace);
    }
}<|MERGE_RESOLUTION|>--- conflicted
+++ resolved
@@ -10,7 +10,11 @@
 use A17\Twill\Models\Group;
 use A17\Twill\Models\Model;
 use A17\Twill\Services\Blocks\Block;
+use A17\Twill\Services\Listings\Columns\BooleanColumn;
 use A17\Twill\Services\Listings\Columns\ImageColumn;
+use A17\Twill\Services\Listings\Columns\LanguagesColumn;
+use A17\Twill\Services\Listings\Columns\PublishStatusColumn;
+use A17\Twill\Services\Listings\Columns\ScheduledStatusColumn;
 use A17\Twill\Services\Listings\Columns\TextColumn;
 use A17\Twill\Services\Listings\TableColumn;
 use A17\Twill\Services\Listings\TableColumns;
@@ -105,6 +109,7 @@
         'editInModal' => false,
         'skipCreateModal' => false,
         'includeScheduledInList' => true,
+        'showImage' => false,
     ];
 
     /**
@@ -132,6 +137,8 @@
         'bulkEdit' => 'edit-module',
         'editInModal' => 'edit-module',
         'skipCreateModal' => 'edit-module',
+        'includeScheduledInList' => 'edit-module',
+        'showImage' => 'edit-module',
     ];
 
     /**
@@ -364,26 +371,65 @@
     {
         $columns = TableColumns::make();
 
+        if ($this->getIndexOption('publish')) {
+            $columns->add(
+                PublishStatusColumn::make('published')
+                    ->setTitle(twillTrans('twill::lang.listing.columns.published'))
+                    ->sortable()
+                    ->optional()
+            );
+        }
+
         // Consume Deprecated data.
         if ($this->indexColumns) {
             foreach ($this->indexColumns as $key => $indexColumn) {
                 $columns->add(
-                    new TextColumn(
-                        key: $key,
-                        field: $indexColumn['field'],
-                        title: $indexColumn['title'] ?? null,
-                        sortable: $indexColumn['sort'] ?? false,
-                        defaultSort: false
-                    )
+                    TextColumn::make($key)
+                        ->setTitle($indexColumn['title'] ?? null)
+                        ->setField($indexColumn['field'])
+                        ->sortable($indexColumn['sort'] ?? false)
                 );
             }
         } else {
             $columns->add(
-                new TextColumn(
-                    key: $this->titleColumnKey,
-                    field: $this->titleColumnKey,
-                    sortable: true
-                )
+                TextColumn::make($this->titleColumnKey)
+                    ->linkCell(function (Model $model) {
+                        if ($this->getIndexOption('edit', $model)) {
+                            return $this->getModuleRoute($model->id, 'edit');
+                        }
+                    })
+            );
+        }
+
+        // Add default columns.
+        if ($this->getIndexOption('showImage')) {
+            $columns->add(
+                ImageColumn::make('thumbnail')
+                    ->rounded()
+                    ->setTitle(__('Image'))
+            );
+        }
+
+        if ($this->getIndexOption('feature')) {
+            $columns->add(
+                BooleanColumn::make('featured')
+                    ->setTitle(twillTrans('twill::lang.listing.columns.featured'))
+            );
+        }
+
+        if ($this->getIndexOption('includeScheduledInList') && $this->repository->isFillable('publish_start_date')) {
+            $columns->add(
+                ScheduledStatusColumn::make('publish_status')
+                    ->setTitle(twillTrans('twill::lang.listing.columns.published'))
+                    ->optional()
+            );
+        }
+
+        if ($this->moduleHas('translations') && count(getLocales()) > 1) {
+            $columns->add(
+                LanguagesColumn::make('languages')
+                    ->setTitle(twillTrans('twill::lang.listing.languages'))
+                    ->optional()
             );
         }
 
@@ -1129,7 +1175,7 @@
 
         $data = [
                 'tableData' => $this->getIndexTableData($items),
-                'tableColumns' => $this->getIndexTableColumns($items),
+                'tableColumns' => $this->getIndexColumns()->toCmsArray(request(), $this->getIndexOption('reorder')),
                 'tableMainFilters' => $this->getIndexTableMainFilters($items),
                 'filters' => json_decode($this->request->get('filter'), true) ?? [],
                 'hiddenFilters' => array_keys(Arr::except($this->filters, array_keys($this->defaultFilters))),
@@ -1208,28 +1254,8 @@
     {
         $translated = $this->moduleHas('translations');
 
-        return $items->map(function ($item) use ($translated) {
-            $columnsData = $this->getIndexColumns()->mapWithKeys(function ($column) use ($item) {
-                return $this->getItemColumnData($item, $column);
-            })->toArray();
-
-            $name = $columnsData[$this->titleColumnKey] ?? null;
-
-            if (empty($name)) {
-                if ($this->moduleHas('translations')) {
-                    $fallBackTranslation = $item->translations()->where('active', true)->first();
-
-                    if (isset($fallBackTranslation->{$this->titleColumnKey})) {
-                        $name = $fallBackTranslation->{$this->titleColumnKey};
-                    }
-                }
-
-                $name = $name ?? ('Missing ' . $this->titleColumnKey);
-            }
-
-            if (isset($columnsData[$this->titleColumnKey])) {
-                unset($columnsData[$this->titleColumnKey]);
-            }
+        return $items->map(function (Model $item) use ($translated) {
+            $columnsData = $this->getIndexColumns()->getArrayForModel($item);
 
             $itemIsTrashed = method_exists($item, 'trashed') && $item->trashed();
             $itemCanDelete = $this->getIndexOption('delete', $item) && ($item->canDelete ?? true);
@@ -1238,28 +1264,31 @@
 
             $itemId = $this->getItemIdentifier($item);
 
-            return array_replace([
-                'id' => $itemId,
-                'name' => $name,
-                'publish_start_date' => $item->publish_start_date,
-                'publish_end_date' => $item->publish_end_date,
-                'edit' => $canEdit ? $this->getModuleRoute($itemId, 'edit') : null,
-                'duplicate' => $canDuplicate ? $this->getModuleRoute($itemId, 'duplicate') : null,
-                'delete' => $itemCanDelete ? $this->getModuleRoute($itemId, 'destroy') : null,
-            ] + ($this->getIndexOption('editInModal') ? [
-                'editInModal' => $this->getModuleRoute($itemId, 'edit'),
-                'updateUrl' => $this->getModuleRoute($itemId, 'update'),
-            ] : []) + ($this->getIndexOption('publish') && ($item->canPublish ?? true) ? [
-                'published' => $item->published,
-            ] : []) + ($this->getIndexOption('feature', $item) && ($item->canFeature ?? true) ? [
-                'featured' => $item->{$this->featureField},
-            ] : []) + (($this->getIndexOption('restore', $item) && $itemIsTrashed) ? [
-                'deleted' => true,
-            ] : []) + (($this->getIndexOption('forceDelete') && $itemIsTrashed) ? [
-                'destroyable' => true,
-            ] : []) + ($translated ? [
-                'languages' => $item->getActiveLanguages(),
-            ] : []) + $columnsData, $this->indexItemData($item));
+            return array_replace(
+                [
+                    'id' => $itemId,
+                    'name' => '@todo: $name but where is this used?',
+                    'publish_start_date' => $item->publish_start_date,
+                    'publish_end_date' => $item->publish_end_date,
+                    'edit' => $canEdit ? $this->getModuleRoute($itemId, 'edit') : null,
+                    'duplicate' => $canDuplicate ? $this->getModuleRoute($itemId, 'duplicate') : null,
+                    'delete' => $itemCanDelete ? $this->getModuleRoute($itemId, 'destroy') : null,
+                ] + ($this->getIndexOption('editInModal') ? [
+                    'editInModal' => $this->getModuleRoute($itemId, 'edit'),
+                    'updateUrl' => $this->getModuleRoute($itemId, 'update'),
+                ] : []) + ($this->getIndexOption('publish') && ($item->canPublish ?? true) ? [
+                    'published' => $item->published,
+                ] : []) + ($this->getIndexOption('feature', $item) && ($item->canFeature ?? true) ? [
+                    'featured' => $item->{$this->featureField},
+                ] : []) + (($this->getIndexOption('restore', $item) && $itemIsTrashed) ? [
+                    'deleted' => true,
+                ] : []) + (($this->getIndexOption('forceDelete') && $itemIsTrashed) ? [
+                    'destroyable' => true,
+                ] : []) + ($translated ? [
+                    'languages' => $item->getActiveLanguages(),
+                ] : []) + $columnsData,
+                $this->indexItemData($item)
+            );
         })->toArray();
     }
 
@@ -1274,17 +1303,6 @@
 
     protected function getItemColumnData(Model $item, TableColumn $column): array
     {
-
-        if ($column instanceof ImageColumn && $thumbnail = $column->getThumbnail($item)) {
-            return [
-                'thumbnail' => $thumbnail
-            ];
-        }
-
-        if ($column instanceof TextColumn) {
-            return [$column->key => $item->{$column->field}];
-        }
-
         if (isset($column['nested']) && $column['nested']) {
             $field = $column['nested'];
             $nestedCount = $item->{$column['nested']}->count();
@@ -1345,71 +1363,6 @@
         $visibleColumns = $this->request->get('columns') ?? false;
         $indexColumnCopy = $this->indexColumns;
 
-<<<<<<< HEAD
-        if (isset(Arr::first($indexColumnCopy)['thumb'])
-            && Arr::first($indexColumnCopy)['thumb']) {
-            // Thumbnails : rounded or regular ones
-            $hasRoundedThumb = (isset(Arr::first($this->indexColumns)['thumb'])
-                    && Arr::first($this->indexColumns)['thumb']
-                    && isset(Arr::first($this->indexColumns)['variation'])
-                    && Arr::first($this->indexColumns)['variation'] === 'rounded') ?? false;
-            $hasThumb = (isset(Arr::first($this->indexColumns)['thumb'])
-                && Arr::first($this->indexColumns)['thumb']
-                && !$hasRoundedThumb);
-            $thumb = ($hasRoundedThumb || $hasThumb) ? [
-                    'name' => 'thumbnail',
-                    'label' => twillTrans('twill::lang.listing.columns.thumbnail'),
-                    'visible' => $visibleColumns ? in_array('thumbnail', $visibleColumns) : true,
-                    'optional' => true,
-                    'sortable' => false,
-                ] + (isset(Arr::first($this->indexColumns)['variation'])
-                    ? ['variation' => Arr::first($this->indexColumns)['variation']]
-                    : []) : false;
-
-            if ($hasThumb) {
-                $tableColumns[] = $thumb;
-            }
-
-            array_shift($indexColumnCopy);
-        }
-
-=======
->>>>>>> 29c6e29a
-        if ($this->getIndexOption('feature')) {
-            $tableColumns[] = [
-                'name' => 'featured',
-                'label' => twillTrans('twill::lang.listing.columns.featured'),
-                'visible' => true,
-                'optional' => false,
-                'sortable' => false,
-            ];
-        }
-
-        if ($this->getIndexOption('publish')) {
-            $tableColumns[] = [
-                'name' => 'published',
-                'label' => twillTrans('twill::lang.listing.columns.published'),
-                'visible' => true,
-                'optional' => false,
-                'sortable' => false,
-            ];
-        }
-
-<<<<<<< HEAD
-        $tableColumns[] = [
-            'name' => 'name',
-            'label' => $indexColumnCopy[$this->titleColumnKey]['title'] ?? twillTrans(
-                    'twill::lang.listing.columns.name'
-                ),
-            'visible' => true,
-            'optional' => false,
-            'sortable' => $this->getIndexOption(
-                'reorder'
-            ) ? false : ($indexColumnCopy[$this->titleColumnKey]['sort'] ?? false),
-        ];
-=======
->>>>>>> 29c6e29a
-
         foreach ($indexColumnCopy as $key => $column) {
             if ($key === $this->titleColumnKey) {
                 $tableColumns[] = [
@@ -1453,26 +1406,6 @@
                 'optional' => $column['optional'] ?? true,
                 'sortable' => $this->getIndexOption('reorder') ? false : ($column['sort'] ?? false),
                 'html' => $column['html'] ?? false,
-            ];
-        }
-
-        if ($this->getIndexOption('includeScheduledInList') && $this->repository->isFillable('publish_start_date')) {
-            $tableColumns[] = [
-                'name' => 'publish_start_date',
-                'label' => twillTrans('twill::lang.listing.columns.published'),
-                'visible' => true,
-                'optional' => true,
-                'sortable' => true,
-            ];
-        }
-
-        if ($this->moduleHas('translations') && count(getLocales()) > 1) {
-            $tableColumns[] = [
-                'name' => 'languages',
-                'label' => twillTrans('twill::lang.listing.languages'),
-                'visible' => $visibleColumns ? in_array('languages', $visibleColumns) : true,
-                'optional' => true,
-                'sortable' => false,
             ];
         }
 
