<?php

namespace A17\Twill\Http\Controllers\Admin;

use A17\Twill\Helpers\FlashLevel;
use A17\Twill\Models\Group;
use A17\Twill\Models\Behaviors\HasSlug;
use A17\Twill\Services\Blocks\BlockCollection;
use A17\Twill\Services\Capsules\HasCapsules;
use Illuminate\Contracts\Foundation\Application;
use Illuminate\Http\Request;
use Illuminate\Support\Arr;
use Illuminate\Support\Collection;
use Illuminate\Support\Facades\App;
use Illuminate\Support\Facades\Auth;
use Illuminate\Support\Facades\Config;
use Illuminate\Support\Facades\Redirect;
use Illuminate\Support\Facades\Response;
use Illuminate\Support\Facades\Route;
use Illuminate\Support\Facades\Session;
use Illuminate\Support\Facades\URL;
use Illuminate\Support\Facades\View;
use Illuminate\Support\Str;
use Symfony\Component\HttpKernel\Exception\NotFoundHttpException;

abstract class ModuleController extends Controller
{
    use HasCapsules;

    /**
     * @var Application
     */
    protected $app;

    /**
     * @var Request
     */
    protected $request;

    /**
     * @var string
     */
    protected $namespace;

    /**
     * @var string
     */
    protected $routePrefix;

    /**
     * @var string
     */
    protected $moduleName;

    /**
     * @var string
     */
    protected $modelName;

    /**
     * @var string
     */
    protected $modelTitle;

    /**
     * @var \A17\Twill\Repositories\ModuleRepository
     */
    protected $repository;

    /**
     * @var \A17\Twill\Models\User
     */
    protected $user;

    /**
     * Options of the index view.
     *
     * @var array
     */
    protected $defaultIndexOptions = [
        'create' => true,
        'edit' => true,
        'publish' => true,
        'bulkPublish' => true,
        'feature' => false,
        'bulkFeature' => false,
        'restore' => true,
        'bulkRestore' => true,
        'forceDelete' => true,
        'bulkForceDelete' => true,
        'delete' => true,
        'duplicate' => false,
        'bulkDelete' => true,
        'reorder' => false,
        'permalink' => true,
        'bulkEdit' => true,
        'editInModal' => false,
        'skipCreateModal' => false,
        // @todo(3.x): Default to true.
        'includeScheduledInList' => false,
    ];

    /**
     * Options of the index view and the corresponding auth gates.
     *
     * @var array
     */
    protected $authorizableOptions = [
        'list' => 'access-module-list',
        'create' => 'edit-module',
        'edit' => 'edit-item',
        'permalink' => 'edit-item',
        'publish' => 'edit-item',
        'feature' => 'edit-item',
        'reorder' => 'edit-module',
        'delete' => 'edit-item',
        'duplicate' => 'edit-item',
        'restore' => 'edit-item',
        'forceDelete' => 'edit-item',
        'bulkForceDelete' => 'edit-module',
        'bulkPublish' => 'edit-module',
        'bulkRestore' => 'edit-module',
        'bulkFeature' => 'edit-module',
        'bulkDelete' => 'edit-module',
        'bulkEdit' => 'edit-module',
        'editInModal' => 'edit-module',
        'skipCreateModal' => 'edit-module',
    ];

    /**
     * Relations to eager load for the index view
     *
     * @var array
     */
    protected $indexWith = [];

    /**
     * Relations to eager load for the form view.
     *
     * @var array
     */
    protected $formWith = [];

    /**
     * Relation count to eager load for the form view.
     *
     * @var array
     */
    protected $formWithCount = [];

    /**
     * Additional filters for the index view.
     *
     * To automatically have your filter added to the index view use the following convention:
     * suffix the key containing the list of items to show in the filter by 'List' and
     * name it the same as the filter you defined in this array.
     *
     * Example: 'fCategory' => 'category_id' here and 'fCategoryList' in indexData()
     * By default, this will run a where query on the category_id column with the value
     * of fCategory if found in current request parameters. You can intercept this behavior
     * from your repository in the filter() function.
     *
     * @var array
     */
    protected $filters = [];

    /**
     * Additional links to display in the listing filter
     *
     * @var array
     */
    protected $filterLinks = [];

    /**
     * Filters that are selected by default in the index view.
     *
     * Example: 'filter_key' => 'default_filter_value'
     *
     * @var array
     */
    protected $filtersDefaultOptions = [];

    /**
     * Default orders for the index view.
     *
     * @var array
     */
    protected $defaultOrders = [
        'created_at' => 'desc',
    ];

    /**
     * @var int
     */
    protected $perPage = 20;

    /**
     * Name of the index column to use as name column.
     *
     * @var string
     */
    protected $titleColumnKey = 'title';

    /**
     * Name of the index column to use as identifier column.
     *
     * @var string
     */
    protected $identifierColumnKey = 'id';

    /**
     * Attribute to use as title in forms.
     *
     * @var string
     */
    protected $titleFormKey;

    /**
     * Feature field name if the controller is using the feature route (defaults to "featured").
     *
     * @var string
     */
    protected $featureField = 'featured';

    /**
     * Indicates if this module is edited through a parent module.
     *
     * @var bool
     */
    protected $submodule = false;

    /**
     * @var int|null
     */
    protected $submoduleParentId = null;

    /**
     * Can be used in child classes to disable the content editor (full screen block editor).
     *
     * @var bool
     */
    protected $disableEditor = false;

    /**
     * @var array
     */
    protected $indexOptions;

    /**
     * @var array
     */
    protected $indexColumns;

    /**
     * @var array
     */
    protected $browserColumns;

    /**
     * @var string
     */
    protected $permalinkBase;

    /**
     * @var array
     */
    protected $defaultFilters;

    /**
     * @var string
     */
    protected $viewPrefix;

    /**
     * @var string
     */
    protected $previewView;

    /**
     * List of permissions keyed by a request field. Can be used to prevent unauthorized field updates.
     *
     * @var array
     */
    protected $fieldsPermissions = [];

    /**
     * Array of customizable label translation keys
     *
     * @var array
     */
    protected $labels = [];

    /**
     * Default label translation keys that can be overridden in the labels array
     *
     * @var array
     */
    protected $defaultLabels = [
        'published' => 'twill::lang.main.published',
        'draft' => 'twill::lang.main.draft',
        'listing' => [
            'filter' => [
                'published' => 'twill::lang.listing.filter.published',
                'draft' => 'twill::lang.listing.filter.draft',
            ],
        ],
    ];

    public function __construct(Application $app, Request $request)
    {
        parent::__construct();
        $this->app = $app;
        $this->request = $request;

        $this->modelName = $this->getModelName();
        $this->routePrefix = $this->getRoutePrefix();
        $this->namespace = $this->getNamespace();
        $this->repository = $this->getRepository();
        $this->viewPrefix = $this->getViewPrefix();
        $this->modelTitle = $this->getModelTitle();
        $this->labels = array_merge($this->defaultLabels, $this->labels);
        $this->middleware(function ($request, $next) {
            $this->user = auth('twill_users')->user();
            return $next($request);
        });

        /*
         * Default filters for the index view
         * By default, the search field will run a like query on the title field
         */
        if (!isset($this->defaultFilters)) {
            $this->defaultFilters = [
                'search' => ($this->moduleHas('translations') ? '' : '%') . $this->titleColumnKey,
            ];
        }

        /*
         * Apply any filters that are selected by default
         */
        $this->applyFiltersDefaultOptions();

        /*
         * Available columns of the index view
         */
        if (!isset($this->indexColumns)) {
            $this->indexColumns = [
                $this->titleColumnKey => [
                    'title' => ucfirst($this->titleColumnKey),
                    'field' => $this->titleColumnKey,
                    'sort' => true,
                ],
            ];
        }

        /*
         * Available columns of the browser view
         */
        if (!isset($this->browserColumns)) {
            $this->browserColumns = [
                $this->titleColumnKey => [
                    'title' => ucfirst($this->titleColumnKey),
                    'field' => $this->titleColumnKey,
                ],
            ];
        }
    }

    /**
     * Match an option name to a gate name if needed, then authorize it.
     *
     * @return void
     */
    protected function authorizeOption($option, $arguments = [])
    {
        $gate = $this->authorizableOptions[$option] ?? $option;

        $this->authorize($gate, $arguments);
    }

    /**
     * @deprecated To be removed in Twill 3.0
     * @return void
     */
    protected function setMiddlewarePermission()
    {
        $this->middleware('can:list', ['only' => ['index', 'show']]);
        $this->middleware('can:edit', ['only' => ['store', 'edit', 'update']]);
        $this->middleware('can:duplicate', ['only' => ['duplicate']]);
        $this->middleware('can:publish', ['only' => ['publish', 'feature', 'bulkPublish', 'bulkFeature']]);
        $this->middleware('can:reorder', ['only' => ['reorder']]);
        $this->middleware('can:delete', ['only' => ['destroy', 'bulkDelete', 'restore', 'bulkRestore', 'forceDelete', 'bulkForceDelete', 'restoreRevision']]);
    }

    /**
     * @param Request $request
     * @return string|int|null
     */
    protected function getParentModuleIdFromRequest(Request $request)
    {
        $moduleParts = explode('.', $this->moduleName);

        if (count($moduleParts) > 1) {
            $parentModule = Str::singular($moduleParts[count($moduleParts) - 2]);

            return $request->route()->parameters()[$parentModule];
        }

        return null;
    }

    /**
     * @param int|null $parentModuleId
     * @return array|\Illuminate\View\View
     */
    public function index($parentModuleId = null)
    {
        $this->authorizeOption('list', $this->moduleName);

        $parentModuleId = $this->getParentModuleIdFromRequest($this->request) ?? $parentModuleId;

        $this->submodule = isset($parentModuleId);
        $this->submoduleParentId = $parentModuleId;

        $indexData = $this->getIndexData($this->submodule ? [
            $this->getParentModuleForeignKey() => $this->submoduleParentId,
        ] : []);

        if ($this->request->ajax()) {
            return $indexData + ['replaceUrl' => true];
        }

        if ($this->request->has('openCreate') && $this->request->get('openCreate')) {
            $indexData += ['openCreate' => true];
        }

        $view = Collection::make([
            "$this->viewPrefix.index",
            "twill::$this->moduleName.index",
            "twill::layouts.listing",
        ])->first(function ($view) {
            return View::exists($view);
        });

        return View::make($view, $indexData);
    }

    /**
     * @return \Illuminate\Http\JsonResponse
     */
    public function browser()
    {
        return Response::json($this->getBrowserData());
    }

    /**
     * @param int|null $parentModuleId
     * @return \Illuminate\Http\JsonResponse
     */
    public function store($parentModuleId = null)
    {
        $this->authorizeOption('create', $this->moduleName);

        $parentModuleId = $this->getParentModuleIdFromRequest($this->request) ?? $parentModuleId;

        $input = $this->validateFormRequest()->all();
        $optionalParent = $parentModuleId ? [$this->getParentModuleForeignKey() => $parentModuleId] : [];

        if (isset($input['cmsSaveType']) && $input['cmsSaveType'] === 'cancel') {
            return $this->respondWithRedirect(moduleRoute(
                $this->moduleName,
                $this->routePrefix,
                'create'
            ));
        }

        $item = $this->repository->create($input + $optionalParent);

        activity()->performedOn($item)->log('created');

        $this->fireEvent($input);

        Session::put($this->moduleName . '_retain', true);

        if ($this->getIndexOption('editInModal')) {
            return $this->respondWithSuccess(twillTrans('twill::lang.publisher.save-success'));
        }

        if (isset($input['cmsSaveType']) && Str::endsWith($input['cmsSaveType'], '-close')) {
            return $this->respondWithRedirect($this->getBackLink());
        }

        if (isset($input['cmsSaveType']) && Str::endsWith($input['cmsSaveType'], '-new')) {
            return $this->respondWithRedirect(moduleRoute(
                $this->moduleName,
                $this->routePrefix,
                'create'
            ));
        }

        return $this->respondWithRedirect(moduleRoute(
            $this->moduleName,
            $this->routePrefix,
            'edit',
            [Str::singular(last(explode('.', $this->moduleName))) => $this->getItemIdentifier($item)]
        ));
    }

    /**
     * @param Request $request
     * @param int|$id
     * @param int|null $submoduleId
     * @return \Illuminate\Http\RedirectResponse
     */
    public function show($id, $submoduleId = null)
    {
        if ($this->getIndexOption('editInModal')) {
            return Redirect::to(moduleRoute($this->moduleName, $this->routePrefix, 'index'));
        }

        return $this->redirectToForm($this->getParentModuleIdFromRequest($this->request) ?? $submoduleId ?? $id);
    }

    /**
     * @param int $id
     * @param int|null $submoduleId
     * @return \Illuminate\Http\JsonResponse|\Illuminate\Http\RedirectResponse|\Illuminate\View\View
     */
    public function edit($id, $submoduleId = null)
    {
        $params = $this->request->route()->parameters();

        $this->submodule = count($params) > 1;
        $this->submoduleParentId = $this->submodule
        ? $this->getParentModuleIdFromRequest($this->request) ?? $id
        : head($params);

        $id = last($params);

        $item = $this->repository->getById($submoduleId ?? $id);
        $this->authorizeOption('edit', $item);

        if ($this->getIndexOption('editInModal')) {
            return $this->request->ajax()
            ? Response::json($this->modalFormData($id))
            : Redirect::to(moduleRoute($this->moduleName, $this->routePrefix, 'index'));
        }

        $this->setBackLink();

        $view = Collection::make([
            "$this->viewPrefix.form",
            "twill::$this->moduleName.form",
            "twill::layouts.form",
        ])->first(function ($view) {
            return View::exists($view);
        });

        return View::make($view, $this->form($id));
    }

    /**
     * @param int $parentModuleId
     * @return \Illuminate\Http\JsonResponse|\Illuminate\Http\RedirectResponse|\Illuminate\View\View
     */
    public function create($parentModuleId = null)
    {
        if (!$this->getIndexOption('skipCreateModal')) {
            return Redirect::to(moduleRoute(
                $this->moduleName,
                $this->routePrefix,
                'index',
                ['openCreate' => true]
            ));
        }

        $parentModuleId = $this->getParentModuleIdFromRequest($this->request) ?? $parentModuleId;

        $this->submodule = isset($parentModuleId);
        $this->submoduleParentId = $parentModuleId;

        $view = Collection::make([
            "$this->viewPrefix.form",
            "twill::$this->moduleName.form",
            "twill::layouts.form",
        ])->first(function ($view) {
            return View::exists($view);
        });

        return View::make($view, $this->form(null));
    }

    /**
     * @param int $id
     * @param int|null $submoduleId
     * @return \Illuminate\Http\JsonResponse
     */
    public function update($id, $submoduleId = null)
    {
        $params = $this->request->route()->parameters();

        $submoduleParentId = $this->getParentModuleIdFromRequest($this->request) ?? $id;
        $this->submodule = isset($submoduleParentId);
        $this->submoduleParentId = $submoduleParentId;

        $id = last($params);

        $item = $this->repository->getById($id);

        $this->authorizeOption('edit', $item);

        $input = $this->request->all();

        if (isset($input['cmsSaveType']) && $input['cmsSaveType'] === 'cancel') {
            return $this->respondWithRedirect(moduleRoute(
                $this->moduleName,
                $this->routePrefix,
                'edit',
                [Str::singular($this->moduleName) => $id]
            ));
        } else {
            $formRequest = $this->validateFormRequest();

            $this->repository->update($id, $formRequest->all());

            activity()->performedOn($item)->log('updated');

            $this->fireEvent();

            if (isset($input['cmsSaveType'])) {
                if (Str::endsWith($input['cmsSaveType'], '-close')) {
                    return $this->respondWithRedirect($this->getBackLink());
                } elseif (Str::endsWith($input['cmsSaveType'], '-new')) {
                    if ($this->getIndexOption('skipCreateModal')) {
                        return $this->respondWithRedirect(moduleRoute(
                            $this->moduleName,
                            $this->routePrefix,
                            'create'
                        ));
                    }
                    return $this->respondWithRedirect(moduleRoute(
                        $this->moduleName,
                        $this->routePrefix,
                        'index',
                        ['openCreate' => true]
                    ));
                } elseif ($input['cmsSaveType'] === 'restore') {
                    Session::flash('status', twillTrans('twill::lang.publisher.restore-success'));

                    return $this->respondWithRedirect(moduleRoute(
                        $this->moduleName,
                        $this->routePrefix,
                        'edit',
                        [Str::singular($this->moduleName) => $id]
                    ));
                }
            }

            if ($this->moduleHas('revisions')) {
                return Response::json([
                    'message' => twillTrans('twill::lang.publisher.save-success'),
                    'variant' => FlashLevel::SUCCESS,
                    'revisions' => $item->revisionsArray(),
                ]);
            }

            return $this->respondWithSuccess(twillTrans('twill::lang.publisher.save-success'));
        }
    }

    /**
     * @param int $id
     * @return \Illuminate\View\View
     */
    public function preview($id)
    {
        if ($this->request->has('revisionId')) {
            $item = $this->repository->previewForRevision($id, $this->request->get('revisionId'));
        } else {
            $formRequest = $this->validateFormRequest();
            $item = $this->repository->preview($id, $formRequest->all());
        }

        if ($this->request->has('activeLanguage')) {
            App::setLocale($this->request->get('activeLanguage'));
        }

        $previewView = $this->previewView ?? (Config::get('twill.frontend.views_path', 'site') . '.' . Str::singular($this->moduleName));

        return View::exists($previewView) ? View::make($previewView, array_replace([
            'item' => $item,
        ], $this->previewData($item))) : View::make('twill::errors.preview', [
            'moduleName' => Str::singular($this->moduleName),
        ]);
    }

    /**
     * @param int $id
     * @return \Illuminate\View\View
     */
    public function restoreRevision($id)
    {
        if ($this->request->has('revisionId')) {
            $item = $this->repository->previewForRevision($id, $this->request->get('revisionId'));
            $item[$this->identifierColumnKey] = $id;
            $item->cmsRestoring = true;
        } else {
            throw new NotFoundHttpException();
        }

        $this->setBackLink();

        $view = Collection::make([
            "$this->viewPrefix.form",
            "twill::$this->moduleName.form",
            "twill::layouts.form",
        ])->first(function ($view) {
            return View::exists($view);
        });

        $revision = $item->revisions()->where('id', $this->request->get('revisionId'))->first();
        $date = $revision->created_at->toDayDateTimeString();

        Session::flash('restoreMessage', twillTrans('twill::lang.publisher.restore-message', ['user' => $revision->byUser, 'date' => $date]));

        return View::make($view, $this->form($id, $item));
    }

    /**
     * @return \Illuminate\Http\JsonResponse
     */
    public function publish()
    {
        try {
            if ($this->repository->updateBasic($this->request->get('id'), [
                'published' => !$this->request->get('active'),
            ])) {
                activity()->performedOn(
                    $this->repository->getById($this->request->get('id'))
                )->log(
                    ($this->request->get('active') ? 'un' : '') . 'published'
                );

                $this->fireEvent();

                if ($this->request->get('active')) {
                    return $this->respondWithSuccess(twillTrans('twill::lang.listing.publish.unpublished', ['modelTitle' => $this->modelTitle]));
                } else {
                    return $this->respondWithSuccess(twillTrans('twill::lang.listing.publish.published', ['modelTitle' => $this->modelTitle]));
                }
            }
        } catch (\Exception $e) {
            \Log::error($e);
        }

        return $this->respondWithError(twillTrans('twill::lang.listing.publish.error', ['modelTitle' => $this->modelTitle]));
    }

    /**
     * @return \Illuminate\Http\JsonResponse
     */
    public function bulkPublish()
    {
        try {
            if ($this->repository->updateBasic(explode(',', $this->request->get('ids')), [
                'published' => $this->request->get('publish'),
            ])) {
                $this->fireEvent();
                if ($this->request->get('publish')) {
                    return $this->respondWithSuccess(twillTrans('twill::lang.listing.bulk-publish.published', ['modelTitle' => $this->modelTitle]));
                } else {
                    return $this->respondWithSuccess(twillTrans('twill::lang.listing.bulk-publish.unpublished', ['modelTitle' => $this->modelTitle]));
                }
            }
        } catch (\Exception $e) {
            \Log::error($e);
        }
        return $this->respondWithError(twillTrans('twill::lang.listing.bulk-publish.error', ['modelTitle' => $this->modelTitle]));
    }

    /**
     * @param int $id
     * @param int|null $submoduleId
     * @return \Illuminate\Http\JsonResponse
     */
    public function duplicate($id, $submoduleId = null)
    {
        $params = $this->request->route()->parameters();

        $id = last($params);

        $item = $this->repository->getById($id);
        if ($newItem = $this->repository->duplicate($id, $this->titleColumnKey)) {
            $this->fireEvent();
            activity()->performedOn($item)->log('duplicated');

            return Response::json([
                'message' => twillTrans('twill::lang.listing.duplicate.success', ['modelTitle' => $this->modelTitle]),
                'variant' => FlashLevel::SUCCESS,
                'redirect' => moduleRoute(
                    $this->moduleName,
                    $this->routePrefix,
                    'edit',
                    array_filter([Str::singular($this->moduleName) => $newItem->id])
                ),
            ]);
        }

        return $this->respondWithError(twillTrans('twill::lang.listing.duplicate.error', ['modelTitle' => $this->modelTitle]));
    }

    /**
     * @param int $id
     * @param int|null $submoduleId
     * @return \Illuminate\Http\JsonResponse
     */
    public function destroy($id, $submoduleId = null)
    {
        $params = $this->request->route()->parameters();

        $id = last($params);

        $item = $this->repository->getById($id);
        if ($this->repository->delete($id)) {
            $this->fireEvent();
            activity()->performedOn($item)->log('deleted');
            return $this->respondWithSuccess(twillTrans('twill::lang.listing.delete.success', ['modelTitle' => $this->modelTitle]));
        }

        return $this->respondWithError(twillTrans('twill::lang.listing.delete.error', ['modelTitle' => $this->modelTitle]));
    }

    /**
     * @return \Illuminate\Http\JsonResponse
     */
    public function bulkDelete()
    {
        if ($this->repository->bulkDelete(explode(',', $this->request->get('ids')))) {
            $this->fireEvent();
            return $this->respondWithSuccess(twillTrans('twill::lang.listing.bulk-delete.success', ['modelTitle' => $this->modelTitle]));
        }

        return $this->respondWithError(twillTrans('twill::lang.listing.bulk-delete.error', ['modelTitle' => $this->modelTitle]));
    }

    /**
     * @return \Illuminate\Http\JsonResponse
     */
    public function forceDelete()
    {
        if ($this->repository->forceDelete($this->request->get('id'))) {
            $this->fireEvent();
            return $this->respondWithSuccess(twillTrans('twill::lang.listing.force-delete.success', ['modelTitle' => $this->modelTitle]));
        }

        return $this->respondWithError(twillTrans('twill::lang.listing.force-delete.error', ['modelTitle' => $this->modelTitle]));
    }

    /**
     * @return \Illuminate\Http\JsonResponse
     */
    public function bulkForceDelete()
    {
        if ($this->repository->bulkForceDelete(explode(',', $this->request->get('ids')))) {
            $this->fireEvent();
            return $this->respondWithSuccess(twillTrans('twill::lang.listing.bulk-force-delete.success', ['modelTitle' => $this->modelTitle]));
        }

        return $this->respondWithError(twillTrans('twill::lang.listing.bulk-force-delete.error', ['modelTitle' => $this->modelTitle]));
    }

    /**
     * @return \Illuminate\Http\JsonResponse
     */
    public function restore()
    {
        if ($this->repository->restore($this->request->get('id'))) {
            $this->fireEvent();
            activity()->performedOn($this->repository->getById($this->request->get('id')))->log('restored');
            return $this->respondWithSuccess(twillTrans('twill::lang.listing.restore.success', ['modelTitle' => $this->modelTitle]));
        }

        return $this->respondWithError(twillTrans('twill::lang.listing.restore.error', ['modelTitle' => $this->modelTitle]));
    }

    /**
     * @return \Illuminate\Http\JsonResponse
     */
    public function bulkRestore()
    {
        if ($this->repository->bulkRestore(explode(',', $this->request->get('ids')))) {
            $this->fireEvent();
            return $this->respondWithSuccess(twillTrans('twill::lang.listing.bulk-restore.success', ['modelTitle' => $this->modelTitle]));
        }

        return $this->respondWithError(twillTrans('twill::lang.listing.bulk-restore.error', ['modelTitle' => $this->modelTitle]));
    }

    /**
     * @return \Illuminate\Http\JsonResponse
     */
    public function feature()
    {
        if (($id = $this->request->get('id'))) {
            $featuredField = $this->request->get('featureField') ?? $this->featureField;
            $featured = !$this->request->get('active');

            if ($this->repository->isUniqueFeature()) {
                if ($featured) {
                    $this->repository->updateBasic(null, [$featuredField => false]);
                    $this->repository->updateBasic($id, [$featuredField => $featured]);
                }
            } else {
                $this->repository->updateBasic($id, [$featuredField => $featured]);
            }

            activity()->performedOn(
                $this->repository->getById($id)
            )->log(
                ($this->request->get('active') ? 'un' : '') . 'featured'
            );

            $this->fireEvent();

            if ($this->request->get('active')) {
                return $this->respondWithSuccess(twillTrans('twill::lang.listing.featured.unfeatured', ['modelTitle' => $this->modelTitle]));
            } else {
                return $this->respondWithSuccess(twillTrans('twill::lang.listing.featured.featured', ['modelTitle' => $this->modelTitle]));
            }
        }

        return $this->respondWithError(twillTrans('twill::lang.listing.featured.error', ['modelTitle' => $this->modelTitle]));
    }

    /**
     * @return \Illuminate\Http\JsonResponse
     */
    public function bulkFeature()
    {
        if (($ids = explode(',', $this->request->get('ids')))) {
            $featuredField = $this->request->get('featureField') ?? $this->featureField;
            $featured = $this->request->get('feature') ?? true;
            // we don't need to check if unique feature since bulk operation shouldn't be allowed in this case
            $this->repository->updateBasic($ids, [$featuredField => $featured]);
            $this->fireEvent();

            if ($this->request->get('feature')) {
                return $this->respondWithSuccess(twillTrans('twill::lang.listing.bulk-featured.featured', ['modelTitle' => $this->modelTitle]));
            } else {
                return $this->respondWithSuccess(twillTrans('twill::lang.listing.bulk-featured.unfeatured', ['modelTitle' => $this->modelTitle]));
            }
        }

        return $this->respondWithError(twillTrans('twill::lang.listing.bulk-featured.error', ['modelTitle' => $this->modelTitle]));
    }

    /**
     * @return \Illuminate\Http\JsonResponse
     */
    public function reorder()
    {
        if (($values = $this->request->get('ids')) && !empty($values)) {
            $this->repository->setNewOrder($values);
            $this->fireEvent();
            return $this->respondWithSuccess(twillTrans('twill::lang.listing.reorder.success', ['modelTitle' => $this->modelTitle]));
        }

        return $this->respondWithError(twillTrans('twill::lang.listing.reorder.error', ['modelTitle' => $this->modelTitle]));
    }

    /**
     * @return \Illuminate\Http\JsonResponse
     */
    public function tags()
    {
        $query = $this->request->input('q');
        $tags = $this->repository->getTags($query);

        return Response::json(['items' => $tags->map(function ($tag) {
            return $tag->name;
        })], 200);
    }

    /**
     * @return array
     */
    public function additionalTableActions()
    {
        return [];
    }

    /**
     * @param array $prependScope
     * @return array
     */
    protected function getIndexData($prependScope = [])
    {
        $scopes = $this->filterScope($prependScope);
        $items = $this->getIndexItems($scopes);

        $data = [
            'tableData' => $this->getIndexTableData($items),
            'tableColumns' => $this->getIndexTableColumns($items),
            'tableMainFilters' => $this->getIndexTableMainFilters($items),
            'filters' => json_decode($this->request->get('filter'), true) ?? [],
            'hiddenFilters' => array_keys(Arr::except($this->filters, array_keys($this->defaultFilters))),
            'filterLinks' => $this->filterLinks ?? [],
            'maxPage' => method_exists($items, 'lastPage') ? $items->lastPage() : 1,
            'defaultMaxPage' => method_exists($items, 'total') ? ceil($items->total() / $this->perPage) : 1,
            'offset' => method_exists($items, 'perPage') ? $items->perPage() : count($items),
            'defaultOffset' => $this->perPage,
        ] + $this->getIndexUrls($this->moduleName, $this->routePrefix);

        $baseUrl = $this->getPermalinkBaseUrl();

        $options = [
            'moduleName' => $this->moduleName,
            'skipCreateModal' => $this->getIndexOption('skipCreateModal'),
            'reorder' => $this->getIndexOption('reorder'),
            'create' => $this->getIndexOption('create'),
            'duplicate' => $this->getIndexOption('duplicate'),
            'translate' => $this->moduleHas('translations'),
            'translateTitle' => $this->titleIsTranslatable(),
            'permalink' => $this->getIndexOption('permalink'),
            'bulkEdit' => $this->getIndexOption('bulkEdit'),
            'titleFormKey' => $this->titleFormKey ?? $this->titleColumnKey,
            'baseUrl' => $baseUrl,
            'permalinkPrefix' => $this->getPermalinkPrefix($baseUrl),
            'additionalTableActions' => $this->additionalTableActions(),
        ];

        return array_replace_recursive($data + $options, $this->indexData($this->request));
    }

    /**
     * @param Request $request
     * @return array
     */
    protected function indexData($request)
    {
        return [];
    }

    /**
     * @param array $scopes
     * @param bool $forcePagination
     * @return \Illuminate\Database\Eloquent\Collection
     */
    protected function getIndexItems($scopes = [], $forcePagination = false)
    {
        if (config('twill.enabled.permissions-management') && isPermissionableModule($this->moduleName)) {
            $scopes = $scopes + ['accessible' => true];
        }

        return $this->transformIndexItems($this->repository->get(
            $this->indexWith,
            $scopes,
            $this->orderScope(),
            $this->request->get('offset') ?? $this->perPage ?? 50,
            $forcePagination
        ));
    }

    /**
     * @param \Illuminate\Database\Eloquent\Collection $items
     * @return \Illuminate\Database\Eloquent\Collection
     */
    protected function transformIndexItems($items)
    {
        return $items;
    }

    /**
     * @param \Illuminate\Database\Eloquent\Collection $items
     * @return array
     */
    protected function getIndexTableData($items)
    {
        $translated = $this->moduleHas('translations');
        return $items->map(function ($item) use ($translated) {
            $columnsData = Collection::make($this->indexColumns)->mapWithKeys(function ($column) use ($item) {
                return $this->getItemColumnData($item, $column);
            })->toArray();

            $name = $columnsData[$this->titleColumnKey];

            if (empty($name)) {
                if ($this->moduleHas('translations')) {
                    $fallBackTranslation = $item->translations()->where('active', true)->first();

                    if (isset($fallBackTranslation->{$this->titleColumnKey})) {
                        $name = $fallBackTranslation->{$this->titleColumnKey};
                    }
                }

                $name = $name ?? ('Missing ' . $this->titleColumnKey);
            }

            unset($columnsData[$this->titleColumnKey]);
            $itemIsTrashed = method_exists($item, 'trashed') && $item->trashed();
            $itemCanDelete = $this->getIndexOption('delete', $item) && ($item->canDelete ?? true);
            $canEdit = $this->getIndexOption('edit', $item);
            $canDuplicate = $this->getIndexOption('duplicate');

            $itemId = $this->getItemIdentifier($item);

            return array_replace([
                'id' => $itemId,
                'name' => $name,
                'publish_start_date' => $item->publish_start_date,
                'publish_end_date' => $item->publish_end_date,
                'edit' => $canEdit ? $this->getModuleRoute($itemId, 'edit') : null,
                'duplicate' => $canDuplicate ? $this->getModuleRoute($itemId, 'duplicate') : null,
                'delete' => $itemCanDelete ? $this->getModuleRoute($itemId, 'destroy') : null,
            ] + ($this->getIndexOption('editInModal') ? [
                'editInModal' => $this->getModuleRoute($itemId, 'edit'),
                'updateUrl' => $this->getModuleRoute($itemId, 'update'),
            ] : []) + ($this->getIndexOption('publish') && ($item->canPublish ?? true) ? [
                'published' => $item->published,
            ] : []) + ($this->getIndexOption('feature', $item) && ($item->canFeature ?? true) ? [
                'featured' => $item->{$this->featureField},
            ] : []) + (($this->getIndexOption('restore', $item) && $itemIsTrashed) ? [
                'deleted' => true,
            ] : []) + (($this->getIndexOption('forceDelete') && $itemIsTrashed) ? [
                'destroyable' => true,
            ] : []) + ($translated ? [
                'languages' => $item->getActiveLanguages(),
            ] : []) + $columnsData, $this->indexItemData($item));
        })->toArray();
    }

    /**
     * @param \A17\Twill\Models\Model $item
     * @return array
     */
    protected function indexItemData($item)
    {
        return [];
    }

    /**
     * @param \A17\Twill\Models\Model $item
     * @param array $column
     * @return array
     */
    protected function getItemColumnData($item, $column)
    {
        if (isset($column['thumb']) && $column['thumb']) {
            if (isset($column['present']) && $column['present']) {
                return [
                    'thumbnail' => $item->presentAdmin()->{$column['presenter']},
                ];
            } else {
                $variant = isset($column['variant']);
                $role = $variant ? $column['variant']['role'] : head(array_keys($item->mediasParams));
                $crop = $variant ? $column['variant']['crop'] : head(array_keys(head($item->mediasParams)));
                $params = $variant && isset($column['variant']['params'])
                ? $column['variant']['params']
                : ['w' => 80, 'h' => 80, 'fit' => 'crop'];

                return [
                    'thumbnail' => $item->cmsImage($role, $crop, $params),
                ];
            }
        }

        if (isset($column['nested']) && $column['nested']) {
            $field = $column['nested'];
            $nestedCount = $item->{$column['nested']}->count();
            $module = Str::singular(last(explode('.', $this->moduleName)));
            $value = '<a href="';
            $value .= moduleRoute("$this->moduleName.$field", $this->routePrefix, 'index', [$module => $this->getItemIdentifier($item)]);
            $value .= '">' . $nestedCount . " " . (strtolower(Str::plural($column['title'], $nestedCount))) . '</a>';
        } else {
            $field = $column['field'];
            $value = $item->$field;
        }

        if (isset($column['relationship'])) {
            $field = $column['relationship'] . ucfirst($column['field']);

            $relation = $item->{$column['relationship']}();

            $value = collect($relation->get())
                ->pluck($column['field'])
                ->join(', ');
        } elseif (isset($column['present']) && $column['present']) {
            $value = $item->presentAdmin()->{$column['field']};
        }

        if (isset($column['relatedBrowser']) && $column['relatedBrowser']) {
            $field = 'relatedBrowser' . ucfirst($column['relatedBrowser']) . ucfirst($column['field']);
            $value = $item->getRelated($column['relatedBrowser'])
                ->pluck($column['field'])
                ->join(', ');
        }

        return [
            "$field" => $value,
        ];
    }

    /**
     * @param \A17\Twill\Models\Model $item
     * @return int|string
     */
    protected function getItemIdentifier($item)
    {
        return $item->{$this->identifierColumnKey};
    }

    /**
     * @param \Illuminate\Database\Eloquent\Collection $items
     * @return array
     */
    protected function getIndexTableColumns($items)
    {
        $tableColumns = [];
        $visibleColumns = $this->request->get('columns') ?? false;

<<<<<<< HEAD
        if (isset(Arr::first($this->indexColumns)['thumb']) && Arr::first($this->indexColumns)['thumb']) {
            // Thumbnails : rounded or regular ones
            $hasRoundedThumb = (isset(Arr::first($this->indexColumns)['thumb'])
                && Arr::first($this->indexColumns)['thumb']
                && isset(Arr::first($this->indexColumns)['variation'])
                && Arr::first($this->indexColumns)['variation'] === 'rounded') ?? false;
            $hasThumb = (isset(Arr::first($this->indexColumns)['thumb'])
                && Arr::first($this->indexColumns)['thumb']
                && !$hasRoundedThumb);
            $thumb = ($hasRoundedThumb || $hasThumb) ? [
=======
        if (isset(Arr::first($this->indexColumns)['thumb'])
            && Arr::first($this->indexColumns)['thumb']
        ) {
            $tableColumns[] = [
>>>>>>> b1309457
                'name' => 'thumbnail',
                'label' => twillTrans('twill::lang.listing.columns.thumbnail'),
                'visible' => $visibleColumns ? in_array('thumbnail', $visibleColumns) : true,
                'optional' => true,
                'sortable' => false,
<<<<<<< HEAD
            ] + (isset(Arr::first($this->indexColumns)['variation'])
                ? ['variation' => Arr::first($this->indexColumns)['variation']]
                : []) : false;

            if ($hasThumb) {
                array_push($tableColumns, $thumb);
                array_shift($this->indexColumns);
            }
=======
            ];
            array_shift($this->indexColumns);
>>>>>>> b1309457
        }

        if ($this->getIndexOption('feature')) {
            $tableColumns[] = [
                'name' => 'featured',
                'label' => twillTrans('twill::lang.listing.columns.featured'),
                'visible' => true,
                'optional' => false,
                'sortable' => false,
            ];
        }

        if ($this->getIndexOption('publish')) {
            $tableColumns[] = [
                'name' => 'published',
                'label' => twillTrans('twill::lang.listing.columns.published'),
                'visible' => true,
                'optional' => false,
                'sortable' => false,
            ];
        }

<<<<<<< HEAD
        // rounded thumb are attached to the name
        if (isset($hasRoundedThumb) && $hasRoundedThumb) {
            array_push($tableColumns, $thumb);
            array_shift($this->indexColumns);
        }

        array_push($tableColumns, [
=======
        $tableColumns[] = [
>>>>>>> b1309457
            'name' => 'name',
            'label' => $this->indexColumns[$this->titleColumnKey]['title'] ?? twillTrans('twill::lang.listing.columns.name'),
            'visible' => true,
            'optional' => false,
            'sortable' => $this->getIndexOption('reorder') ? false : ($this->indexColumns[$this->titleColumnKey]['sort'] ?? false),
        ];

        unset($this->indexColumns[$this->titleColumnKey]);

        foreach ($this->indexColumns as $column) {
            if (isset($column['relationship'])) {
                $columnName = $column['relationship'] . ucfirst($column['field']);
            } elseif (isset($column['nested'])) {
                $columnName = $column['nested'];
            } elseif (isset($column['relatedBrowser'])) {
                $columnName = 'relatedBrowser' . ucfirst($column['relatedBrowser']) . ucfirst($column['field']);
            } else {
                $columnName = $column['field'];
            }

            $tableColumns[] = [
                'name' => $columnName,
                'label' => $column['title'],
                'visible' => $visibleColumns ? in_array($columnName, $visibleColumns) : ($column['visible'] ?? true),
                'optional' => $column['optional'] ?? true,
                'sortable' => $this->getIndexOption('reorder') ? false : ($column['sort'] ?? false),
                'html' => $column['html'] ?? false,
            ];
        }

        if ($this->getIndexOption('includeScheduledInList') && $this->repository->isFillable('publish_start_date')) {
            $tableColumns[] = [
                'name' => 'publish_start_date',
                'label' => twillTrans('twill::lang.listing.columns.published'),
                'visible' => true,
                'optional' => true,
                'sortable' => true,
            ];
        }

        if ($this->moduleHas('translations') && count(getLocales()) > 1) {
            $tableColumns[] = [
                'name' => 'languages',
                'label' => twillTrans('twill::lang.listing.languages'),
                'visible' => $visibleColumns ? in_array('languages', $visibleColumns) : true,
                'optional' => true,
                'sortable' => false,
            ];
        }

        return $tableColumns;
    }

    /**
     * @param \Illuminate\Database\Eloquent\Collection $items
     * @param array $scopes
     * @return array
     */
    protected function getIndexTableMainFilters($items, $scopes = [])
    {
        $statusFilters = [];

        $scope = ($this->submodule ? [
            $this->getParentModuleForeignKey() => $this->submoduleParentId,
        ] : []) + $scopes;

        $statusFilters[] = [
            'name' => twillTrans('twill::lang.listing.filter.all-items'),
            'slug' => 'all',
            'number' => $this->repository->getCountByStatusSlug('all', $scope),
        ];

        if ($this->moduleHas('revisions') && $this->getIndexOption('create')) {
            $statusFilters[] = [
                'name' => twillTrans('twill::lang.listing.filter.mine'),
                'slug' => 'mine',
                'number' => $this->repository->getCountByStatusSlug('mine', $scope),
            ];
        }

<<<<<<< HEAD
        array_push($statusFilters, [
            'name' => $this->getTransLabel('listing.filter.published'),
            'slug' => 'published',
            'number' => $this->repository->getCountByStatusSlug('published', $scope),
        ], [
            'name' => $this->getTransLabel('listing.filter.draft'),
            'slug' => 'draft',
            'number' => $this->repository->getCountByStatusSlug('draft', $scope),
        ]);
=======
        if ($this->getIndexOption('publish')) {
            $statusFilters[] = [
                'name' => twillTrans('twill::lang.listing.filter.published'),
                'slug' => 'published',
                'number' => $this->repository->getCountByStatusSlug('published', $scope),
            ];
            $statusFilters[] = [
                'name' => twillTrans('twill::lang.listing.filter.draft'),
                'slug' => 'draft',
                'number' => $this->repository->getCountByStatusSlug('draft', $scope),
            ];
        }
>>>>>>> b1309457

        if ($this->getIndexOption('restore')) {
            $statusFilters[] = [
                'name' => twillTrans('twill::lang.listing.filter.trash'),
                'slug' => 'trash',
                'number' => $this->repository->getCountByStatusSlug('trash', $scope),
            ];
        }

        return $statusFilters;
    }

    /**
     * @param string $moduleName
     * @param string $routePrefix
     * @return array
     */
    protected function getIndexUrls($moduleName, $routePrefix)
    {
        return Collection::make([
            'create',
            'store',
            'publish',
            'bulkPublish',
            'restore',
            'bulkRestore',
            'forceDelete',
            'bulkForceDelete',
            'reorder',
            'feature',
            'bulkFeature',
            'bulkDelete',
        ])->mapWithKeys(function ($endpoint) {
            return [
                $endpoint . 'Url' => $this->getIndexOption($endpoint) ? moduleRoute(
                    $this->moduleName,
                    $this->routePrefix,
                    $endpoint,
                    $this->submodule ? [$this->submoduleParentId] : []
                ) : null,
            ];
        })->toArray();
    }

    /**
     * @param string $option
     * @return bool
     */
    protected function getIndexOption($option, $item = null)
    {
        return once(function () use ($option, $item) {
            $customOptionNamesMapping = [
                'store' => 'create',
            ];
            $option = array_key_exists($option, $customOptionNamesMapping) ? $customOptionNamesMapping[$option] : $option;
            $authorized = false;

            if (array_key_exists($option, $this->authorizableOptions)) {
                if (Str::endsWith($this->authorizableOptions[$option], '-module')) {
                    $authorized = $this->user->can($this->authorizableOptions[$option], $this->moduleName);
                } elseif (Str::endsWith($this->authorizableOptions[$option], '-item')) {
                    $authorized = $item ?
                        $this->user->can($this->authorizableOptions[$option], $item) :
                        $this->user->can(Str::replaceLast('-item', '-module', $this->authorizableOptions[$option]), $this->moduleName);
                }
            }

            return ($this->indexOptions[$option] ?? $this->defaultIndexOptions[$option] ?? false) && $authorized;
        });
    }

    /**
     * @param array $prependScope
     * @return array
     */
    protected function getBrowserData($prependScope = [])
    {
        if ($this->request->has('except')) {
            $prependScope['exceptIds'] = $this->request->get('except');
        }

        $scopes = $this->filterScope($prependScope);
        $items = $this->getBrowserItems($scopes);
        $data = $this->getBrowserTableData($items);

        return array_replace_recursive(['data' => $data], $this->indexData($this->request));
    }

    /**
     * @param \Illuminate\Database\Eloquent\Collection $items
     * @return array
     */
    protected function getBrowserTableData($items)
    {
        $withImage = $this->moduleHas('medias');

        return $items->map(function ($item) use ($withImage) {
            $columnsData = Collection::make($this->browserColumns)->mapWithKeys(function ($column) use ($item) {
                return $this->getItemColumnData($item, $column);
            })->toArray();

            $name = $columnsData[$this->titleColumnKey];
            unset($columnsData[$this->titleColumnKey]);

            return [
                'id' => $this->getItemIdentifier($item),
                'name' => $name,
                'edit' => moduleRoute($this->moduleName, $this->routePrefix, 'edit', $this->getItemIdentifier($item)),
                'endpointType' => $this->repository->getMorphClass(),
            ] + $columnsData + ($withImage && !array_key_exists('thumbnail', $columnsData) ? [
                'thumbnail' => $item->defaultCmsImage(['w' => 100, 'h' => 100]),
            ] : []);
        })->toArray();
    }

    /**
     * @param array $scopes
     * @return \Illuminate\Database\Eloquent\Collection
     */
    protected function getBrowserItems($scopes = [])
    {
        return $this->getIndexItems($scopes, true);
    }

    /**
     * @param array $prepend
     * @return array
     */
    protected function filterScope($prepend = [])
    {
        $scope = [];

        $requestFilters = $this->getRequestFilters();

        $this->filters = array_merge($this->filters, $this->defaultFilters);

        if (array_key_exists('status', $requestFilters)) {
            switch ($requestFilters['status']) {
                case 'published':
                    $scope['published'] = true;
                    break;
                case 'draft':
                    $scope['draft'] = true;
                    break;
                case 'trash':
                    $scope['onlyTrashed'] = true;
                    break;
                case 'mine':
                    $scope['mine'] = true;
                    break;
            }

            unset($requestFilters['status']);
        }

        foreach ($this->filters as $key => $field) {
            if (array_key_exists($key, $requestFilters)) {
                $value = $requestFilters[$key];
                if ($value == 0 || !empty($value)) {
                    // add some syntaxic sugar to scope the same filter on multiple columns
                    $fieldSplitted = explode('|', $field);
                    if (count($fieldSplitted) > 1) {
                        $requestValue = $requestFilters[$key];
                        Collection::make($fieldSplitted)->each(function ($scopeKey) use (&$scope, $requestValue) {
                            $scope[$scopeKey] = $requestValue;
                        });
                    } else {
                        $scope[$field] = $requestFilters[$key];
                    }
                }
            }
        }

        return $prepend + $scope;
    }

    /**
     * @return array
     */
    protected function getRequestFilters()
    {
        if ($this->request->has('search')) {
            return ['search' => $this->request->get('search')];
        }

        return json_decode($this->request->get('filter'), true) ?? [];
    }

    /**
     * @return void
     */
    protected function applyFiltersDefaultOptions()
    {
        if (!count($this->filtersDefaultOptions) || $this->request->has('search')) {
            return;
        }

        $filters = $this->getRequestFilters();

        foreach ($this->filtersDefaultOptions as $filterName => $defaultOption) {
            if (!isset($filters[$filterName])) {
                $filters[$filterName] = $defaultOption;
            }
        }

        $this->request->merge(['filter' => json_encode($filters)]);
    }

    /**
     * @return array
     */
    protected function orderScope()
    {
        $orders = [];
        if ($this->request->has('sortKey') && $this->request->has('sortDir')) {
            if (($key = $this->request->get('sortKey')) == 'name') {
                $sortKey = $this->titleColumnKey;
            } elseif (!empty($key)) {
                $sortKey = $key;
            }

            if (isset($sortKey)) {
                $orders[$this->indexColumns[$sortKey]['sortKey'] ?? $sortKey] = $this->request->get('sortDir');
            }
        }

        // don't apply default orders if reorder is enabled
        $reorder = $this->getIndexOption('reorder');
        $defaultOrders = ($reorder ? [] : ($this->defaultOrders ?? []));

        return $orders + $defaultOrders;
    }

    /**
     * @param int $id
     * @param \A17\Twill\Models\Model|null $item
     * @return array
     */
    protected function form($id, $item = null)
    {
        if (!$item && $id) {
            $item = $this->repository->getById($id, $this->formWith, $this->formWithCount);
        } elseif (!$item && !$id) {
            $item = $this->repository->newInstance();
        }

        $fullRoutePrefix = 'admin.' . ($this->routePrefix ? $this->routePrefix . '.' : '') . $this->moduleName . '.';
        $previewRouteName = $fullRoutePrefix . 'preview';
        $restoreRouteName = $fullRoutePrefix . 'restoreRevision';

        $baseUrl = $item->urlWithoutSlug ?? $this->getPermalinkBaseUrl();
        $localizedPermalinkBase = $this->getLocalizedPermalinkBase();

        $itemId = $this->getItemIdentifier($item);

        $data = [
            'item' => $item,
            'moduleName' => $this->moduleName,
            'routePrefix' => $this->routePrefix,
            'titleFormKey' => $this->titleFormKey ?? $this->titleColumnKey,
            'publish' => $item->canPublish ?? true,
            'publishDate24Hr' => Config::get('twill.publish_date_24h') ?? false,
            'publishDateFormat' => Config::get('twill.publish_date_format') ?? null,
            'publishDateDisplayFormat' => Config::get('twill.publish_date_display_format') ?? null,
            'publishedLabel' => $this->getTransLabel('published'),
            'draftLabel' => $this->getTransLabel('draft'),
            'translate' => $this->moduleHas('translations'),
            'translateTitle' => $this->titleIsTranslatable(),
<<<<<<< HEAD
            'permalink' => $this->getIndexOption('permalink', $item),
            'createWithoutModal' => !$item[$this->identifierColumnKey] && $this->getIndexOption('skipCreateModal'),
=======
            'permalink' => $this->getIndexOption('permalink'),
            'createWithoutModal' => !$itemId && $this->getIndexOption('skipCreateModal'),
>>>>>>> b1309457
            'form_fields' => $this->repository->getFormFields($item),
            'baseUrl' => $baseUrl,
            'localizedPermalinkBase'=>$localizedPermalinkBase,
            'permalinkPrefix' => $this->getPermalinkPrefix($baseUrl),
            'saveUrl' => $itemId ? $this->getModuleRoute($itemId, 'update') : moduleRoute($this->moduleName, $this->routePrefix, 'store', [$this->submoduleParentId]),
            'editor' => Config::get('twill.enabled.block-editor') && $this->moduleHas('blocks') && !$this->disableEditor,
            'blockPreviewUrl' => Route::has('admin.blocks.preview') ? URL::route('admin.blocks.preview') : '#',
            'availableRepeaters' => $this->getRepeaterList()->toJson(),
            'revisions' => $this->moduleHas('revisions') ? $item->revisionsArray() : null,
<<<<<<< HEAD
            'groupUserMapping' => $this->getGroupUserMapping(),
            'showPermissionFieldset' => $this->getShowPermissionFieldset($item),
        ] + (Route::has($previewRouteName) && $item[$this->identifierColumnKey] ? [
            'previewUrl' => moduleRoute($this->moduleName, $this->routePrefix, 'preview', [$item[$this->identifierColumnKey]]),
=======
        ] + (Route::has($previewRouteName) && $itemId ? [
            'previewUrl' => moduleRoute($this->moduleName, $this->routePrefix, 'preview', [$itemId]),
>>>>>>> b1309457
        ] : [])
             + (Route::has($restoreRouteName) && $itemId ? [
            'restoreUrl' => moduleRoute($this->moduleName, $this->routePrefix, 'restoreRevision', [$itemId]),
        ] : []);

        return array_replace_recursive($data, $this->formData($this->request));
    }

    /**
     * @param int $id
     * @return array
     */
    protected function modalFormData($id)
    {
        $item = $this->repository->getById($id, $this->formWith, $this->formWithCount);
        $fields = $this->repository->getFormFields($item);
        $data = [];

        if ($this->moduleHas('translations') && isset($fields['translations'])) {
            foreach ($fields['translations'] as $fieldName => $fieldValue) {
                $data['fields'][] = [
                    'name' => $fieldName,
                    'value' => $fieldValue,
                ];
            }

            $data['languages'] = $item->getActiveLanguages();

            unset($fields['translations']);
        }

        foreach ($fields as $fieldName => $fieldValue) {
            $data['fields'][] = [
                'name' => $fieldName,
                'value' => $fieldValue,
            ];
        }

        return array_replace_recursive($data, $this->formData($this->request));
    }

    /**
     * @param Request $request
     * @return array
     */
    protected function formData($request)
    {
        return [];
    }

    /**
     * @param Request $item
     * @return array
     */
    protected function previewData($item)
    {
        return [];
    }

    /**
     * @return \A17\Twill\Http\Requests\Admin\Request
     */
    protected function validateFormRequest()
    {
        $unauthorizedFields = Collection::make($this->fieldsPermissions)->filter(function ($permission, $field) {
            return Auth::guard('twill_users')->user()->cannot($permission);
        })->keys();

        $unauthorizedFields->each(function ($field) {
            $this->request->offsetUnset($field);
        });

        return App::make($this->getFormRequestClass());
    }

    public function getFormRequestClass()
    {
        $request = "$this->namespace\Http\Requests\Admin\\" . $this->modelName . "Request";

        if (@class_exists($request)) {
            return $request;
        }

        return $this->getCapsuleFormRequestClass($this->modelName);
    }

    /**
     * @return string
     */
    protected function getNamespace()
    {
        return $this->namespace ?? Config::get('twill.namespace');
    }

    /**
     * @return string
     */
    protected function getRoutePrefix()
    {
        if ($this->request->route() != null) {
            $routePrefix = ltrim(str_replace(Config::get('twill.admin_app_path'), '', $this->request->route()->getPrefix()), "/");
            return str_replace("/", ".", $routePrefix);
        }

        return '';
    }

    /**
     * @return string
     */
    protected function getModulePermalinkBase()
    {
        $base = '';
        $moduleParts = explode('.', $this->moduleName);

        foreach ($moduleParts as $index => $name) {
            if (array_key_last($moduleParts) !== $index) {
                $singularName = Str::singular($name);
                $modelClass = config('twill.namespace') . '\\Models\\' . Str::studly($singularName);

                if(!class_exists($modelClass)) {
                    $modelClass = $this->getCapsuleByModule($name)['model'];
                }

                $model = (new $modelClass)->findOrFail(request()->route()->parameter($singularName));
                $hasSlug = Arr::has(class_uses($modelClass), HasSlug::class);

                $base .= $name . '/' . ($hasSlug ? $model->slug : $model->id) . '/';
            } else {
                $base .= $name;
            }
        }

        return $base;
    }

    /**
     * @return string
     */
    protected function getModelName()
    {
        return $this->modelName ?? ucfirst(Str::singular($this->moduleName));
    }

    /**
     * @return \A17\Twill\Repositories\ModuleRepository
     */
    protected function getRepository()
    {
        return App::make($this->getRepositoryClass($this->modelName));
    }

    public function getRepositoryClass($model)
    {
        if (@class_exists($class = "$this->namespace\Repositories\\" . $model . "Repository")) {
            return $class;
        }

        return $this->getCapsuleRepositoryClass($model);
    }

    /**
     * @return string
     */
    protected function getViewPrefix()
    {
        $prefix = "admin.$this->moduleName";

        if (view()->exists("$prefix.form")) {
            return $prefix;
        }

        return $this->getCapsuleViewPrefix($this->moduleName);
    }

    /**
     * @return string
     */
    protected function getModelTitle()
    {
        return camelCaseToWords($this->modelName);
    }

    /**
     * @return string
     */
    protected function getParentModuleForeignKey()
    {
        $moduleParts = explode('.', $this->moduleName);

        return Str::singular($moduleParts[count($moduleParts) - 2]) . '_id';
    }

    /**
     * @return string
     */
    protected function getPermalinkBaseUrl()
    {
        $appUrl = Config::get('app.url');

        if (blank(parse_url($appUrl)['scheme'] ?? null)) {
            $appUrl = $this->request->getScheme() . '://' . $appUrl;
        }

        return $appUrl . '/'
            . ($this->moduleHas('translations') ? '{language}/' : '')
            . ($this->moduleHas('revisions') ? '{preview}/' : '')
            . (empty($this->getLocalizedPermalinkBase()) ? ($this->permalinkBase ?? $this->getModulePermalinkBase()) : '')
            . (((isset($this->permalinkBase) && empty($this->permalinkBase)) || !empty($this->getLocalizedPermalinkBase())) ? '' : '/');
    }

    /**
     * @return array
     */
    protected function getLocalizedPermalinkBase()
    {
        return [];
    }

    /**
     * @param string $baseUrl
     * @return string
     */
    protected function getPermalinkPrefix($baseUrl)
    {
        return rtrim(str_replace(['http://', 'https://', '{preview}/', '{language}/'], '', $baseUrl), "/") . '/';
    }

    /**
     * @param int $id
     * @param string $action
     * @return string
     */
    protected function getModuleRoute($id, $action)
    {
        return moduleRoute($this->moduleName, $this->routePrefix, $action, [$id]);
    }

    /**
     * @param string $behavior
     * @return bool
     */
    protected function moduleHas($behavior)
    {
        return $this->repository->hasBehavior($behavior);
    }

    /**
     * @return bool
     */
    protected function titleIsTranslatable()
    {
        return $this->repository->isTranslatable(
            $this->titleColumnKey
        );
    }

    /**
     * @param string|null $back_link
     * @param array $params
     * @return void
     */
    protected function setBackLink($back_link = null, $params = [])
    {
        if (!isset($back_link)) {
            if (($back_link = Session::get($this->getBackLinkSessionKey())) == null) {
                $back_link = $this->request->headers->get('referer') ?? moduleRoute(
                    $this->moduleName,
                    $this->routePrefix,
                    'index',
                    $params
                );
            }
        }

        if (!Session::get($this->moduleName . '_retain')) {
            Session::put($this->getBackLinkSessionKey(), $back_link);
        } else {
            Session::put($this->moduleName . '_retain', false);
        }
    }

    /**
     * @param string|null $fallback
     * @param array $params
     * @return string
     */
    protected function getBackLink($fallback = null, $params = [])
    {
        $back_link = Session::get($this->getBackLinkSessionKey(), $fallback);
        return $back_link ?? moduleRoute($this->moduleName, $this->routePrefix, 'index', $params);
    }

    /**
     * @return string
     */
    protected function getBackLinkSessionKey()
    {
        return $this->moduleName . ($this->submodule ? $this->submoduleParentId ?? '' : '') . '_back_link';
    }

    /**
     * @param int $id
     * @param array $params
     * @return \Illuminate\Http\RedirectResponse
     */
    protected function redirectToForm($id, $params = [])
    {
        Session::put($this->moduleName . '_retain', true);

        return Redirect::to(moduleRoute(
            $this->moduleName,
            $this->routePrefix,
            'edit',
            array_filter($params) + [Str::singular($this->moduleName) => $id]
        ));
    }

    /**
     * @param string $message
     * @return \Illuminate\Http\JsonResponse
     */
    protected function respondWithSuccess($message)
    {
        return $this->respondWithJson($message, FlashLevel::SUCCESS);
    }

    /**
     * @param string $redirectUrl
     * @return \Illuminate\Http\JsonResponse
     */
    protected function respondWithRedirect($redirectUrl)
    {
        return Response::json([
            'redirect' => $redirectUrl,
        ]);
    }

    /**
     * @param string $message
     * @return \Illuminate\Http\JsonResponse
     */
    protected function respondWithError($message)
    {
        return $this->respondWithJson($message, FlashLevel::ERROR);
    }

    /**
     * @param string $message
     * @param mixed $variant
     * @return \Illuminate\Http\JsonResponse
     */
    protected function respondWithJson($message, $variant)
    {
        return Response::json([
            'message' => $message,
            'variant' => $variant,
        ]);
    }

    protected function getGroupUserMapping()
    {
        if (config('twill.enabled.permissions-management')) {
            return Group::with('users')->get()
                ->mapWithKeys(function ($group) {
                    return [$group->id => $group->users()->pluck('id')->toArray()];
                })->toArray();
        }

        return [];
    }

    /**
     * @param array $input
     * @return void
     */
    protected function fireEvent($input = [])
    {
        fireCmsEvent('cms-module.saved', $input);
    }

    protected function getShowPermissionFieldset($item)
    {
        if (config('twill.enabled.permissions-management')) {
            $permissionModuleName = isPermissionableModule(getModuleNameByModel($item));
            return $permissionModuleName && !strpos($permissionModuleName, '.');
        }

        return false;
    }

    /**
     * @return Collection
     */
    public function getRepeaterList()
    {
        return app(BlockCollection::class)->getRepeaterList()->mapWithKeys(function ($repeater) {
            return [$repeater['name'] => $repeater];
        });
    }

    /**
     * Get translation key from labels array and attemps to return a translated string
     *
     * @param string $key
     * @param array $replace
     * @return \Illuminate\Contracts\Translation\Translator|string|array|null
     */
    protected function getTransLabel($key, $replace = [])
    {
        return twillTrans(Arr::has($this->labels, $key) ? Arr::get($this->labels, $key) : $key, $replace);
    }
}<|MERGE_RESOLUTION|>--- conflicted
+++ resolved
@@ -96,8 +96,7 @@
         'bulkEdit' => true,
         'editInModal' => false,
         'skipCreateModal' => false,
-        // @todo(3.x): Default to true.
-        'includeScheduledInList' => false,
+        'includeScheduledInList' => true,
     ];
 
     /**
@@ -1217,7 +1216,6 @@
         $tableColumns = [];
         $visibleColumns = $this->request->get('columns') ?? false;
 
-<<<<<<< HEAD
         if (isset(Arr::first($this->indexColumns)['thumb']) && Arr::first($this->indexColumns)['thumb']) {
             // Thumbnails : rounded or regular ones
             $hasRoundedThumb = (isset(Arr::first($this->indexColumns)['thumb'])
@@ -1228,18 +1226,11 @@
                 && Arr::first($this->indexColumns)['thumb']
                 && !$hasRoundedThumb);
             $thumb = ($hasRoundedThumb || $hasThumb) ? [
-=======
-        if (isset(Arr::first($this->indexColumns)['thumb'])
-            && Arr::first($this->indexColumns)['thumb']
-        ) {
-            $tableColumns[] = [
->>>>>>> b1309457
                 'name' => 'thumbnail',
                 'label' => twillTrans('twill::lang.listing.columns.thumbnail'),
                 'visible' => $visibleColumns ? in_array('thumbnail', $visibleColumns) : true,
                 'optional' => true,
                 'sortable' => false,
-<<<<<<< HEAD
             ] + (isset(Arr::first($this->indexColumns)['variation'])
                 ? ['variation' => Arr::first($this->indexColumns)['variation']]
                 : []) : false;
@@ -1248,10 +1239,6 @@
                 array_push($tableColumns, $thumb);
                 array_shift($this->indexColumns);
             }
-=======
-            ];
-            array_shift($this->indexColumns);
->>>>>>> b1309457
         }
 
         if ($this->getIndexOption('feature')) {
@@ -1274,17 +1261,13 @@
             ];
         }
 
-<<<<<<< HEAD
         // rounded thumb are attached to the name
         if (isset($hasRoundedThumb) && $hasRoundedThumb) {
             array_push($tableColumns, $thumb);
             array_shift($this->indexColumns);
         }
 
-        array_push($tableColumns, [
-=======
         $tableColumns[] = [
->>>>>>> b1309457
             'name' => 'name',
             'label' => $this->indexColumns[$this->titleColumnKey]['title'] ?? twillTrans('twill::lang.listing.columns.name'),
             'visible' => true,
@@ -1365,30 +1348,18 @@
             ];
         }
 
-<<<<<<< HEAD
-        array_push($statusFilters, [
-            'name' => $this->getTransLabel('listing.filter.published'),
-            'slug' => 'published',
-            'number' => $this->repository->getCountByStatusSlug('published', $scope),
-        ], [
-            'name' => $this->getTransLabel('listing.filter.draft'),
-            'slug' => 'draft',
-            'number' => $this->repository->getCountByStatusSlug('draft', $scope),
-        ]);
-=======
         if ($this->getIndexOption('publish')) {
             $statusFilters[] = [
-                'name' => twillTrans('twill::lang.listing.filter.published'),
+                'name' => $this->getTransLabel('listing.filter.published'),
                 'slug' => 'published',
                 'number' => $this->repository->getCountByStatusSlug('published', $scope),
             ];
             $statusFilters[] = [
-                'name' => twillTrans('twill::lang.listing.filter.draft'),
+                'name' => $this->getTransLabel('listing.filter.draft'),
                 'slug' => 'draft',
                 'number' => $this->repository->getCountByStatusSlug('draft', $scope),
             ];
         }
->>>>>>> b1309457
 
         if ($this->getIndexOption('restore')) {
             $statusFilters[] = [
@@ -1657,13 +1628,8 @@
             'draftLabel' => $this->getTransLabel('draft'),
             'translate' => $this->moduleHas('translations'),
             'translateTitle' => $this->titleIsTranslatable(),
-<<<<<<< HEAD
             'permalink' => $this->getIndexOption('permalink', $item),
-            'createWithoutModal' => !$item[$this->identifierColumnKey] && $this->getIndexOption('skipCreateModal'),
-=======
-            'permalink' => $this->getIndexOption('permalink'),
             'createWithoutModal' => !$itemId && $this->getIndexOption('skipCreateModal'),
->>>>>>> b1309457
             'form_fields' => $this->repository->getFormFields($item),
             'baseUrl' => $baseUrl,
             'localizedPermalinkBase'=>$localizedPermalinkBase,
@@ -1673,15 +1639,10 @@
             'blockPreviewUrl' => Route::has('admin.blocks.preview') ? URL::route('admin.blocks.preview') : '#',
             'availableRepeaters' => $this->getRepeaterList()->toJson(),
             'revisions' => $this->moduleHas('revisions') ? $item->revisionsArray() : null,
-<<<<<<< HEAD
             'groupUserMapping' => $this->getGroupUserMapping(),
             'showPermissionFieldset' => $this->getShowPermissionFieldset($item),
-        ] + (Route::has($previewRouteName) && $item[$this->identifierColumnKey] ? [
-            'previewUrl' => moduleRoute($this->moduleName, $this->routePrefix, 'preview', [$item[$this->identifierColumnKey]]),
-=======
         ] + (Route::has($previewRouteName) && $itemId ? [
             'previewUrl' => moduleRoute($this->moduleName, $this->routePrefix, 'preview', [$itemId]),
->>>>>>> b1309457
         ] : [])
              + (Route::has($restoreRouteName) && $itemId ? [
             'restoreUrl' => moduleRoute($this->moduleName, $this->routePrefix, 'restoreRevision', [$itemId]),
