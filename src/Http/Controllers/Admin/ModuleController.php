--- conflicted
+++ resolved
@@ -102,7 +102,6 @@
     ];
 
     /**
-<<<<<<< HEAD
      * Options of the index view and the corresponding auth gates.
      *
      * @var array
@@ -130,8 +129,6 @@
     ];
 
     /**
-=======
->>>>>>> 4ec6cd5b
      * Relations to eager load for the index view.
      *
      * @var array
@@ -971,11 +968,7 @@
      */
     public function reorder()
     {
-<<<<<<< HEAD
         if ($values = $this->request->get('ids', null)) {
-=======
-        if (($values = $this->request->get('ids')) && ! empty($values)) {
->>>>>>> 4ec6cd5b
             $this->repository->setNewOrder($values);
             $this->fireEvent();
 
@@ -1447,31 +1440,6 @@
                 }
             }
 
-<<<<<<< HEAD
-=======
-            $authorizableOptions = [
-                'create' => 'edit',
-                'edit' => 'edit',
-                'publish' => 'publish',
-                'feature' => 'feature',
-                'reorder' => 'reorder',
-                'delete' => 'delete',
-                'duplicate' => 'duplicate',
-                'restore' => 'delete',
-                'forceDelete' => 'delete',
-                'bulkForceDelete' => 'delete',
-                'bulkPublish' => 'publish',
-                'bulkRestore' => 'delete',
-                'bulkFeature' => 'feature',
-                'bulkDelete' => 'delete',
-                'bulkEdit' => 'edit',
-                'editInModal' => 'edit',
-                'skipCreateModal' => 'edit',
-            ];
-
-            $authorized = array_key_exists($option, $authorizableOptions) ? Auth::guard('twill_users')->user()->can($authorizableOptions[$option]) : true;
-
->>>>>>> 4ec6cd5b
             return ($this->indexOptions[$option] ?? $this->defaultIndexOptions[$option] ?? false) && $authorized;
         });
     }
@@ -1673,11 +1641,7 @@
             'draftLabel' => $this->getTransLabel('draft'),
             'translate' => $this->moduleHas('translations'),
             'translateTitle' => $this->titleIsTranslatable(),
-<<<<<<< HEAD
             'permalink' => $this->getIndexOption('permalink', $item),
-=======
-            'permalink' => $this->getIndexOption('permalink'),
->>>>>>> 4ec6cd5b
             'createWithoutModal' => ! $itemId && $this->getIndexOption('skipCreateModal'),
             'form_fields' => $this->repository->getFormFields($item),
             'baseUrl' => $baseUrl,
@@ -1685,11 +1649,7 @@
             'permalinkPrefix' => $this->getPermalinkPrefix($baseUrl),
             'saveUrl' => $itemId ? $this->getModuleRoute($itemId, 'update') : moduleRoute($this->moduleName, $this->routePrefix, 'store', [$this->submoduleParentId]),
             'editor' => Config::get('twill.enabled.block-editor') && $this->moduleHas('blocks') && ! $this->disableEditor,
-<<<<<<< HEAD
             'blockPreviewUrl' => Route::has('twill.blocks.preview') ? URL::route('twill.blocks.preview') : '#',
-=======
-            'blockPreviewUrl' => Route::has('admin.blocks.preview') ? URL::route('admin.blocks.preview') : '#',
->>>>>>> 4ec6cd5b
             'availableRepeaters' => $this->getRepeaterList()->toJson(),
             'revisions' => $this->moduleHas('revisions') ? $item->revisionsArray() : null,
             'groupUserMapping' => $this->getGroupUserMapping(),
@@ -1773,16 +1733,12 @@
 
     public function getFormRequestClass()
     {
-<<<<<<< HEAD
         $prefix = '\Admin';
         if ($this->namespace !== 'A17\Twill') {
             $prefix = "\Twill";
         }
 
         $request = "$this->namespace\Http\Requests$prefix\\" . $this->modelName . 'Request';
-=======
-        $request = "$this->namespace\Http\Requests\Admin\\" . $this->modelName . 'Request';
->>>>>>> 4ec6cd5b
 
         if (@class_exists($request)) {
             return $request;
