--- conflicted
+++ resolved
@@ -332,7 +332,13 @@
     protected $fieldsPermissions = [];
 
     /**
-<<<<<<< HEAD
+     * Determines if draft revisions can be added on top of published content.
+     *
+     * @var bool
+     */
+    protected $enableDraftRevisions = false;
+
+    /**
      * Array of customizable label translation keys.
      *
      * @var array
@@ -361,13 +367,6 @@
             ],
         ],
     ];
-=======
-     * Determines if draft revisions can be added on top of published content.
-     *
-     * @var bool
-     */
-    protected $enableDraftRevisions = false;
->>>>>>> 1af703f3
 
     public function __construct(Application $app, Request $request)
     {
@@ -1043,25 +1042,21 @@
             });
         }
 
-<<<<<<< HEAD
+        $item = $this->repository->getById($id);
+
+        if ($this->moduleHas('revisions')) {
+            $latestRevision = $item->revisions->first();
+
+            if ($latestRevision && $latestRevision->isDraft()) {
+                Session::flash('status', twillTrans('twill::lang.publisher.draft-revisions-available'));
+            }
+        }
+
         View::share('form', $this->form($id));
         return View::make($view, $this->form($id))->with(
             'renderFields',
             $this->getForm($this->repository->getById($id))
         );
-=======
-        $item = $this->repository->getById($id);
-
-        if ($this->moduleHas('revisions')) {
-            $latestRevision = $item->revisions->first();
-
-            if ($latestRevision && $latestRevision->isDraft()) {
-                Session::flash('status', twillTrans('twill::lang.publisher.draft-revisions-available'));
-            }
-        }
-
-        return View::make($view, $this->form($id, $item));
->>>>>>> 1af703f3
     }
 
     /**
@@ -1120,36 +1115,15 @@
         $input = $this->request->all();
 
         if (isset($input['cmsSaveType']) && $input['cmsSaveType'] === 'cancel') {
-<<<<<<< HEAD
-            return $this->respondWithRedirect(
-                moduleRoute(
-                    $this->moduleName,
-                    $this->routePrefix,
-                    'edit',
-                    [Str::singular($this->moduleName) => $id]
-                )
-            );
-        }
-
-        $formRequest = $this->validateFormRequest();
-
-        $allData = $formRequest->all();
-
-        $this->repository->update($id, $allData);
-
-        activity()->performedOn($item)->log('updated');
-
-        $this->fireEvent();
-=======
             return $this->respondWithRedirect(moduleRoute(
                 $this->moduleName,
                 $this->routePrefix,
                 'edit',
                 [Str::singular($this->moduleName) => $id]
             ));
-        } else {
-            $this->performUpdate($item);
->>>>>>> 1af703f3
+        }
+
+        $this->performUpdate($item);
 
         if (isset($input['cmsSaveType'])) {
             if (Str::endsWith($input['cmsSaveType'], '-close')) {
@@ -1186,13 +1160,10 @@
                         $this->routePrefix,
                         'edit',
                         [Str::singular($this->moduleName) => $id]
-<<<<<<< HEAD
                     )
                 );
-=======
-                    ));
-                }
-            }
+            }
+        }
 
             if ($this->moduleHas('revisions')) {
                 return Response::json([
@@ -1200,17 +1171,7 @@
                     'variant' => FlashLevel::SUCCESS,
                     'revisions' => $item->refresh()->revisionsArray(),
                 ]);
->>>>>>> 1af703f3
-            }
-        }
-
-        if ($this->moduleHas('revisions')) {
-            return Response::json([
-                'message' => twillTrans('twill::lang.publisher.save-success'),
-                'variant' => FlashLevel::SUCCESS,
-                'revisions' => $item->revisionsArray(),
-            ]);
-        }
+            }
 
         return $this->respondWithSuccess(twillTrans('twill::lang.publisher.save-success'));
     }
@@ -1290,19 +1251,12 @@
 
         $revision = $item->revisions()->where('id', $this->request->get('revisionId'))->first();
 
-<<<<<<< HEAD
-        Session::flash(
-            'restoreMessage',
-            twillTrans('twill::lang.publisher.restore-message', ['user' => $revision->byUser, 'date' => $date])
-        );
-=======
         if ($revision->isDraft()) {
             Session::flash('restoreMessage', twillTrans('twill::lang.publisher.editing-draft-revision'));
         } else {
             $date = $revision->created_at->toDayDateTimeString();
             Session::flash('restoreMessage', twillTrans('twill::lang.publisher.restore-message', ['user' => $revision->byUser, 'date' => $date]));
         }
->>>>>>> 1af703f3
 
         View::share('form', $this->form($id, $item));
         return View::make($view, $this->form($id, $item));
@@ -2136,7 +2090,6 @@
         $itemId = $this->getItemIdentifier($item);
 
         $data = [
-<<<<<<< HEAD
                 'item' => $item,
                 'moduleName' => $this->moduleName,
                 'routePrefix' => $this->routePrefix,
@@ -2167,6 +2120,7 @@
                 'blockPreviewUrl' => Route::has('twill.blocks.preview') ? URL::route('twill.blocks.preview') : '#',
                 'availableRepeaters' => $this->getRepeaterList()->toJson(),
                 'revisions' => $this->moduleHas('revisions') ? $item->revisionsArray() : null,
+                'submitOptions' => $this->getSubmitOptions($item),
                 'groupUserMapping' => $this->getGroupUserMapping(),
                 'showPermissionFieldset' => $this->getShowPermissionFieldset($item),
             ] + (Route::has($previewRouteName) && $itemId ? [
@@ -2175,36 +2129,6 @@
             + (Route::has($restoreRouteName) && $itemId ? [
                 'restoreUrl' => moduleRoute($this->moduleName, $this->routePrefix, 'restoreRevision', [$itemId]),
             ] : []);
-=======
-            'item' => $item,
-            'moduleName' => $this->moduleName,
-            'routePrefix' => $this->routePrefix,
-            'titleFormKey' => $this->titleFormKey ?? $this->titleColumnKey,
-            'publish' => $item->canPublish ?? true,
-            'publishDate24Hr' => Config::get('twill.publish_date_24h') ?? false,
-            'publishDateFormat' => Config::get('twill.publish_date_format') ?? null,
-            'publishDateDisplayFormat' => Config::get('twill.publish_date_display_format') ?? null,
-            'translate' => $this->moduleHas('translations'),
-            'translateTitle' => $this->titleIsTranslatable(),
-            'permalink' => $this->getIndexOption('permalink'),
-            'createWithoutModal' => ! $itemId && $this->getIndexOption('skipCreateModal'),
-            'form_fields' => $this->repository->getFormFields($item),
-            'baseUrl' => $baseUrl,
-            'localizedPermalinkBase'=>$localizedPermalinkBase,
-            'permalinkPrefix' => $this->getPermalinkPrefix($baseUrl),
-            'saveUrl' => $itemId ? $this->getModuleRoute($itemId, 'update') : moduleRoute($this->moduleName, $this->routePrefix, 'store', [$this->submoduleParentId]),
-            'editor' => Config::get('twill.enabled.block-editor') && $this->moduleHas('blocks') && ! $this->disableEditor,
-            'blockPreviewUrl' => Route::has('admin.blocks.preview') ? URL::route('admin.blocks.preview') : '#',
-            'availableRepeaters' => $this->getRepeaterList()->toJson(),
-            'revisions' => $this->moduleHas('revisions') ? $item->revisionsArray() : null,
-            'submitOptions' => $this->getSubmitOptions($item),
-        ] + (Route::has($previewRouteName) && $itemId ? [
-            'previewUrl' => moduleRoute($this->moduleName, $this->routePrefix, 'preview', [$itemId]),
-        ] : [])
-             + (Route::has($restoreRouteName) && $itemId ? [
-            'restoreUrl' => moduleRoute($this->moduleName, $this->routePrefix, 'restoreRevision', [$itemId]),
-        ] : []);
->>>>>>> 1af703f3
 
         return array_replace_recursive($data, $this->formData($this->request));
     }
