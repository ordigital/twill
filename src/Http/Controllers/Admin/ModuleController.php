<?php

namespace A17\Twill\Http\Controllers\Admin;

use A17\Twill\Exceptions\NoCapsuleFoundException;
use A17\Twill\Facades\TwillBlocks;
use A17\Twill\Facades\TwillCapsules;
use A17\Twill\Facades\TwillPermissions;
use A17\Twill\Helpers\FlashLevel;
use A17\Twill\Models\Behaviors\HasSlug;
use A17\Twill\Models\Group;
use A17\Twill\Models\Model;
use A17\Twill\Services\Blocks\Block;
use A17\Twill\Services\Listings\Columns\Boolean;
use A17\Twill\Services\Listings\Columns\Browser;
use A17\Twill\Services\Listings\Columns\Image;
use A17\Twill\Services\Listings\Columns\Languages;
use A17\Twill\Services\Listings\Columns\NestedData;
use A17\Twill\Services\Listings\Columns\Presenter;
use A17\Twill\Services\Listings\Columns\PublishStatus;
use A17\Twill\Services\Listings\Columns\Relation;
use A17\Twill\Services\Listings\Columns\ScheduledStatus;
use A17\Twill\Services\Listings\Columns\Text;
use A17\Twill\Services\Listings\Filters\FreeTextSearch;
use A17\Twill\Services\Listings\Filters\QuickFilter;
use A17\Twill\Services\Listings\Filters\QuickFilters;
use A17\Twill\Services\Listings\Filters\BasicFilter;
use A17\Twill\Services\Listings\Filters\TableFilters;
use A17\Twill\Services\Listings\TableColumn;
use A17\Twill\Services\Listings\TableColumns;
use A17\Twill\Services\Listings\TableDataContext;
use A17\Twill\Services\Forms\Form;
use Illuminate\Contracts\Foundation\Application;
use Illuminate\Database\Eloquent\Builder;
use Illuminate\Database\Eloquent\Model as BaseModel;
use Illuminate\Http\Request;
use Illuminate\Pagination\LengthAwarePaginator;
use Illuminate\Support\Arr;
use Illuminate\Support\Collection;
use Illuminate\Support\Facades\App;
use Illuminate\Support\Facades\Auth;
use Illuminate\Support\Facades\Config;
use Illuminate\Support\Facades\Log;
use Illuminate\Support\Facades\Redirect;
use Illuminate\Support\Facades\Response;
use Illuminate\Support\Facades\Route;
use Illuminate\Support\Facades\Session;
use Illuminate\Support\Facades\URL;
use Illuminate\Support\Facades\View;
use Illuminate\Support\Str;
use Symfony\Component\HttpKernel\Exception\NotFoundHttpException;

abstract class ModuleController extends Controller
{
    /**
     * @var Application
     */
    protected $app;

    /**
     * @var Request
     */
    protected $request;

    /**
     * @var string
     */
    protected $namespace;

    /**
     * @var string
     */
    protected $routePrefix;

    /**
     * @var string
     */
    protected $moduleName;

    /**
     * @var string
     */
    protected $modelName;

    /**
     * @var string
     */
    protected $modelTitle;

    /**
     * @var \A17\Twill\Repositories\ModuleRepository
     */
    protected $repository;

    /**
     * @var \A17\Twill\Models\User
     */
    protected $user;

    protected array $primaryNavigation = [];

    /**
     * Options of the index view.
     *
     * @var array
     */
    protected $defaultIndexOptions = [
        'create' => true,
        'edit' => true,
        'publish' => true,
        'bulkPublish' => true,
        'feature' => false,
        'bulkFeature' => false,
        'restore' => true,
        'bulkRestore' => true,
        'forceDelete' => true,
        'bulkForceDelete' => true,
        'delete' => true,
        'duplicate' => false,
        'bulkDelete' => true,
        'reorder' => false,
        'permalink' => true,
        'bulkEdit' => true,
        'editInModal' => false,
        'skipCreateModal' => false,
        'includeScheduledInList' => true,
        'showImage' => false,
    ];

    /**
     * Options of the index view and the corresponding auth gates.
     *
     * @var array
     */
    protected $authorizableOptions = [
        'list' => 'access-module-list',
        'create' => 'edit-module',
        'edit' => 'edit-item',
        'permalink' => 'edit-item',
        'publish' => 'edit-item',
        'feature' => 'edit-item',
        'reorder' => 'edit-module',
        'delete' => 'edit-item',
        'duplicate' => 'edit-item',
        'restore' => 'edit-item',
        'forceDelete' => 'edit-item',
        'bulkForceDelete' => 'edit-module',
        'bulkPublish' => 'edit-module',
        'bulkRestore' => 'edit-module',
        'bulkFeature' => 'edit-module',
        'bulkDelete' => 'edit-module',
        'bulkEdit' => 'edit-module',
        'editInModal' => 'edit-module',
        'skipCreateModal' => 'edit-module',
        'includeScheduledInList' => 'edit-module',
        'showImage' => 'edit-module',
    ];

    /**
     * Relations to eager load for the index view.
     *
     * @var array
     */
    protected $indexWith = [];

    /**
     * Relations to eager load for the form view.
     *
     * @var array
     */
    protected $formWith = [];

    /**
     * Relation count to eager load for the form view.
     *
     * @var array
     */
    protected $formWithCount = [];

    /**
     * Additional filters for the index view.
     *
     * To automatically have your filter added to the index view use the following convention:
     * suffix the key containing the list of items to show in the filter by 'List' and
     * name it the same as the filter you defined in this array.
     *
     * Example: 'fCategory' => 'category_id' here and 'fCategoryList' in indexData()
     * By default, this will run a where query on the category_id column with the value
     * of fCategory if found in current request parameters. You can intercept this behavior
     * from your repository in the filter() function.
     *
     * @var array
     *
     * @deprecated use the method `filters` instead.
     */
    protected $filters = [];

    /**
     * Additional links to display in the listing filter.
     *
     * @var array
     */
    protected $filterLinks = [];

    /**
     * Filters that are selected by default in the index view.
     *
     * Example: 'filter_key' => 'default_filter_value'
     *
     * @var array
     *
     * @deprecated use the method `filters` instead.
     */
    protected $filtersDefaultOptions = [];

    /**
     * Default orders for the index view.
     *
     * @var array
     */
    protected $defaultOrders = [
        'created_at' => 'desc',
    ];

    /**
     * @var int
     */
    protected $perPage = 20;

    /**
     * Name of the index column to use as name column.
     *
     * @var string
     */
    protected $titleColumnKey = 'title';

    /**
     * Name of the index column to use as identifier column.
     *
     * @var string
     */
    protected $identifierColumnKey = 'id';

    /**
     * Attribute to use as title in forms.
     *
     * @var string
     */
    protected $titleFormKey;

    /**
     * Feature field name if the controller is using the feature route (defaults to "featured").
     *
     * @var string
     */
    protected $featureField = 'featured';

    /**
     * Indicates if this module is edited through a parent module.
     *
     * @var bool
     */
    protected $submodule = false;

    /**
     * @var int|null
     */
    protected $submoduleParentId = null;

    /**
     * Can be used in child classes to disable the content editor (full screen block editor).
     *
     * @var bool
     */
    protected $disableEditor = false;

    /**
     * @var array
     */
    protected $indexOptions;

    /**
     * @var array
     * @deprecated please use the getIndexTableColumns method. Will be removed in Twill 4.0
     */
    protected $indexColumns = [];

    /**
     * @var array
     * @deprecated please use the getBrowserTableColumns method. Will be removed in Twill 4.0
     */
    protected $browserColumns = [];

    /**
     * @var string
     */
    protected $permalinkBase;

//    /**
//     * @var array
//     * @todo: Implement backward compatability.
//     */
//    protected $defaultFilters;

    /**
     * @var string
     */
    protected $viewPrefix;

    /**
     * @var string
     */
    protected $previewView;

    /**
     * List of permissions keyed by a request field. Can be used to prevent unauthorized field updates.
     *
     * @var array
     */
    protected $fieldsPermissions = [];

    /**
     * Array of customizable label translation keys.
     *
     * @var array
     */
    protected $labels = [];

    /**
     * The columns to search for when using the search field.
     *
     * Do not modify this directly but use the method setSearchColumns().
     */
    protected array $searchColumns = ['title'];

    /**
     * Default label translation keys that can be overridden in the labels array.
     *
     * @var array
     */
    protected $defaultLabels = [
        'published' => 'twill::lang.main.published',
        'draft' => 'twill::lang.main.draft',
        'listing' => [
            'filter' => [
                'published' => 'twill::lang.listing.filter.published',
                'draft' => 'twill::lang.listing.filter.draft',
            ],
        ],
    ];

    public function __construct(Application $app, Request $request)
    {
        parent::__construct();
        $this->app = $app;
        $this->request = $request;

        $this->modelName = $this->getModelName();
        $this->routePrefix = $this->getRoutePrefix();
        $this->namespace = $this->getNamespace();
        $this->repository = $this->getRepository();
        $this->viewPrefix = $this->getViewPrefix();
        $this->modelTitle = $this->getModelTitle();
        $this->labels = array_merge($this->defaultLabels, $this->labels);
        $this->middleware(function ($request, $next) {
            $this->user = auth('twill_users')->user();

            return $next($request);
        });

        /*
         * Default filters for the index view
         * By default, the search field will run a like query on the title field
         */
//        if (!isset($this->defaultFilters)) {
//            $this->defaultFilters = [
//                'search' => ($this->moduleHas('translations') ? '' : '%') . $this->titleColumnKey,
//            ];
//        }

        $this->setUpController();

        /*
         * Apply any filters that are selected by default
         */
        $this->applyFiltersDefaultOptions();
    }

    /**
     * The setup method that is called when the controller is booted.
     *
     * You can use setters in here like:
     * - setSearchColumns([..])
     */
    public function setUpController(): void
    {
    }

    /**
     * Set the columns to search in.
     *
     * SearchColumns are automatically prefixes/suffixed with %.
     */
    public function setSearchColumns(array $searchColumns): void
    {
        $this->searchColumns = $searchColumns;
    }

    /**
     * $type can be index or browser
     */
    private function getTableColumns(string $type): TableColumns
    {
        if ($type === 'index') {
            return $this->getIndexTableColumns();
        }
        return $this->getBrowserTableColumns();
    }

    protected function getBrowserTableColumns(): TableColumns
    {
        $columns = TableColumns::make();

        if ($this->browserColumns !== []) {
            $this->handleLegacyColumns($columns, $this->browserColumns);
        } else {
            if ($this->moduleHas('medias')) {
                $columns->add(
                    Image::make()
                        ->field('thumbnail')
                        ->rounded()
                        ->title(twillTrans('Image'))
                );
            }

            $columns->add(
                Text::make()
                    ->field($this->titleColumnKey)
                    ->linkCell(function (Model $model) {
                        if ($this->getIndexOption('edit', $model)) {
                            return $this->getModuleRoute($model->id, 'edit');
                        }
                    })
            );
        }

        return $columns;
    }

    protected function getIndexTableColumns(): TableColumns
    {
        $columns = TableColumns::make();

        if ($this->getIndexOption('publish')) {
            $columns->add(
                PublishStatus::make()
                    ->title(twillTrans('twill::lang.listing.columns.published'))
                    ->sortable()
                    ->optional()
            );
        }

        // Consume Deprecated data.
        if ($this->indexColumns !== []) {
            $this->handleLegacyColumns($columns, $this->indexColumns);
        } else {
            $columns->add(
                Text::make()
                    ->field($this->titleColumnKey)
                    ->linkCell(function (Model $model) {
                        if ($this->getIndexOption('edit', $model)) {
                            return $this->getModuleRoute($model->id, 'edit');
                        }
                    })
            );
        }

        // Add default columns.
        if ($this->getIndexOption('showImage')) {
            $columns->add(
                Image::make()
                    ->field('thumbnail')
                    ->rounded()
                    ->title(twillTrans('Image'))
            );
        }

        if ($this->getIndexOption('feature')) {
            $columns->add(
                Boolean::make()
                    ->field('featured')
                    ->title(twillTrans('twill::lang.listing.columns.featured'))
            );
        }

        if ($this->getIndexOption('includeScheduledInList') && $this->repository->isFillable('publish_start_date')) {
            $columns->add(
                ScheduledStatus::make()
                    ->title(twillTrans('twill::lang.listing.columns.published'))
                    ->optional()
            );
        }

        if ($this->moduleHas('translations') && count(getLocales()) > 1) {
            $columns->add(
                Languages::make()
                    ->title(twillTrans('twill::lang.listing.languages'))
                    ->optional()
            );
        }

        return $columns;
    }

    private function handleLegacyColumns(TableColumns $columns, array $items): void
    {
        foreach ($items as $key => $indexColumn) {
            if ($indexColumn['nested'] ?? false) {
                $columns->add(
                    NestedData::make()
                        ->title($indexColumn['title'] ?? null)
                        ->field($indexColumn['nested'])
                        ->sortKey($indexColumn['sortKey'] ?? null)
                        ->sortable($indexColumn['sort'] ?? false)
                        ->optional($indexColumn['optional'] ?? false)
                        ->linkCell(function (Model $model) use ($indexColumn) {
                            $module = Str::singular(last(explode('.', $this->moduleName)));

                            return moduleRoute(
                                "$this->moduleName.{$indexColumn['nested']}",
                                $this->routePrefix,
                                'index',
                                [$module => $this->getItemIdentifier($model)]
                            );
                        })
                );
            } elseif ($indexColumn['relatedBrowser'] ?? false) {
                $columns->add(
                    Browser::make()
                        ->title($indexColumn['title'])
                        ->field($indexColumn['field'] ?? $key)
                        ->sortKey($indexColumn['sortKey'] ?? null)
                        ->optional($indexColumn['optional'] ?? false)
                        ->browser($indexColumn['relatedBrowser'])
                );
            } elseif ($indexColumn['relationship'] ?? false) {
                $columns->add(
                    Relation::make()
                        ->title($indexColumn['title'])
                        ->field($indexColumn['field'] ?? $key)
                        ->sortKey($indexColumn['sortKey'] ?? null)
                        ->optional($indexColumn['optional'] ?? false)
                        ->relation($indexColumn['relationship'])
                );
            } elseif ($indexColumn['present'] ?? false) {
                $columns->add(
                    Presenter::make()
                        ->title($indexColumn['title'])
                        ->field($indexColumn['field'] ?? $key)
                        ->sortKey($indexColumn['sortKey'] ?? null)
                        ->optional($indexColumn['optional'] ?? false)
                        ->sortable($indexColumn['sort'] ?? false)
                );
            } else {
                $columns->add(
                    Text::make()
                        ->title($indexColumn['title'] ?? null)
                        ->field($indexColumn['field'] ?? $key)
                        ->sortKey($indexColumn['sortKey'] ?? null)
                        ->optional($indexColumn['optional'] ?? false)
                        ->sortable($indexColumn['sort'] ?? false)
                );
            }
        }
    }

    /**
     * Match an option name to a gate name if needed, then authorize it.
     *
     * @return void
     */
    protected function authorizeOption($option, $arguments = [])
    {
        $gate = $this->authorizableOptions[$option] ?? $option;

        $this->authorize($gate, $arguments);
    }

    /**
     * @return void
     * @deprecated To be removed in Twill 3.0
     * @todo: Check this.
     */
    protected function setMiddlewarePermission()
    {
        $this->middleware('can:list', ['only' => ['index', 'show']]);
        $this->middleware('can:edit', ['only' => ['store', 'edit', 'update']]);
        $this->middleware('can:duplicate', ['only' => ['duplicate']]);
        $this->middleware('can:publish', ['only' => ['publish', 'feature', 'bulkPublish', 'bulkFeature']]);
        $this->middleware('can:reorder', ['only' => ['reorder']]);
        $this->middleware(
            'can:delete',
            [
                'only' => [
                    'destroy',
                    'bulkDelete',
                    'restore',
                    'bulkRestore',
                    'forceDelete',
                    'bulkForceDelete',
                    'restoreRevision',
                ],
            ]
        );
    }

    /**
     * @param Request $request
     * @return string|int|null
     */
    protected function getParentModuleIdFromRequest(Request $request)
    {
        $moduleParts = explode('.', $this->moduleName);

        if (count($moduleParts) > 1) {
            $parentModule = Str::singular($moduleParts[count($moduleParts) - 2]);

            return $request->route()->parameters()[$parentModule];
        }

        return null;
    }

    /**
     * @param int|null $parentModuleId
     * @return array|\Illuminate\View\View
     */
    public function index($parentModuleId = null)
    {
        $this->authorizeOption('list', $this->moduleName);

        $parentModuleId = $this->getParentModuleIdFromRequest($this->request) ?? $parentModuleId;

        $this->submodule = isset($parentModuleId);
        $this->submoduleParentId = $parentModuleId;

        $indexData = $this->getIndexData(
            $this->submodule ? [
                $this->getParentModuleForeignKey() => $this->submoduleParentId,
            ] : []
        );

        if ($this->request->ajax()) {
            return $indexData + ['replaceUrl' => true];
        }

        if ($this->request->has('openCreate') && $this->request->get('openCreate')) {
            $indexData += ['openCreate' => true];
        }

        $view = Collection::make([
            "$this->viewPrefix.index",
            "twill::$this->moduleName.index",
            'twill::layouts.listing',
        ])->first(function ($view) {
            return View::exists($view);
        });

        return View::make($view, $indexData + ['repository' => $this->repository]);
    }

    /**
     * @return \Illuminate\Http\JsonResponse
     */
    public function browser()
    {
        return Response::json($this->getBrowserData());
    }

    /**
     * @param int|null $parentModuleId
     * @return \Illuminate\Http\JsonResponse
     */
    public function store($parentModuleId = null)
    {
        $this->authorizeOption('create', $this->moduleName);

        $parentModuleId = $this->getParentModuleIdFromRequest($this->request) ?? $parentModuleId;

        $input = $this->validateFormRequest()->all();
        $optionalParent = $parentModuleId ? [$this->getParentModuleForeignKey() => $parentModuleId] : [];

        if (isset($input['cmsSaveType']) && $input['cmsSaveType'] === 'cancel') {
            return $this->respondWithRedirect(
                moduleRoute(
                    $this->moduleName,
                    $this->routePrefix,
                    'create'
                )
            );
        }

        $item = $this->repository->create($input + $optionalParent);

        activity()->performedOn($item)->log('created');

        $this->fireEvent($input);

        Session::put($this->moduleName . '_retain', true);

        if ($this->getIndexOption('editInModal')) {
            return $this->respondWithSuccess(twillTrans('twill::lang.publisher.save-success'));
        }

        if (isset($input['cmsSaveType']) && Str::endsWith($input['cmsSaveType'], '-close')) {
            return $this->respondWithRedirect($this->getBackLink());
        }

        if (isset($input['cmsSaveType']) && Str::endsWith($input['cmsSaveType'], '-new')) {
            return $this->respondWithRedirect(
                moduleRoute(
                    $this->moduleName,
                    $this->routePrefix,
                    'create'
                )
            );
        }

        return $this->respondWithRedirect(
            moduleRoute(
                $this->moduleName,
                $this->routePrefix,
                'edit',
                [Str::singular(last(explode('.', $this->moduleName))) => $this->getItemIdentifier($item)]
            )
        );
    }

    /**
     * @param Request $request
     * @param int|$id
     * @param int|null $submoduleId
     * @return \Illuminate\Http\RedirectResponse
     */
    public function show($id, $submoduleId = null)
    {
        if ($this->getIndexOption('editInModal')) {
            return Redirect::to(moduleRoute($this->moduleName, $this->routePrefix, 'index'));
        }

        return $this->redirectToForm($this->getParentModuleIdFromRequest($this->request) ?? $submoduleId ?? $id);
    }

    /**
     * @param int $id
     * @param int|null $submoduleId
     * @return \Illuminate\Http\JsonResponse|\Illuminate\Http\RedirectResponse|\Illuminate\View\View
     */
    public function edit($id, $submoduleId = null)
    {
        $params = $this->request->route()->parameters();

        $this->submodule = count($params) > 1;
        $this->submoduleParentId = $this->submodule
            ? $this->getParentModuleIdFromRequest($this->request) ?? $id
            : head($params);

        $id = last($params);

        $item = $this->repository->getById($submoduleId ?? $id);
        $this->authorizeOption('edit', $item);

        if ($this->getIndexOption('editInModal')) {
            return $this->request->ajax()
                ? Response::json($this->modalFormData($id))
                : Redirect::to(moduleRoute($this->moduleName, $this->routePrefix, 'index'));
        }

        $this->setBackLink();

        $controllerForm = $this->getForm($this->repository->getById($id));

        if ($controllerForm->isNotEmpty()) {
            $view = 'twill::layouts.form';
        } else {
            $view = Collection::make([
                "$this->viewPrefix.form",
                "twill::$this->moduleName.form",
                'twill::layouts.form',
            ])->first(function ($view) {
                return View::exists($view);
            });
        }

        View::share('form', $this->form($id));
        return View::make($view, $this->form($id))->with(
            'renderFields',
            $this->getForm($this->repository->getById($id))
        );
    }

    /**
     * @param int $parentModuleId
     * @return \Illuminate\Http\JsonResponse|\Illuminate\Http\RedirectResponse|\Illuminate\View\View
     */
    public function create($parentModuleId = null)
    {
        if (!$this->getIndexOption('skipCreateModal')) {
            return Redirect::to(
                moduleRoute(
                    $this->moduleName,
                    $this->routePrefix,
                    'index',
                    ['openCreate' => true]
                )
            );
        }

        $parentModuleId = $this->getParentModuleIdFromRequest($this->request) ?? $parentModuleId;

        $this->submodule = isset($parentModuleId);
        $this->submoduleParentId = $parentModuleId;

        $view = Collection::make([
            "$this->viewPrefix.form",
            "twill::$this->moduleName.form",
            'twill::layouts.form',
        ])->first(function ($view) {
            return View::exists($view);
        });

        View::share('form', $this->form(null));
        return View::make($view, $this->form(null));
    }

    /**
     * @param int $id
     * @param int|null $submoduleId
     * @return \Illuminate\Http\JsonResponse
     */
    public function update($id, $submoduleId = null)
    {
        $params = $this->request->route()->parameters();

        $submoduleParentId = $this->getParentModuleIdFromRequest($this->request) ?? $id;
        $this->submodule = $submoduleParentId;
        $this->submoduleParentId = $submoduleParentId;

        $id = last($params);

        $item = $this->repository->getById($id);

        $this->authorizeOption('edit', $item);

        $input = $this->request->all();

        if (isset($input['cmsSaveType']) && $input['cmsSaveType'] === 'cancel') {
            return $this->respondWithRedirect(
                moduleRoute(
                    $this->moduleName,
                    $this->routePrefix,
                    'edit',
                    [Str::singular($this->moduleName) => $id]
                )
            );
        } else {
            $formRequest = $this->validateFormRequest();

            $this->repository->update($id, $formRequest->all());

            activity()->performedOn($item)->log('updated');

            $this->fireEvent();

            if (isset($input['cmsSaveType'])) {
                if (Str::endsWith($input['cmsSaveType'], '-close')) {
                    return $this->respondWithRedirect($this->getBackLink());
                } elseif (Str::endsWith($input['cmsSaveType'], '-new')) {
                    if ($this->getIndexOption('skipCreateModal')) {
                        return $this->respondWithRedirect(
                            moduleRoute(
                                $this->moduleName,
                                $this->routePrefix,
                                'create'
                            )
                        );
                    }

                    return $this->respondWithRedirect(
                        moduleRoute(
                            $this->moduleName,
                            $this->routePrefix,
                            'index',
                            ['openCreate' => true]
                        )
                    );
                } elseif ($input['cmsSaveType'] === 'restore') {
                    Session::flash('status', twillTrans('twill::lang.publisher.restore-success'));

                    return $this->respondWithRedirect(
                        moduleRoute(
                            $this->moduleName,
                            $this->routePrefix,
                            'edit',
                            [Str::singular($this->moduleName) => $id]
                        )
                    );
                }
            }

            if ($this->moduleHas('revisions')) {
                return Response::json([
                    'message' => twillTrans('twill::lang.publisher.save-success'),
                    'variant' => FlashLevel::SUCCESS,
                    'revisions' => $item->revisionsArray(),
                ]);
            }

            return $this->respondWithSuccess(twillTrans('twill::lang.publisher.save-success'));
        }
    }

    /**
     * @param int $id
     * @return \Illuminate\View\View
     */
    public function preview($id)
    {
        if ($this->request->has('revisionId')) {
            $item = $this->repository->previewForRevision($id, $this->request->get('revisionId'));
        } else {
            $formRequest = $this->validateFormRequest();
            $item = $this->repository->preview($id, $formRequest->all());
        }

        if ($this->request->has('activeLanguage')) {
            App::setLocale($this->request->get('activeLanguage'));
        }

        $previewView = $this->previewView ?? (Config::get('twill.frontend.views_path', 'site') . '.' . Str::singular(
                    $this->moduleName
                ));

        return View::exists($previewView) ? View::make(
            $previewView,
            array_replace([
                'item' => $item,
            ], $this->previewData($item))
        ) : View::make('twill::errors.preview', [
            'moduleName' => Str::singular($this->moduleName),
        ]);
    }

    /**
     * @param int $id
     * @return \Illuminate\View\View
     */
    public function restoreRevision($id)
    {
        if ($this->request->has('revisionId')) {
            $item = $this->repository->previewForRevision($id, $this->request->get('revisionId'));
            $item[$this->identifierColumnKey] = $id;
            $item->cmsRestoring = true;
        } else {
            throw new NotFoundHttpException();
        }

        $this->setBackLink();

        $view = Collection::make([
            "$this->viewPrefix.form",
            "twill::$this->moduleName.form",
            'twill::layouts.form',
        ])->first(function ($view) {
            return View::exists($view);
        });

        $revision = $item->revisions()->where('id', $this->request->get('revisionId'))->first();
        $date = $revision->created_at->toDayDateTimeString();

        Session::flash(
            'restoreMessage',
            twillTrans('twill::lang.publisher.restore-message', ['user' => $revision->byUser, 'date' => $date])
        );

        View::share('form', $this->form($id, $item));
        return View::make($view, $this->form($id, $item));
    }

    /**
     * @return \Illuminate\Http\JsonResponse
     */
    public function publish()
    {
        try {
            if ($this->repository->updateBasic($this->request->get('id'), [
                'published' => !$this->request->get('active'),
            ])) {
                activity()->performedOn(
                    $this->repository->getById($this->request->get('id'))
                )->log(
                    ($this->request->get('active') ? 'un' : '') . 'published'
                );

                $this->fireEvent();

                if ($this->request->get('active')) {
                    return $this->respondWithSuccess(
                        twillTrans('twill::lang.listing.publish.unpublished', ['modelTitle' => $this->modelTitle])
                    );
                } else {
                    return $this->respondWithSuccess(
                        twillTrans('twill::lang.listing.publish.published', ['modelTitle' => $this->modelTitle])
                    );
                }
            }
        } catch (\Exception $e) {
            Log::error($e);
        }

        return $this->respondWithError(
            twillTrans('twill::lang.listing.publish.error', ['modelTitle' => $this->modelTitle])
        );
    }

    /**
     * @return \Illuminate\Http\JsonResponse
     */
    public function bulkPublish()
    {
        try {
            if ($this->repository->updateBasic(explode(',', $this->request->get('ids')), [
                'published' => $this->request->get('publish'),
            ])) {
                $this->fireEvent();
                if ($this->request->get('publish')) {
                    return $this->respondWithSuccess(
                        twillTrans('twill::lang.listing.bulk-publish.published', ['modelTitle' => $this->modelTitle])
                    );
                } else {
                    return $this->respondWithSuccess(
                        twillTrans('twill::lang.listing.bulk-publish.unpublished', ['modelTitle' => $this->modelTitle])
                    );
                }
            }
        } catch (\Exception $e) {
            Log::error($e);
        }

        return $this->respondWithError(
            twillTrans('twill::lang.listing.bulk-publish.error', ['modelTitle' => $this->modelTitle])
        );
    }

    /**
     * @param int $id
     * @param int|null $submoduleId
     * @return \Illuminate\Http\JsonResponse
     */
    public function duplicate($id, $submoduleId = null)
    {
        $params = $this->request->route()->parameters();

        $id = last($params);

        $item = $this->repository->getById($id);
        if ($newItem = $this->repository->duplicate($id, $this->titleColumnKey)) {
            $this->fireEvent();
            activity()->performedOn($item)->log('duplicated');

            return Response::json([
                'message' => twillTrans('twill::lang.listing.duplicate.success', ['modelTitle' => $this->modelTitle]),
                'variant' => FlashLevel::SUCCESS,
                'redirect' => moduleRoute(
                    $this->moduleName,
                    $this->routePrefix,
                    'edit',
                    array_filter([Str::singular($this->moduleName) => $newItem->id])
                ),
            ]);
        }

        return $this->respondWithError(
            twillTrans('twill::lang.listing.duplicate.error', ['modelTitle' => $this->modelTitle])
        );
    }

    /**
     * @param int $id
     * @param int|null $submoduleId
     * @return \Illuminate\Http\JsonResponse
     */
    public function destroy($id, $submoduleId = null)
    {
        $params = $this->request->route()->parameters();

        $id = last($params);

        $item = $this->repository->getById($id);
        if ($this->repository->delete($id)) {
            $this->fireEvent();
            activity()->performedOn($item)->log('deleted');

            return $this->respondWithSuccess(
                twillTrans('twill::lang.listing.delete.success', ['modelTitle' => $this->modelTitle])
            );
        }

        return $this->respondWithError(
            twillTrans('twill::lang.listing.delete.error', ['modelTitle' => $this->modelTitle])
        );
    }

    /**
     * @return \Illuminate\Http\JsonResponse
     */
    public function bulkDelete()
    {
        if ($this->repository->bulkDelete(explode(',', $this->request->get('ids')))) {
            $this->fireEvent();

            return $this->respondWithSuccess(
                twillTrans('twill::lang.listing.bulk-delete.success', ['modelTitle' => $this->modelTitle])
            );
        }

        return $this->respondWithError(
            twillTrans('twill::lang.listing.bulk-delete.error', ['modelTitle' => $this->modelTitle])
        );
    }

    /**
     * @return \Illuminate\Http\JsonResponse
     */
    public function forceDelete()
    {
        if ($this->repository->forceDelete($this->request->get('id'))) {
            $this->fireEvent();

            return $this->respondWithSuccess(
                twillTrans('twill::lang.listing.force-delete.success', ['modelTitle' => $this->modelTitle])
            );
        }

        return $this->respondWithError(
            twillTrans('twill::lang.listing.force-delete.error', ['modelTitle' => $this->modelTitle])
        );
    }

    /**
     * @return \Illuminate\Http\JsonResponse
     */
    public function bulkForceDelete()
    {
        if ($this->repository->bulkForceDelete(explode(',', $this->request->get('ids')))) {
            $this->fireEvent();

            return $this->respondWithSuccess(
                twillTrans('twill::lang.listing.bulk-force-delete.success', ['modelTitle' => $this->modelTitle])
            );
        }

        return $this->respondWithError(
            twillTrans('twill::lang.listing.bulk-force-delete.error', ['modelTitle' => $this->modelTitle])
        );
    }

    /**
     * @return \Illuminate\Http\JsonResponse
     */
    public function restore()
    {
        if ($this->repository->restore($this->request->get('id'))) {
            $this->fireEvent();
            activity()->performedOn($this->repository->getById($this->request->get('id')))->log('restored');

            return $this->respondWithSuccess(
                twillTrans('twill::lang.listing.restore.success', ['modelTitle' => $this->modelTitle])
            );
        }

        return $this->respondWithError(
            twillTrans('twill::lang.listing.restore.error', ['modelTitle' => $this->modelTitle])
        );
    }

    /**
     * @return \Illuminate\Http\JsonResponse
     */
    public function bulkRestore()
    {
        if ($this->repository->bulkRestore(explode(',', $this->request->get('ids')))) {
            $this->fireEvent();

            return $this->respondWithSuccess(
                twillTrans('twill::lang.listing.bulk-restore.success', ['modelTitle' => $this->modelTitle])
            );
        }

        return $this->respondWithError(
            twillTrans('twill::lang.listing.bulk-restore.error', ['modelTitle' => $this->modelTitle])
        );
    }

    /**
     * @return \Illuminate\Http\JsonResponse
     */
    public function feature()
    {
        if (($id = $this->request->get('id'))) {
            $featuredField = $this->request->get('featureField') ?? $this->featureField;
            $featured = !$this->request->get('active');

            if ($this->repository->isUniqueFeature()) {
                if ($featured) {
                    $this->repository->updateBasic(null, [$featuredField => false]);
                    $this->repository->updateBasic($id, [$featuredField => $featured]);
                }
            } else {
                $this->repository->updateBasic($id, [$featuredField => $featured]);
            }

            activity()->performedOn(
                $this->repository->getById($id)
            )->log(
                ($this->request->get('active') ? 'un' : '') . 'featured'
            );

            $this->fireEvent();

            if ($this->request->get('active')) {
                return $this->respondWithSuccess(
                    twillTrans('twill::lang.listing.featured.unfeatured', ['modelTitle' => $this->modelTitle])
                );
            } else {
                return $this->respondWithSuccess(
                    twillTrans('twill::lang.listing.featured.featured', ['modelTitle' => $this->modelTitle])
                );
            }
        }

        return $this->respondWithError(
            twillTrans('twill::lang.listing.featured.error', ['modelTitle' => $this->modelTitle])
        );
    }

    /**
     * @return \Illuminate\Http\JsonResponse
     */
    public function bulkFeature()
    {
        if (($ids = explode(',', $this->request->get('ids')))) {
            $featuredField = $this->request->get('featureField') ?? $this->featureField;
            $featured = $this->request->get('feature') ?? true;
            // we don't need to check if unique feature since bulk operation shouldn't be allowed in this case
            $this->repository->updateBasic($ids, [$featuredField => $featured]);
            $this->fireEvent();

            if ($this->request->get('feature')) {
                return $this->respondWithSuccess(
                    twillTrans('twill::lang.listing.bulk-featured.featured', ['modelTitle' => $this->modelTitle])
                );
            } else {
                return $this->respondWithSuccess(
                    twillTrans('twill::lang.listing.bulk-featured.unfeatured', ['modelTitle' => $this->modelTitle])
                );
            }
        }

        return $this->respondWithError(
            twillTrans('twill::lang.listing.bulk-featured.error', ['modelTitle' => $this->modelTitle])
        );
    }

    /**
     * @return \Illuminate\Http\JsonResponse
     */
    public function reorder()
    {
        if ($values = $this->request->get('ids', null)) {
            $this->repository->setNewOrder($values);
            $this->fireEvent();

            return $this->respondWithSuccess(
                twillTrans('twill::lang.listing.reorder.success', ['modelTitle' => $this->modelTitle])
            );
        }

        return $this->respondWithError(
            twillTrans('twill::lang.listing.reorder.error', ['modelTitle' => $this->modelTitle])
        );
    }

    /**
     * @return \Illuminate\Http\JsonResponse
     */
    public function tags()
    {
        $query = $this->request->input('q');
        $tags = $this->repository->getTags($query);

        return Response::json([
            'items' => $tags->map(function ($tag) {
                return $tag->name;
            }),
        ], 200);
    }

    /**
     * @return array
     */
    public function additionalTableActions()
    {
        return [];
    }

    /**
     * @param array $prependScope
     * @return array
     */
    protected function getIndexData($prependScope = [])
    {
//        $scopes = $this->filterScope($prependScope);
        $items = $this->getIndexItems();

//        dd(array_keys(Arr::except($this->filters, array_keys($this->defaultFilters))));
        // @todo: Does not take into account yet the default filters.
//        $tableFilters = $this->filters()->map(fn(TableFilter $filter) => $filter->getQueryString())->toArray();

        $data = [
                'tableData' => $this->getIndexTableData($items),
                'tableColumns' => $this->getTableColumns('index')->toCmsArray(
                    request(),
                    $this->getIndexOption('reorder')
                ),
                'tableMainFilters' => $this->quickFilters($items)->toFrontendArray(),
                'filters' => json_decode($this->request->get('filter'), true) ?? [],
                // HiddenFilters are called "hidden" because they only show when the filters button is clicked.
                'hiddenFilters' => $this->filters(),
                'filterLinks' => $this->filterLinks ?? [],
                'maxPage' => method_exists($items, 'lastPage') ? $items->lastPage() : 1,
                'defaultMaxPage' => method_exists($items, 'total') ? ceil($items->total() / $this->perPage) : 1,
                'offset' => method_exists($items, 'perPage') ? $items->perPage() : count($items),
                'defaultOffset' => $this->perPage,
            ] + $this->getIndexUrls($this->moduleName, $this->routePrefix);

        $baseUrl = $this->getPermalinkBaseUrl();

        $options = [
            'moduleName' => $this->moduleName,
            'skipCreateModal' => $this->getIndexOption('skipCreateModal'),
            'reorder' => $this->getIndexOption('reorder'),
            'create' => $this->getIndexOption('create'),
            'duplicate' => $this->getIndexOption('duplicate'),
            'translate' => $this->moduleHas('translations'),
            'translateTitle' => $this->titleIsTranslatable(),
            'permalink' => $this->getIndexOption('permalink'),
            'bulkEdit' => $this->getIndexOption('bulkEdit'),
            'titleFormKey' => $this->titleFormKey ?? $this->titleColumnKey,
            'baseUrl' => $baseUrl,
            'permalinkPrefix' => $this->getPermalinkPrefix($baseUrl),
            'additionalTableActions' => $this->additionalTableActions(),
        ];

        // @todo: use $this->filters instead of indexData.
        $indexDataWithoutFilters = $this->indexData($this->request);
        foreach ($indexDataWithoutFilters as $key => $value) {
            if (Str::endsWith($key, 'List')) {
                unset($indexDataWithoutFilters[$key]);
            }
        }
        $filters = $this->filters()->toFrontendArray($this->repository);

        return array_replace_recursive($data + $options, $indexDataWithoutFilters + $filters);
    }

    /**
     * @param Request $request
     * @return array
     */
    protected function indexData($request)
    {
        return [];
    }

    /**
     * @return \Illuminate\Database\Eloquent\Collection
     */
    protected function getIndexItems(array $scopes = [], bool $forcePagination = false)
    {
        if (TwillPermissions::enabled() && TwillPermissions::getPermissionModule($this->moduleName)) {
            $scopes += ['accessible' => true];
        }

        $appliedFilters = [];

        $requestFilters = $this->getRequestFilters();

        // Get the applied quick filter..
        if (array_key_exists('status', $requestFilters)) {
            $filter = $this->quickFilters()->filter(
                fn(QuickFilter $filter) => $filter->getQueryString() === $requestFilters['status']
            )->first();

            if ($filter !== null) {
                $appliedFilters[] = $filter;
            }
        }

        unset($requestFilters['status']);

        // Get other filters that need to applied.
        foreach ($requestFilters as $filterKey => $filterValue) {
            $filter = $this->filters()->filter(
                fn(BasicFilter $filter) => $filter->getQueryString() === $filterKey
            )->first();

            if ($filter !== null) {
                $appliedFilters[] = $filter->withFilterValue($filterValue);
            } elseif ($filterKey === 'search') {
                $appliedFilters[] = FreeTextSearch::make()
                    ->searchFor($filterValue)
                    ->searchColumns($this->searchColumns);
            }
        }

        return $this->transformIndexItems(
            $this->repository->get(
                $this->indexWith,
                $scopes,
                $this->orderScope(),
                $this->request->get('offset') ?? $this->perPage ?? 50,
                $forcePagination,
                $appliedFilters
            )
        );
    }

    /**
     * @param \Illuminate\Database\Eloquent\Collection $items
     * @return \Illuminate\Database\Eloquent\Collection
     */
    protected function transformIndexItems($items)
    {
        return $items;
    }

    /**
     * @param \Illuminate\Database\Eloquent\Collection|\A17\Twill\Models\Model[] $items
     */
    protected function getIndexTableData(Collection|LengthAwarePaginator $items): array
    {
        $translated = $this->moduleHas('translations');

        return $items->map(function (BaseModel $item) use ($translated) {
            $columnsData = $this->getTableColumns('index')->getArrayForModel($item);

            $itemIsTrashed = method_exists($item, 'trashed') && $item->trashed();
            $itemCanDelete = $this->getIndexOption('delete', $item) && ($item->canDelete ?? true);
            $canEdit = $this->getIndexOption('edit', $item);
            $canDuplicate = $this->getIndexOption('duplicate');

            $itemId = $this->getItemIdentifier($item);

            return array_replace(
                [
                    'id' => $itemId,
                    'publish_start_date' => $item->publish_start_date,
                    'publish_end_date' => $item->publish_end_date,
                    'edit' => $canEdit ? $this->getModuleRoute($itemId, 'edit') : null,
                    'duplicate' => $canDuplicate ? $this->getModuleRoute($itemId, 'duplicate') : null,
                    'delete' => $itemCanDelete ? $this->getModuleRoute($itemId, 'destroy') : null,
                ] + ($this->getIndexOption('editInModal') ? [
                    'editInModal' => $this->getModuleRoute($itemId, 'edit'),
                    'updateUrl' => $this->getModuleRoute($itemId, 'update'),
                ] : []) + ($this->getIndexOption('publish') && ($item->canPublish ?? true) ? [
                    'published' => $item->published,
                ] : []) + ($this->getIndexOption('feature', $item) && ($item->canFeature ?? true) ? [
                    'featured' => $item->{$this->featureField},
                ] : []) + (($this->getIndexOption('restore', $item) && $itemIsTrashed) ? [
                    'deleted' => true,
                ] : []) + (($this->getIndexOption('forceDelete') && $itemIsTrashed) ? [
                    'destroyable' => true,
                ] : []) + ($translated ? [
                    'languages' => $item->getActiveLanguages(),
                ] : []) + $columnsData,
                $this->indexItemData($item)
            );
        })->toArray();
    }

    /**
     * @param \A17\Twill\Models\ModelInterface $item
     * @return array
     */
    protected function indexItemData($item)
    {
        return [];
    }

    /**
<<<<<<< HEAD
     * @param \A17\Twill\Models\ModelInterface $item
     * @param array $column
     * @return array
=======
     * @param \A17\Twill\Models\Model $item
     * @return int|string
>>>>>>> 664dfec5
     */
    protected function getItemIdentifier($item)
    {
        return $item->{$this->identifierColumnKey};
    }

    public function filters(): TableFilters
    {
        $tableFilters = TableFilters::make();

        foreach ($this->indexData($this->request) as $key => $value) {
            if (Str::endsWith($key, 'List')) {
                $queryString = Str::beforeLast($key, 'List');

                if ($filterKey = ($this->filters[$queryString] ?? false)) {
                    if (!$value instanceof Collection) {
                        $value = collect($value)->mapWithKeys(function ($valueLabel) {
                            return [$valueLabel['value'] => $valueLabel['label']];
                        });
                    }

                    $tableFilters->add(
                        BasicFilter::make()
                            ->queryString($queryString)
                            ->options($value)
                            ->apply(function (Builder $builder, int $value) use ($filterKey) {
                                $builder->where($filterKey, '=', $value);
                            })
                    );
                }
            }
        }

        return $tableFilters;
    }

    public function quickFilters(): QuickFilters
    {
        return $this->getDefaultQuickFilters();
    }

    protected function getDefaultQuickFilters(): QuickFilters
    {
        $scope = ($this->submodule ? [
            $this->getParentModuleForeignKey() => $this->submoduleParentId,
        ] : []);

        return QuickFilters::make([
            QuickFilter::make()
                ->label(twillTrans('twill::lang.listing.filter.all-items'))
                ->queryString('all')
                ->amount(fn() => $this->repository->getCountByStatusSlug('all', $scope)),
            QuickFilter::make()
                ->label(twillTrans('twill::lang.listing.filter.mine'))
                ->queryString('mine')
                ->apply(fn(Builder $builder) => $builder->scopes(['mine']))
                ->onlyEnableWhen($this->moduleHas('revisions') && $this->getIndexOption('create'))
                ->amount(fn() => $this->repository->getCountByStatusSlug('mine', $scope)),
            QuickFilter::make()
                ->label($this->getTransLabel('listing.filter.published'))
                ->queryString('published')
                ->apply(fn(Builder $builder) => $builder->scopes(['published']))
                ->onlyEnableWhen($this->getIndexOption('publish'))
                ->amount(fn() => $this->repository->getCountByStatusSlug('published', $scope)),
            QuickFilter::make()
                ->label($this->getTransLabel('listing.filter.draft'))
                ->queryString('draft')
                ->apply(fn(Builder $builder) => $builder->scopes(['draft']))
                ->onlyEnableWhen($this->getIndexOption('publish'))
                ->amount(fn() => $this->repository->getCountByStatusSlug('draft', $scope)),
            QuickFilter::make()
                ->label(twillTrans('twill::lang.listing.filter.trash'))
                ->queryString('trash')
                ->apply(fn(Builder $builder) => $builder->scopes(['onlyTrashed']))
                ->onlyEnableWhen($this->getIndexOption('restore'))
                ->amount(fn() => $this->repository->getCountByStatusSlug('trash', $scope)),
        ]);
    }

    /**
     * @param string $moduleName
     * @param string $routePrefix
     * @return array
     */
    protected function getIndexUrls($moduleName, $routePrefix)
    {
        return Collection::make([
            'create',
            'store',
            'publish',
            'bulkPublish',
            'restore',
            'bulkRestore',
            'forceDelete',
            'bulkForceDelete',
            'reorder',
            'feature',
            'bulkFeature',
            'bulkDelete',
        ])->mapWithKeys(function ($endpoint) {
            return [
                $endpoint . 'Url' => $this->getIndexOption($endpoint) ? moduleRoute(
                    $this->moduleName,
                    $this->routePrefix,
                    $endpoint,
                    $this->submodule ? [$this->submoduleParentId] : []
                ) : null,
            ];
        })->toArray();
    }

    /**
     * @param string $option
     * @return bool
     */
    protected function getIndexOption($option, $item = null)
    {
        return once(function () use ($option, $item) {
            $customOptionNamesMapping = [
                'store' => 'create',
            ];
            $option = array_key_exists(
                $option,
                $customOptionNamesMapping
            ) ? $customOptionNamesMapping[$option] : $option;
            $authorized = false;

            if (array_key_exists($option, $this->authorizableOptions)) {
                if (Str::endsWith($this->authorizableOptions[$option], '-module')) {
                    $authorized = $this->user->can($this->authorizableOptions[$option], $this->moduleName);
                } elseif (Str::endsWith($this->authorizableOptions[$option], '-item')) {
                    $authorized = $item ?
                        $this->user->can($this->authorizableOptions[$option], $item) :
                        $this->user->can(
                            Str::replaceLast('-item', '-module', $this->authorizableOptions[$option]),
                            $this->moduleName
                        );
                }
            }

            return ($this->indexOptions[$option] ?? $this->defaultIndexOptions[$option] ?? false) && $authorized;
        });
    }

    protected function getBrowserData(array $scopes = []): array
    {
        if ($this->request->has('except')) {
            $scopes['exceptIds'] = $this->request->get('except');
        }

        $forRepeater = $this->request->get('forRepeater', false) === 'true';

        $items = $this->getBrowserItems($scopes);
        $data = $this->getBrowserTableData($items, $forRepeater);

        return array_replace_recursive(['data' => $data], $this->indexData($this->request));
    }

    protected function getBrowserTableData(Collection|LengthAwarePaginator $items, bool $forRepeater = false): array
    {
        return $items->map(function (BaseModel $item) use ($forRepeater) {
            $repeaterFields = [];
            if ($forRepeater) {
                $translatedAttributes = $item->getTranslatedAttributes();
                foreach ($item->getFillable() as $field) {
                    if (in_array($field, $translatedAttributes, true)) {
                        $repeaterFields[$field] = $item->translatedAttribute($field);
                    } else {
                        $repeaterFields[$field] = $item->{$field};
                    }
                }
            }

            return $this->getTableColumns('browser')->getArrayForModelBrowser(
                $item,
                new TableDataContext(
                    $this->titleColumnKey,
                    $this->identifierColumnKey,
                    $this->moduleName,
                    $this->routePrefix,
                    $this->repository->getMorphClass(),
                    $this->moduleHas('medias'),
                    $repeaterFields
                )
            );
        })->toArray();
    }

    /**
     * @return \Illuminate\Database\Eloquent\Collection
     */
    protected function getBrowserItems(array $scopes = [])
    {
        return $this->getIndexItems($scopes, true);
    }

    /**
     * @return array
     */
    protected function getRequestFilters()
    {
        if ($this->request->has('search')) {
            return ['search' => $this->request->get('search')];
        }

        return json_decode($this->request->get('filter'), true) ?? [];
    }

    /**
     * @return void
     */
    protected function applyFiltersDefaultOptions()
    {
        if (!count($this->filtersDefaultOptions) || $this->request->has('search')) {
            return;
        }

        $filters = $this->getRequestFilters();

        foreach ($this->filtersDefaultOptions as $filterName => $defaultOption) {
            if (!isset($filters[$filterName])) {
                $filters[$filterName] = $defaultOption;
            }
        }

        $this->request->merge(['filter' => json_encode($filters)]);
    }

    protected function orderScope(): array
    {
        $orders = [];
        if ($this->request->has('sortKey') && $this->request->has('sortDir')) {
            if (($key = $this->request->get('sortKey')) === 'name') {
                $sortKey = $this->titleColumnKey;
            } elseif (!empty($key)) {
                $sortKey = $key;
            }

            if (isset($sortKey)) {
                /** @var \A17\Twill\Services\Listings\TableColumn $indexColumn */
                $indexColumn = $this->getIndexTableColumns()->first(function (TableColumn $column) use ($sortKey) {
                    return $column->getKey() === $sortKey;
                });
                $orders[$indexColumn?->getSortKey() ?? $sortKey] = $this->request->get('sortDir');
            }
        }

        // don't apply default orders if reorder is enabled
        $reorder = $this->getIndexOption('reorder');
        $defaultOrders = ($reorder ? [] : ($this->defaultOrders ?? []));

        return $orders + $defaultOrders;
    }

    /**
     * @param int $id
     * @param \A17\Twill\Models\Model|null $item
     * @return array
     */
    protected function form($id, $item = null)
    {
        if (!$item && $id) {
            $item = $this->repository->getById($id, $this->formWith, $this->formWithCount);
        } elseif (!$item && !$id) {
            $item = $this->repository->newInstance();
        }

        $fullRoutePrefix = 'twill.' . ($this->routePrefix ? $this->routePrefix . '.' : '') . $this->moduleName . '.';
        $previewRouteName = $fullRoutePrefix . 'preview';
        $restoreRouteName = $fullRoutePrefix . 'restoreRevision';

        $baseUrl = $item->urlWithoutSlug ?? $this->getPermalinkBaseUrl();
        $localizedPermalinkBase = $this->getLocalizedPermalinkBase();

        $itemId = $this->getItemIdentifier($item);

        $data = [
                'item' => $item,
                'moduleName' => $this->moduleName,
                'routePrefix' => $this->routePrefix,
                'titleFormKey' => $this->titleFormKey ?? $this->titleColumnKey,
                'publish' => $item->canPublish ?? true,
                'publishDate24Hr' => Config::get('twill.publish_date_24h') ?? false,
                'publishDateFormat' => Config::get('twill.publish_date_format') ?? null,
                'publishDateDisplayFormat' => Config::get('twill.publish_date_display_format') ?? null,
                'publishedLabel' => $this->getTransLabel('published'),
                'draftLabel' => $this->getTransLabel('draft'),
                'translate' => $this->moduleHas('translations'),
                'translateTitle' => $this->titleIsTranslatable(),
                'permalink' => $this->getIndexOption('permalink', $item),
                'createWithoutModal' => !$itemId && $this->getIndexOption('skipCreateModal'),
                'form_fields' => $this->repository->getFormFields($item),
                'baseUrl' => $baseUrl,
                'localizedPermalinkBase' => $localizedPermalinkBase,
                'permalinkPrefix' => $this->getPermalinkPrefix($baseUrl),
                'saveUrl' => $itemId ? $this->getModuleRoute($itemId, 'update') : moduleRoute(
                    $this->moduleName,
                    $this->routePrefix,
                    'store',
                    [$this->submoduleParentId]
                ),
                'editor' => Config::get('twill.enabled.block-editor') && $this->moduleHas(
                        'blocks'
                    ) && !$this->disableEditor,
                'blockPreviewUrl' => Route::has('twill.blocks.preview') ? URL::route('twill.blocks.preview') : '#',
                'availableRepeaters' => $this->getRepeaterList()->toJson(),
                'revisions' => $this->moduleHas('revisions') ? $item->revisionsArray() : null,
                'groupUserMapping' => $this->getGroupUserMapping(),
                'showPermissionFieldset' => $this->getShowPermissionFieldset($item),
            ] + (Route::has($previewRouteName) && $itemId ? [
                'previewUrl' => moduleRoute($this->moduleName, $this->routePrefix, 'preview', [$itemId]),
            ] : [])
            + (Route::has($restoreRouteName) && $itemId ? [
                'restoreUrl' => moduleRoute($this->moduleName, $this->routePrefix, 'restoreRevision', [$itemId]),
            ] : []);

        return array_replace_recursive($data, $this->formData($this->request));
    }

    /**
     * @param int $id
     * @return array
     */
    protected function modalFormData($id)
    {
        $item = $this->repository->getById($id, $this->formWith, $this->formWithCount);
        $fields = $this->repository->getFormFields($item);
        $data = [];

        if ($this->moduleHas('translations') && isset($fields['translations'])) {
            foreach ($fields['translations'] as $fieldName => $fieldValue) {
                $data['fields'][] = [
                    'name' => $fieldName,
                    'value' => $fieldValue,
                ];
            }

            $data['languages'] = $item->getActiveLanguages();

            unset($fields['translations']);
        }

        foreach ($fields as $fieldName => $fieldValue) {
            $data['fields'][] = [
                'name' => $fieldName,
                'value' => $fieldValue,
            ];
        }

        return array_replace_recursive($data, $this->formData($this->request));
    }

    /**
     * @param Request $request
     * @return array
     */
    protected function formData($request)
    {
        return [];
    }

    /**
     * @param Request $item
     * @return array
     */
    protected function previewData($item)
    {
        return [];
    }

    /**
     * @return \A17\Twill\Http\Requests\Admin\Request
     */
    protected function validateFormRequest()
    {
        $unauthorizedFields = Collection::make($this->fieldsPermissions)->filter(function ($permission, $field) {
            return Auth::guard('twill_users')->user()->cannot($permission);
        })->keys();

        $unauthorizedFields->each(function ($field) {
            $this->request->offsetUnset($field);
        });

        return App::make($this->getFormRequestClass());
    }

    public function getFormRequestClass()
    {
        $prefix = '\Admin';
        if ($this->namespace !== 'A17\Twill') {
            $prefix = "\Twill";
        }

        $request = "$this->namespace\Http\Requests$prefix\\" . $this->modelName . 'Request';

        if (@class_exists($request)) {
            return $request;
        }

        return TwillCapsules::getCapsuleForModel($this->modelName)->getFormRequestClass();
    }

    /**
     * @return string
     */
    protected function getNamespace()
    {
        return $this->namespace ?? Config::get('twill.namespace');
    }

    /**
     * @return string
     */
    protected function getRoutePrefix()
    {
        if ($this->request->route() != null) {
            $routePrefix = ltrim(
                str_replace(Config::get('twill.admin_app_path'), '', $this->request->route()->getPrefix()),
                '/'
            );

            return str_replace('/', '.', $routePrefix);
        }

        return '';
    }

    /**
     * @return string
     */
    protected function getModulePermalinkBase()
    {
        $base = '';
        $moduleParts = explode('.', $this->moduleName);

        foreach ($moduleParts as $index => $name) {
            if (array_key_last($moduleParts) !== $index) {
                $singularName = Str::singular($name);
                $modelClass = config('twill.namespace') . '\\Models\\' . Str::studly($singularName);

                if (!class_exists($modelClass)) {
                    $modelClass = TwillCapsules::getCapsuleForModel($name)->getModel();
                }

                $model = (new $modelClass())->findOrFail(request()->route()->parameter($singularName));
                $hasSlug = Arr::has(class_uses($modelClass), HasSlug::class);

                $base .= $name . '/' . ($hasSlug ? $model->slug : $model->id) . '/';
            } else {
                $base .= $name;
            }
        }

        return $base;
    }

    /**
     * @return string
     */
    protected function getModelName()
    {
        return $this->modelName ?? ucfirst(Str::singular($this->moduleName));
    }

    /**
     * @return \A17\Twill\Repositories\ModuleRepository
     */
    protected function getRepository()
    {
        return App::make($this->getRepositoryClass($this->modelName));
    }

    public function getRepositoryClass($model)
    {
        if (@class_exists($class = "$this->namespace\Repositories\\" . $model . 'Repository')) {
            return $class;
        }

        return TwillCapsules::getCapsuleForModel($model)->getRepositoryClass();
    }

    protected function getViewPrefix(): ?string
    {
        $prefix = "twill.$this->moduleName";

        if (view()->exists("$prefix.form")) {
            return $prefix;
        }

        try {
            return TwillCapsules::getCapsuleForModel($this->modelName)->getViewPrefix();
        } catch (NoCapsuleFoundException $e) {
            return null;
        }
    }

    /**
     * @return string
     */
    protected function getModelTitle()
    {
        return camelCaseToWords($this->modelName);
    }

    /**
     * @return string
     */
    protected function getParentModuleForeignKey()
    {
        $moduleParts = explode('.', $this->moduleName);

        return Str::singular($moduleParts[count($moduleParts) - 2]) . '_id';
    }

    /**
     * @return string
     */
    protected function getPermalinkBaseUrl()
    {
        $appUrl = Config::get('app.url');

        if (blank(parse_url($appUrl)['scheme'] ?? null)) {
            $appUrl = $this->request->getScheme() . '://' . $appUrl;
        }

        return $appUrl . '/'
            . ($this->moduleHas('translations') ? '{language}/' : '')
            . ($this->moduleHas('revisions') ? '{preview}/' : '')
            . (empty($this->getLocalizedPermalinkBase()) ? ($this->permalinkBase ?? $this->getModulePermalinkBase(
                )) : '')
            . (((isset($this->permalinkBase) && empty($this->permalinkBase)) || !empty(
                $this->getLocalizedPermalinkBase()
                )) ? '' : '/');
    }

    /**
     * @return array
     */
    protected function getLocalizedPermalinkBase()
    {
        return [];
    }

    /**
     * @param string $baseUrl
     * @return string
     */
    protected function getPermalinkPrefix($baseUrl)
    {
        return rtrim(str_replace(['http://', 'https://', '{preview}/', '{language}/'], '', $baseUrl), '/') . '/';
    }

    /**
     * @param int $id
     * @param string $action
     * @return string
     */
    protected function getModuleRoute($id, $action)
    {
        return moduleRoute($this->moduleName, $this->routePrefix, $action, [$id]);
    }

    /**
     * @param string $behavior
     * @return bool
     */
    protected function moduleHas($behavior)
    {
        return $this->repository->hasBehavior($behavior);
    }

    /**
     * @return bool
     */
    protected function titleIsTranslatable()
    {
        return $this->repository->isTranslatable(
            $this->titleColumnKey
        );
    }

    /**
     * @param string|null $back_link
     * @param array $params
     * @return void
     */
    protected function setBackLink($back_link = null, $params = [])
    {
        if (!isset($back_link)) {
            if (($back_link = Session::get($this->getBackLinkSessionKey())) == null) {
                $back_link = $this->request->headers->get('referer') ?? moduleRoute(
                        $this->moduleName,
                        $this->routePrefix,
                        'index',
                        $params
                    );
            }
        }

        if (!Session::get($this->moduleName . '_retain')) {
            Session::put($this->getBackLinkSessionKey(), $back_link);
        } else {
            Session::put($this->moduleName . '_retain', false);
        }
    }

    /**
     * @param string|null $fallback
     * @param array $params
     * @return string
     */
    protected function getBackLink($fallback = null, $params = [])
    {
        $back_link = Session::get($this->getBackLinkSessionKey(), $fallback);

        return $back_link ?? moduleRoute($this->moduleName, $this->routePrefix, 'index', $params);
    }

    /**
     * @return string
     */
    protected function getBackLinkSessionKey()
    {
        return $this->moduleName . ($this->submodule ? $this->submoduleParentId ?? '' : '') . '_back_link';
    }

    /**
     * @param int $id
     * @param array $params
     * @return \Illuminate\Http\RedirectResponse
     */
    protected function redirectToForm($id, $params = [])
    {
        Session::put($this->moduleName . '_retain', true);

        return Redirect::to(
            moduleRoute(
                $this->moduleName,
                $this->routePrefix,
                'edit',
                array_filter($params) + [Str::singular($this->moduleName) => $id]
            )
        );
    }

    /**
     * @param string $message
     * @return \Illuminate\Http\JsonResponse
     */
    protected function respondWithSuccess($message)
    {
        return $this->respondWithJson($message, FlashLevel::SUCCESS);
    }

    /**
     * @param string $redirectUrl
     * @return \Illuminate\Http\JsonResponse
     */
    protected function respondWithRedirect($redirectUrl)
    {
        return Response::json([
            'redirect' => $redirectUrl,
        ]);
    }

    /**
     * @param string $message
     * @return \Illuminate\Http\JsonResponse
     */
    protected function respondWithError($message)
    {
        return $this->respondWithJson($message, FlashLevel::ERROR);
    }

    /**
     * @param string $message
     * @param mixed $variant
     * @return \Illuminate\Http\JsonResponse
     */
    protected function respondWithJson($message, $variant)
    {
        return Response::json([
            'message' => $message,
            'variant' => $variant,
        ]);
    }

    protected function getGroupUserMapping()
    {
        if (config('twill.enabled.permissions-management')) {
            return Group::with('users')->get()
                ->mapWithKeys(function ($group) {
                    return [$group->id => $group->users()->pluck('id')->toArray()];
                })->toArray();
        }

        return [];
    }

    /**
     * @param array $input
     * @return void
     */
    protected function fireEvent($input = [])
    {
        fireCmsEvent('cms-module.saved', $input);
    }

    protected function getShowPermissionFieldset($item)
    {
        if (TwillPermissions::enabled()) {
            $permissionModuleName = TwillPermissions::getPermissionModule(getModuleNameByModel($item));

            return $permissionModuleName && !strpos($permissionModuleName, '.');
        }

        return false;
    }

    /**
     * @return Collection|Block[]
     */
    public function getRepeaterList()
    {
        return TwillBlocks::getBlockCollection()->getRepeaters()->mapWithKeys(function (Block $repeater) {
            return [$repeater->name => $repeater->toList()];
        });
    }

    /**
     * Get translation key from labels array and attemps to return a translated string.
     *
     * @param string $key
     * @param array $replace
     * @return \Illuminate\Contracts\Translation\Translator|string|array|null
     */
    protected function getTransLabel($key, $replace = [])
    {
        return twillTrans(Arr::has($this->labels, $key) ? Arr::get($this->labels, $key) : $key, $replace);
    }

    public function getForm(\Illuminate\Database\Eloquent\Model $model): Form
    {
        return new Form();
    }
}<|MERGE_RESOLUTION|>--- conflicted
+++ resolved
@@ -10,6 +10,7 @@
 use A17\Twill\Models\Behaviors\HasSlug;
 use A17\Twill\Models\Group;
 use A17\Twill\Models\Model;
+use A17\Twill\Models\ModelInterface;
 use A17\Twill\Services\Blocks\Block;
 use A17\Twill\Services\Listings\Columns\Boolean;
 use A17\Twill\Services\Listings\Columns\Browser;
@@ -1499,16 +1500,9 @@
     }
 
     /**
-<<<<<<< HEAD
-     * @param \A17\Twill\Models\ModelInterface $item
-     * @param array $column
-     * @return array
-=======
-     * @param \A17\Twill\Models\Model $item
-     * @return int|string
->>>>>>> 664dfec5
-     */
-    protected function getItemIdentifier($item)
+     * @return int
+     */
+    protected function getItemIdentifier(ModelInterface $item)
     {
         return $item->{$this->identifierColumnKey};
     }
