--- conflicted
+++ resolved
@@ -1437,31 +1437,6 @@
                 }
             }
 
-<<<<<<< HEAD
-=======
-            $authorizableOptions = [
-                'create' => 'edit',
-                'edit' => 'edit',
-                'publish' => 'publish',
-                'feature' => 'feature',
-                'reorder' => 'reorder',
-                'delete' => 'delete',
-                'duplicate' => 'duplicate',
-                'restore' => 'delete',
-                'forceDelete' => 'delete',
-                'bulkForceDelete' => 'delete',
-                'bulkPublish' => 'publish',
-                'bulkRestore' => 'delete',
-                'bulkFeature' => 'feature',
-                'bulkDelete' => 'delete',
-                'bulkEdit' => 'edit',
-                'editInModal' => 'edit',
-                'skipCreateModal' => 'edit',
-            ];
-
-            $authorized = array_key_exists($option, $authorizableOptions) ? Auth::guard('twill_users')->user()->can($authorizableOptions[$option]) : true;
-
->>>>>>> 18cc74cf
             return ($this->indexOptions[$option] ?? $this->defaultIndexOptions[$option] ?? false) && $authorized;
         });
     }
@@ -1663,13 +1638,8 @@
             'draftLabel' => $this->getTransLabel('draft'),
             'translate' => $this->moduleHas('translations'),
             'translateTitle' => $this->titleIsTranslatable(),
-<<<<<<< HEAD
             'permalink' => $this->getIndexOption('permalink', $item),
-            'createWithoutModal' => !$itemId && $this->getIndexOption('skipCreateModal'),
-=======
-            'permalink' => $this->getIndexOption('permalink'),
             'createWithoutModal' => ! $itemId && $this->getIndexOption('skipCreateModal'),
->>>>>>> 18cc74cf
             'form_fields' => $this->repository->getFormFields($item),
             'baseUrl' => $baseUrl,
             'localizedPermalinkBase'=>$localizedPermalinkBase,
