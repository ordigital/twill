--- conflicted
+++ resolved
@@ -2,10 +2,7 @@
 
 namespace A17\Twill\Http\Requests\Admin;
 
-<<<<<<< HEAD
-=======
 use A17\Twill\Models\Role;
->>>>>>> 1280c1a7
 use A17\Twill\Models\User;
 use Illuminate\Support\Facades\Auth;
 use Illuminate\Validation\Rule;
@@ -32,37 +29,39 @@
     {
         switch ($this->method()) {
             case 'POST':
-                {
-                    return [
+            {
+                return [
                         'name' => 'required',
                         'email' => 'required|email|unique:' . config('twill.users_table', 'twill_users') . ',email',
                     ] + $this->getRoleValidator(['required']);
-                }
+            }
             case 'PUT':
-                {
-                    return [
+            {
+                return [
                         'name' => 'required',
-                        'email' => 'required|email|unique:' . config('twill.users_table', 'twill_users') . ',email,' . $this->route('user'),
+                        'email' => 'required|email|unique:' . config(
+                                'twill.users_table',
+                                'twill_users'
+                            ) . ',email,' . $this->route('user'),
                         'verify-code' => function ($attribute, $value, $fail) {
                             $user = Auth::guard('twill_users')->user();
                             $with2faSettings = config('twill.enabled.users-2fa') && $user->id == $this->route('user');
 
                             if ($with2faSettings) {
-                                $userIsEnabling = $this->get('google_2fa_enabled') && ! $user->google_2fa_enabled;
-                                $userIsDisabling = ! $this->get('google_2fa_enabled') && $user->google_2fa_enabled;
+                                $userIsEnabling = $this->get('google_2fa_enabled') && !$user->google_2fa_enabled;
+                                $userIsDisabling = !$this->get('google_2fa_enabled') && $user->google_2fa_enabled;
 
                                 $shouldValidateOTP = $userIsEnabling || $userIsDisabling;
 
                                 if ($shouldValidateOTP) {
                                     $valid = (new Google2FA())->verifyKey($user->google_2fa_secret, $value ?? '');
 
-                                    if (! $valid) {
+                                    if (!$valid) {
                                         $fail('Your one time password is invalid.');
                                     }
                                 }
                             }
                         },
-<<<<<<< HEAD
                         'force-2fa-disable-challenge' => function ($attribute, $value, $fail) {
                             $user = User::findOrFail($this->route('user'));
                             if ($this->get('google_2fa_enabled') || !$user->google_2fa_enabled) {
@@ -78,17 +77,18 @@
                                 return $fail('You must have 2FA enabled to do this action');
                             }
 
-                            $challenge = twillTrans('twill::lang.user-management.force-2fa-disable-challenge', ['user' => $user->email]);
+                            $challenge = twillTrans(
+                                'twill::lang.user-management.force-2fa-disable-challenge',
+                                ['user' => $user->email]
+                            );
                             if ($value !== $challenge) {
                                 return $fail('Challenge mismatch');
                             }
                         },
-                    ];
-=======
                     ] + $this->getRoleValidator();
->>>>>>> 1280c1a7
-                }
-            default:break;
+            }
+            default:
+                break;
         }
 
         return [];
