<?php

use A17\Twill\Exceptions\NoCapsuleFoundException;
use A17\Twill\Models\Permission;
use A17\Twill\Repositories\ModuleRepository;
use Illuminate\Filesystem\Filesystem;
use Illuminate\Support\Str;

if (!function_exists('getAllModules')) {
    function getAllModules()
    {
        $repositories = collect(app(FileSystem::class)->glob(app_path('Repositories') . '/*.php'))->map(function ($repository) {
            $re = "/(?<=Repositories\/).+(?=\.php)/";
            preg_match($re, $repository, $matches);

            return config('twill.namespace') . '\\Repositories\\' . $matches[0];
        });

        $moduleRepositories = $repositories->filter(function ($repository) {
            return is_subclass_of($repository, ModuleRepository::class);
        });

        return $moduleRepositories->map(function ($repository) {
            $modelName = str_replace(array('App\\Repositories\\', 'Repository'), '', $repository);

            return Str::plural(lcfirst($modelName));
        });
    }
}

if (!function_exists('getModelByModuleName')) {
    function getModelByModuleName($moduleName)
    {
        $model = config('twill.namespace') . '\\Models\\' . Str::studly(Str::singular($moduleName));
        if (!class_exists($model)) {
            try {
                $model = \A17\Twill\Facades\TwillCapsules::getCapsuleForModule($moduleName)->getModel();
            } catch (NoCapsuleFoundException) {
                throw new Exception($model . ' not existed');
            }
        }

        return $model;
    }
}

if (!function_exists('getModuleNameByModel')) {
    function getModuleNameByModel($model)
    {
        return Str::plural(lcfirst(class_basename($model)));
    }
}

if (!function_exists('getRepositoryByModuleName')) {
    function getRepositoryByModuleName($moduleName)
    {
        return getModelRepository(class_basename(getModelByModuleName($moduleName)));
    }
}

if (!function_exists('getModelRepository')) {
    function getModelRepository($relation, $model = null)
    {
        if (!$model) {
            $model = ucfirst(Str::singular($relation));
        }

        $repository = config('twill.namespace') . '\\Repositories\\' . ucfirst($model) . 'Repository';

        if (!class_exists($repository)) {
            throw new Exception($repository . ' not found');
        }

        return app($repository);
    }
}

if (!function_exists('updatePermissionOptions')) {
    function updatePermissionOptions($options, $user, $item)
    {
        $permissions = [];

        if ($user->role) {
            $permissions = $user->role->permissions()->module()->pluck('name', 'permissionable_type')->all();
            if (empty($permissions) && $user->role->permissions()->global()->where('name', 'manage-modules')->first()) {
                $permissions[get_class($item)] = 'manage-item';
            }
        }

        // looking for group permissions belonging to the user
        foreach ($user->publishedGroups as $group) {
            if (($permission = $group->permissions()->ofItem($item)->first()) !== null) {
                if (isset($permissions[get_class($item)])) {
                    $scopes = Permission::available(Permission::SCOPE_ITEM);
                    $previous = array_search($permissions[get_class($item)], $scopes);
                    $current = array_search($permission->name, $scopes);

                    // check permission level
                    if ($current > $previous) {
                        $permissions[get_class($item)] = $permission->name;
                    }
                } else {
                    $permissions[get_class($item)] = $permission->name;
                }
            }
        }

        if (isset($permissions[get_class($item)])) {
            $globalPermission = str_replace('-module', '-item', $permissions[get_class($item)]);
            foreach ($options as &$option) {
                if ($option['value'] !== $globalPermission || $globalPermission === 'manage-item') {
                    $option['disabled'] = true;
                } else {
                    break;
                }
            }
        }

        return $options;
    }
}

if (!function_exists('updatePermissionGroupOptions')) {
    function updatePermissionGroupOptions($options, $item, $group)
    {
        return $options;
    }
}

if (!function_exists('isUserGroupPermissionItemExists')) {
    function isUserGroupPermissionItemExists($user, $item, $permission)
    {
        foreach ($user->publishedGroups as $group) {
            if (in_array($permission, $group->permissions()->ofItem($item)->get()->pluck('name')->all())) {
                return true;
            }
        }

        return false;
    }
}

if (!function_exists('isUserGroupPermissionModuleExists')) {
    function isUserGroupPermissionModuleExists($user, $moduleName, $permission)
    {
        foreach ($user->publishedGroups as $group) {
            if ($moduleName === 'global') {
                return $group->permissions()->global()->where('name', 'manage-modules')->exists();
<<<<<<< HEAD
            } elseif (in_array($permission,
                $group->permissions()->OfModuleName($moduleName)->get()->pluck('name')->all())) {
=======
            }

            if (in_array($permission, $group->permissions()->OfModuleName($moduleName)->get()->pluck('name')->all())) {
>>>>>>> 873ae926
                return true;
            }
        }

        return false;
    }
}<|MERGE_RESOLUTION|>--- conflicted
+++ resolved
@@ -146,14 +146,9 @@
         foreach ($user->publishedGroups as $group) {
             if ($moduleName === 'global') {
                 return $group->permissions()->global()->where('name', 'manage-modules')->exists();
-<<<<<<< HEAD
-            } elseif (in_array($permission,
-                $group->permissions()->OfModuleName($moduleName)->get()->pluck('name')->all())) {
-=======
             }
 
             if (in_array($permission, $group->permissions()->OfModuleName($moduleName)->get()->pluck('name')->all())) {
->>>>>>> 873ae926
                 return true;
             }
         }
