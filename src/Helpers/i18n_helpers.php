<?php

use Illuminate\Support\Collection;

if (! function_exists('twillTrans')) {
    function twillTrans($key, $replace = [])
    {
        $locale = config('twill.locale', config('twill.fallback_locale', 'en'));
        return trans($key, $replace, $locale);
    }
}

if (! function_exists('getLocales')) {
    /**
     * @return string[]
     */
    function getLocales()
    {
        $locales = collect(config('translatable.locales'))->map(function ($locale, $index) {
            return collect($locale)->map(function ($country) use ($locale, $index) {
                return is_numeric($index)
                    ? $locale
                    : "$index-$country";
            });
        })->flatten()->toArray();

        if (blank($locales)) {
            $locales = [config('app.locale')];
        }

        return $locales;
    }
}

if (! function_exists('getLanguagesForVueStore')) {
    /**
     * @param array $form_fields
     * @param bool $translate
     * @return array
     */
    function getLanguagesForVueStore($form_fields = [], $translate = true)
    {
        $manageMultipleLanguages = count(getLocales()) > 1;
        if ($manageMultipleLanguages && $translate) {
            $allLanguages = Collection::make(getLocales())->map(function ($locale, $index) use ($form_fields) {
                return [
                    'shortlabel' => strtoupper($locale),
                    'label' => getLanguageLabelFromLocaleCode($locale),
                    'value' => $locale,
                    'disabled' => false,
                    'published' => $form_fields['translations']['active'][$locale] ?? ($index === 0),
                ];
            });

            return [
                'all' => $allLanguages,
                'active' => request()->has('lang') ? $allLanguages->where('value', request('lang'))->first() : null,
            ];
        }

        $locale = config('app.locale');

        return [
            'all' => [
                [
                    'shortlabel' => strtoupper($locale),
                    'label' => getLanguageLabelFromLocaleCode($locale),
                    'value' => $locale,
                    'disabled' => false,
                    'published' => true,
                ],
            ],
        ];
    }
}

if (! function_exists('getLanguageLabelFromLocaleCode')) {
    /**
     * @param string $code
     * @return string
     */
    function getLanguageLabelFromLocaleCode($code, $native = false)
    {
        if (class_exists(Locale::class)) {
            if ($native) {
                return Locale::getDisplayName($code, $code);
            }

            return Locale::getDisplayName($code, config('twill.locale', config('twill.fallback_locale', 'en')));
        }

        $codeToLanguageMappings = getCodeToLanguageMappings();

        if (isset($codeToLanguageMappings[$code])) {
            $lang = $codeToLanguageMappings[$code];
            if (is_array($lang) && isset($lang[1]) && $native) {
                return $lang[1];
            }

<<<<<<< HEAD
=======
            if (is_array($lang) && isset($lang[0])) {
                return $lang[0];
            }

>>>>>>> dd249be7
            return $lang;
        }

        return $code;
    }
}

/*
 * Converts camelCase string to have spaces between each.
 * @param string $camelCaseString
 * @return string (ex.: camel case string)
 */
if (! function_exists('camelCaseToWords')) {
    function camelCaseToWords($camelCaseString)
    {
        $re = '/(?<=[a-z])(?=[A-Z])/x';
        $a = preg_split($re, $camelCaseString);
        $words = join(' ', $a);

        return ucfirst(strtolower($words));
    }
}

if (! function_exists('getCodeToLanguageMappings')) {
    function getCodeToLanguageMappings()
    {
        return [
            'ab' => 'Abkhazian',
            'aa' => 'Afar',
            'af' => 'Afrikaans',
            'sq' => 'Albanian',
            'am' => 'Amharic',
            'ar' => ['Arabic', 'العربية'],
            'an' => 'Aragonese',
            'hy' => 'Armenian',
            'as' => 'Assamese',
            'ay' => 'Aymara',
            'az' => 'Azerbaijani',
            'ba' => 'Bashkir',
            'eu' => 'Basque',
            'bn' => 'Bengali (Bangla)',
            'dz' => 'Bhutani',
            'bh' => 'Bihari',
            'bi' => 'Bislama',
            'br' => 'Breton',
            'bg' => ['Bulgarian', 'български език'],
            'my' => 'Burmese',
            'be' => 'Byelorussian (Belarusian)',
            'km' => 'Cambodian',
            'ca' => 'Catalan',
            'zh' => 'Chinese',
            'zh-Hans' => ['Chinese (simplified)', '简体中文'],
            'zh-Hant' => ['Chinese (traditional)', '繁體中文'],
            'co' => 'Corsican',
            'hr' => 'Croatian',
            'cs' => ['Czech', 'čeština'],
            'da' => ['Danish', 'Dansk'],
            'nl' => ['Dutch', 'Nederlands'],
            'en' => 'English',
            'eo' => 'Esperanto',
            'et' => 'Estonian',
            'fo' => 'Faeroese',
            'fa' => 'Farsi',
            'fj' => ['Fiji', 'Suomi'],
            'fi' => 'Finnish',
            'fr' => ['French', 'Français'],
            'fy' => 'Frisian',
            'gd' => 'Gaelic (Scottish)',
            'gv' => 'Gaelic (Manx)',
            'gl' => 'Galician',
            'ka' => 'Georgian',
            'de' => ['German', 'Deutsch'],
            'el' => ['Greek', 'Ελληνικά'],
            'kl' => 'Kalaallisut (Greenlandic)',
            'gn' => 'Guarani',
            'gu' => 'Gujarati',
            'ht' => 'Haitian Creole',
            'ha' => 'Hausa',
            'he' => 'Hebrew',
            'iw' => 'Hebrew',
            'hi' => 'Hindi',
            'hu' => ['Hungarian', 'Magyar'],
            'is' => 'Icelandic',
            'io' => 'Ido',
            'id' => 'Indonesian',
            'in' => 'Indonesian',
            'ia' => 'Interlingua',
            'ie' => 'Interlingue',
            'iu' => 'Inuktitut',
            'ik' => 'Inupiak',
            'ga' => 'Irish',
            'it' => ['Italian', 'Italiano'],
            'ja' => ['Japanese', '日本語'],
            'jv' => 'Javanese',
            'kn' => 'Kannada',
            'ks' => 'Kashmiri',
            'kk' => 'Kazakh',
            'rw' => 'Kinyarwanda (Ruanda)',
            'ky' => 'Kirghiz',
            'rn' => 'Kirundi (Rundi)',
            'ko' => ['Korean', '한국어'],
            'ku' => 'Kurdish',
            'lo' => 'Laothian',
            'la' => 'Latin',
            'lv' => 'Latvian (Lettish)',
            'li' => 'Limburgish ( Limburger)',
            'ln' => 'Lingala',
            'lt' => 'Lithuanian',
            'mk' => 'Macedonian',
            'mg' => 'Malagasy',
            'ms' => 'Malay',
            'ml' => 'Malayalam',
            'mt' => 'Maltese',
            'mi' => 'Maori',
            'mr' => 'Marathi',
            'mo' => 'Moldavian',
            'mn' => 'Mongolian',
            'na' => 'Nauru',
            'ne' => 'Nepali',
            'no' => 'Norwegian',
            'oc' => 'Occitan',
            'or' => 'Oriya',
            'om' => 'Oromo (Afan, Galla)',
            'ps' => 'Pashto (Pushto)',
            'pl' => ['Polish', 'Polski'],
            'pt' => ['Portuguese', 'Português'],
            'pa' => 'Punjabi',
            'qu' => 'Quechua',
            'rm' => 'Rhaeto-Romance',
            'ro' => ['Romanian', 'Română'],
            'ru' => ['Russian', 'Русский'],
            'sm' => 'Samoan',
            'sg' => 'Sango',
            'sa' => 'Sanskrit',
            'sr' => 'Serbian',
            'sh' => 'Serbo-Croatian',
            'st' => 'Sesotho',
            'tn' => 'Setswana',
            'sn' => 'Shona',
            'ii' => 'Sichuan Yi',
            'sd' => 'Sindhi',
            'si' => 'Sinhalese',
            'ss' => 'Siswati',
            'sk' => 'Slovak',
            'sl' => 'Slovenian',
            'so' => 'Somali',
            'es' => ['Spanish', 'Español'],
            'su' => 'Sundanese',
            'sw' => 'Swahili (Kiswahili)',
            'sv' => ['Swedish', 'Svenska'],
            'tl' => 'Tagalog',
            'tg' => 'Tajik',
            'ta' => 'Tamil',
            'tt' => 'Tatar',
            'te' => 'Telugu',
            'th' => ['Thai', 'ไทย'],
            'bo' => 'Tibetan',
            'ti' => 'Tigrinya',
            'to' => 'Tonga',
            'ts' => 'Tsonga',
            'tr' => ['Turkish', 'Türkçe'],
            'tk' => 'Turkmen',
            'tw' => 'Twi',
            'ug' => 'Uighur',
            'uk' => ['Ukrainian', 'Українська'],
            'ur' => 'Urdu',
            'uz' => 'Uzbek',
            'vi' => 'Vietnamese',
            'vo' => 'Volapük',
            'wa' => 'Wallon',
            'cy' => 'Welsh',
            'wo' => 'Wolof',
            'xh' => 'Xhosa',
            'yi' => 'Yiddish',
            'ji' => 'Yiddish',
            'yo' => 'Yoruba',
            'zu' => 'Zulu',
        ];
    }
}<|MERGE_RESOLUTION|>--- conflicted
+++ resolved
@@ -97,13 +97,10 @@
                 return $lang[1];
             }
 
-<<<<<<< HEAD
-=======
             if (is_array($lang) && isset($lang[0])) {
                 return $lang[0];
             }
 
->>>>>>> dd249be7
             return $lang;
         }
 
