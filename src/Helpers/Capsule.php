--- conflicted
+++ resolved
@@ -189,12 +189,7 @@
         if (File::exists($this->path . DIRECTORY_SEPARATOR . 'Database')) {
             return $this->path . DIRECTORY_SEPARATOR . 'Database';
         }
-<<<<<<< HEAD
         return $this->path . DIRECTORY_SEPARATOR . 'database';
-=======
-
-        return $this->path . '/database';
->>>>>>> 629d23e7
     }
 
     public function getSeedsNamespace(): string
@@ -285,16 +280,12 @@
 
     public function getRoutesFile(): string
     {
-<<<<<<< HEAD
+        return $this->getPsr4Path() . DIRECTORY_SEPARATOR . 'routes' . DIRECTORY_SEPARATOR . 'twill.php';
+    }
+
+    public function getLegacyRoutesFile(): string
+    {
         return $this->getPsr4Path() . DIRECTORY_SEPARATOR . 'routes' . DIRECTORY_SEPARATOR . 'admin.php';
-=======
-        return $this->getPsr4Path() . '/routes/twill.php';
-    }
-
-    public function getLegacyRoutesFile(): string
-    {
-        return $this->getPsr4Path() . '/routes/admin.php';
->>>>>>> 629d23e7
     }
 
     public function getRoutesFileIfExists(): ?string
