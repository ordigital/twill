--- conflicted
+++ resolved
@@ -194,7 +194,6 @@
     }
 }
 
-<<<<<<< HEAD
 if (!function_exists('twillModel')) {
     function twillModel($model)
     {
@@ -204,9 +203,6 @@
 }
 
 if (!function_exists('generate_list_of_allowed_blocks')) {
-=======
-if (! function_exists('generate_list_of_allowed_blocks')) {
->>>>>>> 4ec6cd5b
     /**
      * @param array $blocks
      * @param array $groups
