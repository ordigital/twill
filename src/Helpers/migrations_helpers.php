--- conflicted
+++ resolved
@@ -2,35 +2,7 @@
 
 use Illuminate\Support\Str;
 
-<<<<<<< HEAD
-if (!function_exists('twillIncrementsMethod')) {
-    /**
-     * @return string
-     */
-    function twillIncrementsMethod()
-    {
-        return config('twill.migrations_use_big_integers')
-            ? 'bigIncrements'
-            : 'increments';
-    }
-}
-
-if (!function_exists('twillIntegerMethod')) {
-    /**
-     * @return string
-     */
-    function twillIntegerMethod()
-    {
-        return config('twill.migrations_use_big_integers')
-            ? 'bigInteger'
-            : 'integer';
-    }
-}
-
-if (!function_exists('createDefaultTableFields')) {
-=======
 if (!function_exists('createDefaultFields')) {
->>>>>>> 629d23e7
     /**
      * @param \Illuminate\Database\Schema\Blueprint $table
      * @param bool $softDeletes
