<?php

namespace A17\Twill\Commands;

use A17\Twill\Commands\Traits\ExecutesInTwillDir;
use Illuminate\Filesystem\Filesystem;
use Symfony\Component\Process\Process;

class Build extends Command
{
    use ExecutesInTwillDir;

    /**
     * The name and signature of the console command.
     *
     * @var string
     *
     * forTesting is only for when the test suite needs to run (on ci) as there are no build dependencies there.
     * This will result in a git diff.
     */
    protected $signature = 'twill:build {--noInstall} {--hot} {--watch} {--copyOnly} {--customComponentsSource=} {--forTesting}';

    /**
     * The console command description.
     *
     * @var string
     */
    protected $description = "Build Twill assets with custom Vue components/blocks";

    public function __construct(public Filesystem $filesystem)
    {
        parent::__construct();
    }

    /*
     * Executes the console command.
     */
    public function handle(): void
    {
        if ($this->option("copyOnly")) {
            $this->copyCustoms();
            return;
        }

        $this->fullBuild();
    }

    private function fullBuild(): void
    {
        $progressBar = $this->output->createProgressBar(5);
        $progressBar->setFormat("%current%/%max% [%bar%] %message%");

        $npmInstall = !$this->option('noInstall');

        $progressBar->setMessage(($npmInstall ? "Installing" : "Reusing") . " npm dependencies...\n\n");

        $progressBar->start();

        if ($npmInstall) {
            $this->runProcessInTwill(['npm', 'ci']);
        }

        $this->info('');
        $progressBar->setMessage("Copying custom blocks...\n\n");
        $progressBar->advance();

        $this->copyBlocks();
        sleep(1);

        $this->info('');
        if (!$this->option('customComponentsSource')) {
            $progressBar->setMessage("Copying custom components...\n\n");
        } else {
            $progressBar->setMessage("Loading components from custom directory...\n\n");
        }
        $progressBar->advance();

        $this->copyIcons();
        $this->copyComponents();
        sleep(1);

        $this->copyVendorComponents();
        sleep(1);

        $this->info('');
        $progressBar->setMessage("Building assets...\n\n");
        $progressBar->advance();

        $env = [];
        if ($this->option('customComponentsSource')) {
            $progressBar->setMessage("Using custom components from {$this->option('customComponentsSource')} ...\n\n");
            if (str_contains($this->option('customComponentsSource'), '..')) {
                $this->error('customComponentsSource must be an absolute path');
                exit(1);
            }
            $env = ['VUE_APP_CUSTOM_COMPONENTS_PATH' => $this->option('customComponentsSource')];
        }

        if ($this->option('hot')) {
            $this->startWatcher(resource_path('assets/js/**/*.vue'), 'php artisan twill:build --copyOnly');
            $this->runProcessInTwill(
                command: ['npm', 'run', 'serve', '--', "--port={$this->getDevPort()}"],
                disableTimeout: true,
                env: $env
            );
        } elseif ($this->option('watch')) {
            $this->startWatcher(resource_path('assets/js/**/*.vue'), 'php artisan twill:build --copyOnly');
            $this->runProcessInTwill(
                command: ['npm', 'run', 'watch'],
                disableTimeout: true,
                env: $env
            );
        } else {
            $this->runProcessInTwill(
                command: ['npm', 'run', 'build'],
                env: $env
            );

            $this->info('');
            $progressBar->setMessage("Publishing assets...\n\n");
            $progressBar->advance();

            $this->call('twill:update', ['--fromBuild' => true]);

            $this->info('');
            $progressBar->setMessage("Done.");
            $progressBar->finish();
        }

        if ($this->option('forTesting')) {
            $this->executeInTwillDir('rm -Rf twill-assets/assets && cp -Rf dist/assets twill-assets/assets');
        }
    }

    private function getDevPort(): string
    {
        preg_match('#^.*:(\d+)#', config('twill.dev_mode_url'), $matches);

        return $matches[1] ?? '8080';
    }

    private function startWatcher(string $pattern, string $command): void
    {
        if (empty($this->filesystem->glob($pattern))) {
            return;
        }

        $chokidarPath = base_path(config('twill.vendor_path')) . '/node_modules/.bin/chokidar';
        $chokidarCommand = [$chokidarPath, $pattern, "-c", $command];

        if ($this->filesystem->exists($chokidarPath)) {
            $process = new Process($chokidarCommand, base_path());
            $process->setTty(Process::isTtySupported());
            $process->setTimeout(null);

            try {
                $process->start();
<<<<<<< HEAD
            } catch (\Exception $exception) {
                $this->warn("Could not start the chokidar watcher ({$exception->getMessage()})\n");
=======
            } catch (\Exception $e) {
                $this->warn("Could not start the chokidar watcher ({$e->getMessage()})\n");
>>>>>>> 1af703f3
            }
        } else {
            $this->warn(
                "The `chokidar-cli` package was not found. It is required to watch custom blocks & components in development. You can install it by running:\n"
            );
            $this->warn("    php artisan twill:dev\n");
            $this->warn("without the `--noInstall` option.\n");
            sleep(2);
        }
    }

    private function runProcessInTwill(array $command, bool $disableTimeout = false, array $env = []): void
    {
        $process = new Process($command, base_path(config('twill.vendor_path')));
        $process->setTty(Process::isTtySupported());

        $process->setEnv($env);

        if ($disableTimeout) {
            $process->setTimeout(null);
        } else {
            $process->setTimeout(config('twill.build_timeout', 300));
        }

        $process->mustRun();
    }

    private function copyCustoms(): void
    {
        $this->info("Copying custom blocks & components...");
        $this->copyBlocks();
        $this->copyComponents();
        $this->info("Done.");
    }

    private function copyBlocks(): void
    {
        $localCustomBlocksPath = resource_path(
            config('twill.block_editor.custom_vue_blocks_resource_path', 'assets/js/blocks')
        );
        $twillCustomBlocksPath = base_path(config('twill.vendor_path')) . '/frontend/js/components/blocks/customs';

        if (!$this->filesystem->exists($twillCustomBlocksPath)) {
            $this->filesystem->makeDirectory($twillCustomBlocksPath, 0755, true);
        }

        $this->filesystem->cleanDirectory($twillCustomBlocksPath);

        if ($this->filesystem->exists($localCustomBlocksPath)) {
            $this->filesystem->copyDirectory($localCustomBlocksPath, $twillCustomBlocksPath);
        }
    }

    private function copyComponents(): void
    {
        $localCustomComponentsPath = resource_path(
            config('twill.custom_components_resource_path', 'assets/js/components')
        );
        $twillCustomComponentsPath = base_path(config('twill.vendor_path')) . '/frontend/js/components/customs';

        if (!$this->filesystem->exists($twillCustomComponentsPath)) {
            $this->filesystem->makeDirectory($twillCustomComponentsPath, 0755, true);
        }

        $this->filesystem->cleanDirectory($twillCustomComponentsPath);
        $this->filesystem->put($twillCustomComponentsPath . '/.keep', '');

        if ($this->filesystem->exists($localCustomComponentsPath)) {
            $this->filesystem->copyDirectory($localCustomComponentsPath, $twillCustomComponentsPath);
        }
    }

<<<<<<< HEAD
    private function copyVendorComponents(): void
=======
    private function copyIcons()
    {
        $targetDirectory = base_path('vendor/area17/twill/frontend/icons-custom');
        $originalIcons = base_path('vendor/area17/twill/frontend/icons');

        if (!file_exists($targetDirectory)) {
            mkdir($targetDirectory);
        }

        foreach (config('twill.block_editor.directories.source.icons') as $iconDirectory) {
            // We do not want to process original icons.
            if ($iconDirectory !== $originalIcons) {
                foreach (glob($iconDirectory . DIRECTORY_SEPARATOR . '*.svg') as $svg) {
                    $exploded = explode(DIRECTORY_SEPARATOR, $svg);
                    $fileName = array_pop($exploded);
                    copy($svg, $targetDirectory . DIRECTORY_SEPARATOR . $fileName);
                }
            }
        }
    }

    /**
     * @return void
     */
    private function copyVendorComponents()
>>>>>>> 1af703f3
    {
        $localVendorComponentsPath = resource_path(
            config('twill.vendor_components_resource_path', 'assets/vendor/js/components')
        );
        $twillVendorComponentsPath = base_path(config('twill.vendor_path')) . '/frontend/js/components/customs-vendor';

        if (!$this->filesystem->exists($twillVendorComponentsPath)) {
            $this->filesystem->makeDirectory($twillVendorComponentsPath, 0755, true);
        }

        $this->filesystem->cleanDirectory($twillVendorComponentsPath);
        $this->filesystem->put($twillVendorComponentsPath . '/.keep', '');

        if ($this->filesystem->exists($localVendorComponentsPath)) {
            $this->filesystem->copyDirectory($localVendorComponentsPath, $twillVendorComponentsPath);
        }
    }
}<|MERGE_RESOLUTION|>--- conflicted
+++ resolved
@@ -155,13 +155,8 @@
 
             try {
                 $process->start();
-<<<<<<< HEAD
             } catch (\Exception $exception) {
                 $this->warn("Could not start the chokidar watcher ({$exception->getMessage()})\n");
-=======
-            } catch (\Exception $e) {
-                $this->warn("Could not start the chokidar watcher ({$e->getMessage()})\n");
->>>>>>> 1af703f3
             }
         } else {
             $this->warn(
@@ -234,10 +229,7 @@
         }
     }
 
-<<<<<<< HEAD
-    private function copyVendorComponents(): void
-=======
-    private function copyIcons()
+    private function copyIcons(): void
     {
         $targetDirectory = base_path('vendor/area17/twill/frontend/icons-custom');
         $originalIcons = base_path('vendor/area17/twill/frontend/icons');
@@ -258,11 +250,7 @@
         }
     }
 
-    /**
-     * @return void
-     */
-    private function copyVendorComponents()
->>>>>>> 1af703f3
+    private function copyVendorComponents(): void
     {
         $localVendorComponentsPath = resource_path(
             config('twill.vendor_components_resource_path', 'assets/vendor/js/components')
