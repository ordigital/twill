<?php

namespace A17\Twill\Commands;

use Illuminate\Config\Repository as Config;
use Illuminate\Console\Command;
use Illuminate\Support\Facades\Hash;
use Illuminate\Validation\Factory as ValidatorFactory;
use Carbon\Carbon;

class CreateSuperAdmin extends Command
{
    /**
     * The name and signature of the console command.
     *
     * @var string
     */
    protected $signature = 'twill:superadmin {email?} {password?}';

    /**
     * The console command description.
     *
     * @var string
     */
    protected $description = "Create the superadmin account";

    /**
     * @var ValidatorFactory
     */
    protected $validatorFactory;

    /**
     * @var Config
     */
    protected $config;

    /**
     * @param ValidatorFactory $validatorFactory
     * @param Config $config
     */
    public function __construct(ValidatorFactory $validatorFactory, Config $config)
    {
        parent::__construct();

        $this->validatorFactory = $validatorFactory;
        $this->config = $config;
    }

    /**
     * Create super admin account.
     *
     * @return void
     */
    public function handle()
    {
        $this->info("Let's create a superadmin account!");
        $email = $this->setEmail();
        $password = $this->setPassword();

<<<<<<< HEAD
        $userModel = twillModel('user');
        $user = new $userModel;
        $user->fill([
            'name' => "Admin",
=======
        $user = User::create([
            'name' => 'Admin',
>>>>>>> 9514ceef
            'email' => $email,
            'published' => true,
        ]);

        if (config('twill.enabled.permissions-management')) {
            $user->is_superadmin = true;
        } else {
            $user->role = 'SUPERADMIN';
        }

        $user->registered_at = Carbon::now();
        $user->password = Hash::make($password);
        if ($user->save()) {
            $this->info('Your account has been created');
            return;
        }

        $this->error('Failed creating user. Things you can check: Database permissions, run migrations');
    }

    /**
     * Prompt user to enter email and validate it.
     *
     * @return string $email
     */
    private function setEmail()
    {
        if (filled($email = $this->argument('email'))) {
            return $email;
        }
        $email = $this->ask('Enter an email');
        if ($this->validateEmail($email)) {
            return $email;
        } else {
            $this->error("Your email is not valid");
            return $this->setEmail();
        }
    }

    /**
     * Prompt user to enter password, confirm and validate it.
     *
     * @return string $password
     */
    private function setPassword()
    {
        if (filled($email = $this->argument('password'))) {
            return $email;
        }
        $password = $this->secret('Enter a password');
        if ($this->validatePassword($password)) {
            $confirmPassword = $this->secret('Confirm the password');
            if ($password === $confirmPassword) {
                return $password;
            } else {
                $this->error('Password does not match the confirm password');
                return $this->setPassword();
            }
        } else {
            $this->error("Your password is not valid, at least 6 characters");
            return $this->setPassword();
        }
    }

    /**
     * Determine if the email address given valid.
     *
     * @param  string  $email
     * @return boolean
     */
    private function validateEmail($email)
    {
        return $this->validatorFactory->make(['email' => $email], [
            'email' => 'required|email|max:255|unique:' . $this->config->get('twill.users_table'),
        ])->passes();
    }

    /**
     * Determine if the password given valid.
     *
     * @param  string  $password
     * @return boolean
     */
    private function validatePassword($password)
    {
        return $this->validatorFactory->make(['password' => $password], [
            'password' => 'required|min:6',
        ])->passes();
    }
}<|MERGE_RESOLUTION|>--- conflicted
+++ resolved
@@ -57,15 +57,10 @@
         $email = $this->setEmail();
         $password = $this->setPassword();
 
-<<<<<<< HEAD
         $userModel = twillModel('user');
-        $user = new $userModel;
+        $user = new $userModel();
         $user->fill([
             'name' => "Admin",
-=======
-        $user = User::create([
-            'name' => 'Admin',
->>>>>>> 9514ceef
             'email' => $email,
             'published' => true,
         ]);
@@ -83,7 +78,7 @@
             return;
         }
 
-        $this->error('Failed creating user. Things you can check: Database permissions, run migrations');
+        $this->info("Your account has been created");
     }
 
     /**
