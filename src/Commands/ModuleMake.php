--- conflicted
+++ resolved
@@ -733,16 +733,12 @@
             $this->files->get(__DIR__ . '/stubs/' . $formView . '.blade.stub')
         );
 
-<<<<<<< HEAD
-        $this->info("Form view created successfully! Include your form fields using @formField directives!");
+        $this->info('Form view created successfully! You can now include your form fields.');
 
         if ($this->checkOption('generatePreview') === true || $this->confirm("Do you also want to generate the preview file?")) {
             $previewViewsPath = $this->previewViewPath();
             twill_put_stub($previewViewsPath . '/' . Str::singular($moduleName) . '.blade.php', $this->files->get(__DIR__ . '/stubs/preview_module.blade.stub'));
         }
-=======
-        $this->info('Form view created successfully! You can now include your form fields.');
->>>>>>> 7c61cf06
     }
 
     /**
