--- conflicted
+++ resolved
@@ -185,15 +185,6 @@
     protected function checkCapsuleDirectory($dir)
     {
         if (file_exists($dir)) {
-<<<<<<< HEAD
-            if (!$this->option('force')) {
-                $answer = $this->choice(
-                    "Capsule path exists ({$dir}). Erase and overwrite?",
-                    ['no', 'yes'],
-                    $this->defaultsAnswserToNo
-                    ? 0
-                    : 1
-=======
             if (! $this->option('force')) {
                 $answer = $this->choice(
                     "Capsule path exists ($dir). Erase and overwrite?",
@@ -201,7 +192,6 @@
                     $this->defaultsAnswserToNo
                         ? 0
                         : 1
->>>>>>> 29c6e29a
                 );
             }
 
@@ -742,16 +732,12 @@
             $this->files->get(__DIR__ . '/stubs/' . $formView . '.blade.stub')
         );
 
-<<<<<<< HEAD
         $this->info("Form view created successfully! Include your form fields using @formField directives!");
 
         if ($this->confirm("Do you also want to generate the preview file?")) {
             $previewViewsPath = $this->previewViewPath();
             twill_put_stub($previewViewsPath . '/' . Str::singular($moduleName) . '.blade.php', $this->files->get(__DIR__ . '/stubs/preview_module.blade.stub'));
         }
-=======
-        $this->info('Form view created successfully! Include your form fields using @formField directives!');
->>>>>>> 29c6e29a
     }
 
     /**
@@ -957,11 +943,6 @@
         }
     }
 
-<<<<<<< HEAD
-    public function namespace($type, $suffix, $class = null)
-    {
-        $class = (filled($class) ? "\\$class" : '');
-=======
     public function putTwillStub(string $path, string $stub): void
     {
         if ($this->customDirs) {
@@ -970,7 +951,6 @@
                 sprintf('namespace %s\\', config('twill.namespace')),
                 $stub
             );
->>>>>>> 29c6e29a
 
             file_put_contents($path, $stub);
         } else {
@@ -978,30 +958,49 @@
         }
     }
 
-<<<<<<< HEAD
+    public function namespace($type, $suffix, $class = null)
+    {
+        $class = (filled($class) ? "\\$class" : '');
+
+        if (! $this->isCapsule) {
+            return "App\\{$suffix}{$class}";
+        }
+
+        if (! $this->isCapsule) {
+            return "App\\{$suffix}{$class}";
+        }
+
+        if ($type === 'models') {
+            return $this->capsule->getModelNamespace() . $class;
+        }
+
+        if ($type === 'repositories') {
+            return $this->capsule->getRepositoriesNamespace() . $class;
+        }
+
+        if ($type === 'controllers') {
+            return $this->capsule->getControllersNamespace() . $class;
+        }
+
+        if ($type === 'requests') {
+            return $this->capsule->getRequestsNamespace() . $class;
+        }
+
+        throw new \Exception('Missing Implementation.');
+    }
+
     public function viewPath(string $moduleName): string
     {
         if (!$this->isCapsule) {
             return $this->config->get('view.paths')[0] . '/admin/' . $moduleName;
-=======
-    public function namespace($type, $suffix, $class = null)
-    {
-        $class = (filled($class) ? "\\$class" : '');
-
-        if (! $this->isCapsule) {
-            return "App\\{$suffix}{$class}";
->>>>>>> 29c6e29a
-        }
-
-        if (! $this->isCapsule) {
-            return "App\\{$suffix}{$class}";
-        }
-
-        if ($type === 'models') {
-            return $this->capsule->getModelNamespace() . $class;
-        }
-
-<<<<<<< HEAD
+        }
+
+        $dir = "$this->moduleBasePath/resources/views/admin";
+        $this->makeDir($dir);
+
+        return $dir;
+    }
+
     public function previewViewPath(): string
     {
         if (!$this->isCapsule) {
@@ -1012,42 +1011,4 @@
 
         return $dir;
     }
-
-    /**
-     * @param array $variables
-     * @param string $stub
-     * @param array|null $delimiters
-     * @return string
-     */
-    public function replaceVariables($variables, $stub, $delimiters = null)
-    {
-        $delimiters = $delimiters ?: ['{{', '}}'];
-=======
-        if ($type === 'repositories') {
-            return $this->capsule->getRepositoriesNamespace() . $class;
-        }
->>>>>>> 29c6e29a
-
-        if ($type === 'controllers') {
-            return $this->capsule->getControllersNamespace() . $class;
-        }
-
-        if ($type === 'requests') {
-            return $this->capsule->getRequestsNamespace() . $class;
-        }
-
-        throw new \Exception('Missing Implementation.');
-    }
-
-    public function viewPath($moduleName)
-    {
-        if (! $this->isCapsule) {
-            return $this->config->get('view.paths')[0] . '/admin/' . $moduleName;
-        }
-
-        $dir = "$this->moduleBasePath/resources/views/admin";
-        $this->makeDir($dir);
-
-        return $dir;
-    }
 }