--- conflicted
+++ resolved
@@ -570,11 +570,7 @@
      */
     private function createRepository($modelName = 'Item', $activeTraits = [])
     {
-<<<<<<< HEAD
         $repositoriesDir = $this->isCapsule ? $this->capsule['repositories_dir'] : 'Repositories';
-=======
-        $modelsDir = $this->isCapsule ? $this->capsule->getRepositoriesDir() : 'Repositories';
->>>>>>> 4ec6cd5b
 
         $modelClass = $this->isCapsule ? $this->capsule->getModel() : config(
             'twill.namespace'
@@ -626,11 +622,7 @@
             $this->files->get(__DIR__ . '/stubs/repository.stub')
         );
 
-<<<<<<< HEAD
         twill_put_stub(twill_path("{$repositoriesDir}/" . $repositoryClassName . '.php'), $stub);
-=======
-        $this->putTwillStub(twill_path("{$modelsDir}/" . $repositoryClassName . '.php'), $stub);
->>>>>>> 4ec6cd5b
 
         $this->info('Repository created successfully! Control all the things!');
     }
@@ -647,11 +639,7 @@
     {
         $controllerClassName = $modelName . 'Controller';
 
-<<<<<<< HEAD
         $dir = $this->isCapsule ? $this->capsule['controllers_dir'] : 'Http/Controllers/Twill';
-=======
-        $dir = $this->isCapsule ? $this->capsule->getControllersDir() : 'Http/Controllers/Admin';
->>>>>>> 4ec6cd5b
 
         if ($this->isSingleton) {
             $baseController = config('twill.base_singleton_controller');
@@ -665,16 +653,7 @@
 
         $stub = str_replace(
             ['{{moduleName}}', '{{controllerClassName}}', '{{namespace}}', '{{baseController}}'],
-<<<<<<< HEAD
             [$moduleName, $controllerClassName, $this->namespace('controllers', 'Http\Controllers\Twill'), $baseController],
-=======
-            [
-                $moduleName,
-                $controllerClassName,
-                $this->namespace('controllers', 'Http\Controllers\Admin'),
-                $baseController,
-            ],
->>>>>>> 4ec6cd5b
             $this->files->get(__DIR__ . '/stubs/controller.stub')
         );
 
@@ -716,11 +695,7 @@
      */
     private function createRequest($modelName = 'Item')
     {
-<<<<<<< HEAD
         $dir = $this->isCapsule ? $this->capsule['requests_dir'] : 'Http/Requests/Twill';
-=======
-        $dir = $this->isCapsule ? $this->capsule->getRequestsDir() : 'Http/Requests/Admin';
->>>>>>> 4ec6cd5b
 
         $this->makeTwillDirectory($dir);
 
@@ -980,13 +955,9 @@
 
     public function namespace($type, $suffix, $class = null)
     {
-<<<<<<< HEAD
         if (!$this->isCapsule) {
             return $viewsPath = $this->config->get('view.paths')[0] . '/twill/admin/' . $moduleName;
         }
-=======
-        $class = (filled($class) ? "\\$class" : '');
->>>>>>> 4ec6cd5b
 
         if (! $this->isCapsule) {
             return "App\\{$suffix}{$class}";
