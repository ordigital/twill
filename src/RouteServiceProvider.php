--- conflicted
+++ resolved
@@ -78,11 +78,7 @@
                 return ucfirst(str_singular($s));
             }, $slugs));
 
-<<<<<<< HEAD
             $customRoutes = $defaults = ['sort', 'publish', 'browser', 'bucket', 'media', 'feature', 'file', 'insert', 'repeater', 'tags'];
-=======
-            $customRoutes = $defaults = ['sort', 'publish', 'browser', 'bucket', 'media', 'feature', 'file', 'insert', 'tags'];
->>>>>>> 9788a23a
 
             if (isset($options['only'])) {
                 $customRoutes = array_intersect($defaults, (array) $options['only']);
@@ -97,11 +93,7 @@
                 $routeSlug = "{$prefixSlug}/{$route}";
                 $mapping = ['as' => $customRoutePrefix . ".{$route}", 'uses' => "{$className}Controller@{$route}"];
 
-<<<<<<< HEAD
                 if (in_array($route, ['browser', 'bucket', 'media', 'file', 'insert', 'repeater', 'tags'])) {
-=======
-                if (in_array($route, ['browser', 'bucket', 'media', 'file', 'insert', 'tags'])) {
->>>>>>> 9788a23a
                     Route::get($routeSlug, $mapping);
                 }
 
