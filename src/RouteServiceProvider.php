--- conflicted
+++ resolved
@@ -9,12 +9,9 @@
 use A17\Twill\Http\Middleware\RedirectIfAuthenticated;
 use A17\Twill\Http\Middleware\SupportSubdomainRouting;
 use A17\Twill\Http\Middleware\ValidateBackHistory;
-<<<<<<< HEAD
 use A17\Twill\Http\Middleware\Permission;
 use A17\Twill\Http\Middleware\Authenticate;
 use A17\Twill\Services\Routing\HasRoutes;
-=======
->>>>>>> 4ec6cd5b
 use Illuminate\Foundation\Support\Providers\RouteServiceProvider as ServiceProvider;
 use Illuminate\Routing\Router;
 use Illuminate\Support\Arr;
@@ -73,14 +70,9 @@
             $groupOptions,
             $middlewares,
             $supportSubdomainRouting,
-<<<<<<< HEAD
             config('twill.namespace', 'App') . '\Http\Controllers\Twill',
-            base_path('routes/twill.php')
-=======
-            config('twill.namespace', 'App') . '\Http\Controllers\Admin',
-            base_path('routes/admin.php'),
+            base_path('routes/twill.php'),
             true
->>>>>>> 4ec6cd5b
         );
     }
 
