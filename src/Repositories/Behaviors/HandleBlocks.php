--- conflicted
+++ resolved
@@ -339,19 +339,13 @@
                     'attributes' => [],
                 ];
 
-<<<<<<< HEAD
-                if ($isInRepeater && $blockTypeConfig['type'] !== 'block') {
-=======
-                if (isset($block->parent_id)) {
->>>>>>> 8c3dc568
+                if (isset($block->parent_id) && $blockTypeConfig['type'] !== 'block') {
                     $fields['blocksRepeaters']["blocks-{$block->parent_id}_{$block->child_key}"][] = $blockItem + [
                             'trigger' => $blockTypeConfig->trigger,
                             'max' => $blockTypeConfig->max,
                         ];
                 } else {
-<<<<<<< HEAD
-                    // $isInRepeater is not the correct word.
-                    if ($isInRepeater) {
+                    if (isset($block->parent_id)) {
                         $fields['blocks']["blocks-{$block->parent_id}_{$block->child_key}"][] = $blockItem + [
                                 'icon' => $blockTypeConfig['icon'],
                             ];
@@ -361,11 +355,6 @@
                                 'icon' => $blockTypeConfig['icon'],
                             ];
                     }
-=======
-                    $fields['blocks'][$blockItem['name']][] = $blockItem + [
-                            'icon' => $blockTypeConfig->icon,
-                        ];
->>>>>>> 8c3dc568
                 }
 
                 $fields['blocksFields'][] = Collection::make($block['content'])->filter(function ($value, $key) {
