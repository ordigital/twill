<?php

namespace A17\Twill\Repositories\Behaviors;

use A17\Twill\Facades\TwillBlocks;
use A17\Twill\Facades\TwillUtil;
use Carbon\Carbon;
use Illuminate\Support\Arr;
use Illuminate\Support\Collection;
use Illuminate\Support\Str;

trait HandleRepeaters
{
    /**
     * All repeaters used in the model, as an array of repeater names:
     * [
     *     'article_repeater',
     *     'page_repeater'
     * ].
     *
     * When only the repeater name is given, the model and relation are inferred from the name.
     * The parameters can also be overridden with an array:
     * [
     *     'article_repeater',
     *     'page_repeater' => [
     *         'model' => 'Page',
     *         'relation' => 'pages'
     *     ]
     * ]
     *
     * @var array
     */
    protected $repeaters = [];

    /**
     * @param \A17\Twill\Models\Model $object
     * @param array $fields
     * @return void
     */
    public function afterSaveHandleRepeaters($object, $fields)
    {
        foreach ($this->getRepeaters() as $repeater) {
            $this->updateRepeater(
                $object,
                $fields,
                $repeater['relation'],
                $repeater['model'],
                $repeater['repeaterName']
            );
        }
    }

    /**
     * @param \A17\Twill\Models\Model $object
     * @param array $fields
     * @return array
     */
    public function getFormFieldsHandleRepeaters($object, $fields)
    {
        foreach ($this->getRepeaters() as $repeater) {
            $fields = $this->getFormFieldsForRepeater(
                $object,
                $fields,
                $repeater['relation'],
                $repeater['model'],
                $repeater['repeaterName']
            );
        }

        return $fields;
    }

    /**
     * @param \A17\Twill\Models\Model $object
     * @param array $fields
     * @param string $relation
     * @param bool $keepExisting
     * @param \A17\Twill\Models\Model|null $model
     * @return void
     */
    public function updateRepeaterMany($object, $fields, $relation, $keepExisting = true, $model = null)
    {
        $relationFields = $fields['repeaters'][$relation] ?? [];
        $relationRepository = $this->getModelRepository($relation, $model);

        if (! $keepExisting) {
            $object->$relation()->each(function ($repeaterElement) {
                $repeaterElement->forceDelete();
            });
        }

        foreach ($relationFields as $relationField) {
            $newRelation = $relationRepository->create($relationField);
            $object->$relation()->attach($newRelation->id);
        }
    }

    /**
     * @param \A17\Twill\Models\Model $object
     * @param array $fields
     * @param string $relation
     * @param string|null $morph
     * @param \A17\Twill\Models\Model|null $model
     * @param string|null $repeaterName
     * @return void
     */
    public function updateRepeaterMorphMany(
        $object,
        $fields,
        $relation,
        $morph = null,
        $model = null,
        $repeaterName = null
    ) {
        if (! $repeaterName) {
            $repeaterName = $relation;
        }

        $relationFields = $fields['repeaters'][$repeaterName] ?? [];
        $relationRepository = $this->getModelRepository($relation, $model);

        $morph = $morph ?: $relation;

        $morphFieldType = $morph . '_type';
        $morphFieldId = $morph . '_id';

        // if no relation field submitted, soft deletes all associated rows
        if (! $relationFields) {
            $relationRepository->updateBasic(null, [
                'deleted_at' => Carbon::now(),
            ], [
                $morphFieldType => $object->getMorphClass(),
                $morphFieldId => $object->id,
            ]);
        }

        // keep a list of updated and new rows to delete (soft delete?) old rows that were deleted from the frontend
        $currentIdList = [];

        // @todo: This needs refactoring in 3.x
        foreach ($relationFields as $index => $relationField) {
            $relationField['position'] = $index + 1;
            $relationField[$morphFieldId] = $object->id;
            $relationField[$morphFieldType] = $object->getMorphClass();

            if (isset($relationField['id']) && Str::startsWith($relationField['id'], $relation)) {
                // row already exists, let's update
                $id = str_replace($relation . '-', '', $relationField['id']);
                $relationRepository->update($id, $relationField);
                $currentIdList[] = $id;
            } else {
                // new row, let's attach to our object and create
                unset($relationField['id']);
                $newRelation = $relationRepository->create($relationField);
                $object->$relation()->save($newRelation);
                $currentIdList[] = $newRelation['id'];
            }
        }

<<<<<<< HEAD
        foreach ($object->$relation()->pluck('id') as $id) {
            if (!in_array($id, $currentIdList)) {
=======
        foreach ($object->$relation->pluck('id') as $id) {
            if (! in_array($id, $currentIdList)) {
>>>>>>> c227d5a5
                $relationRepository->updateBasic(null, [
                    'deleted_at' => Carbon::now(),
                ], [
                    'id' => $id,
                ]);
            }
        }
    }

    /**
     * Given relation, model and repeaterName, retrieve the repeater data from request and update the database record.
     *
     * @param \A17\Twill\Models\Model $object
     * @param array $fields
     * @param string $relation
     * @param \A17\Twill\Models\Model|\A17\Twill\Repositories\ModuleRepository|null $modelOrRepository
     * @param string|null $repeaterName
     * @return void
     */
    public function updateRepeater($object, $fields, $relation, $modelOrRepository = null, $repeaterName = null)
    {
        if (! $repeaterName) {
            $repeaterName = $relation;
        }

        $relationFields = $fields['repeaters'][$repeaterName] ?? [];

        $relationRepository = $this->getModelRepository($relation, $modelOrRepository);

        // if no relation field submitted, soft deletes all associated rows
        if (! $relationFields) {
            $relationRepository->updateBasic(null, [
                'deleted_at' => Carbon::now(),
            ], [
                $this->model->getForeignKey() => $object->id,
            ]);
        }

        // keep a list of updated and new rows to delete (soft delete?) old rows that were deleted from the frontend
        $currentIdList = [];

        foreach ($relationFields as $index => $relationField) {
            $relationField['position'] = $index + 1;
            // If the relation is not an "existing" one try to match it with our session.
            if (
                ! Str::startsWith($relationField['id'], $relation) &&
                $id = TwillUtil::hasRepeaterIdFor($relationField['id'])
            ) {
                $relationField['id'] = $relation . '-' . $id;
            }

            // Set the active data based on the parent.
            if (! isset($relationField['languages']) && isset($relationField['active'])) {
                foreach ($relationField['active'] as $langCode => $active) {
                    // Add the languages field.
                    $relationField['languages'][] = [
                        'value' => $langCode,
                        'published' => $fields[$langCode]['active'],
                    ];
                }
            }

            // Finally store the data.
            if (isset($relationField['id']) && Str::startsWith($relationField['id'], $relation)) {
                // row already exists, let's update
                $id = str_replace($relation . '-', '', $relationField['id']);
                $relationRepository->update($id, $relationField);
                $currentIdList[] = $id;
            } else {
                // new row, let's attach to our object and create
                $relationField[$this->model->getForeignKey()] = $object->id;
                $frontEndId = $relationField['id'];
                unset($relationField['id']);
                $newRelation = $relationRepository->create($relationField);
                $currentIdList[] = $newRelation['id'];

                TwillUtil::registerRepeaterId($frontEndId, $newRelation->id);
            }
        }

        foreach ($object->$relation->pluck('id') as $id) {
            if (! in_array($id, $currentIdList)) {
                $relationRepository->updateBasic(null, [
                    'deleted_at' => Carbon::now(),
                ], [
                    'id' => $id,
                ]);
            }
        }
    }

    /**
     * Given relation, model and repeaterName, get the necessary fields for rendering a repeater.
     *
     * @param \A17\Twill\Models\Model $object
     * @param array $fields
     * @param string $relation
     * @param \A17\Twill\Models\Model|\A17\Twill\Repositories\ModuleRepository|null $modelOrRepository
     * @param string|null $repeaterName
     * @return array
     */
    public function getFormFieldsForRepeater(
        $object,
        $fields,
        $relation,
        $modelOrRepository = null,
        $repeaterName = null
    ) {
        if (! $repeaterName) {
            $repeaterName = $relation;
        }

        $repeaters = [];
        $repeatersFields = [];
        $repeatersBrowsers = [];
        $repeatersMedias = [];
        $repeatersFiles = [];
        $relationRepository = $this->getModelRepository($relation, $modelOrRepository);

        $repeaterType = TwillBlocks::findRepeaterByName($repeaterName);

        foreach ($object->$relation as $relationItem) {
            $repeaters[] = [
                'id' => $relation . '-' . $relationItem->id,
                'type' => $repeaterType->component,
                'title' => $repeaterType->title,
                'titleField' => $repeaterType->titleField,
                'hideTitlePrefix' => $repeaterType->hideTitlePrefix,
            ];

            $relatedItemFormFields = $relationRepository->getFormFields($relationItem);
            $translatedFields = [];

            if (isset($relatedItemFormFields['translations'])) {
                foreach ($relatedItemFormFields['translations'] as $key => $values) {
                    $repeatersFields[] = [
                        'name' => "blocks[$relation-$relationItem->id][$key]",
                        'value' => $values,
                    ];

                    $translatedFields[] = $key;
                }
            }

            if (isset($relatedItemFormFields['medias'])) {
                if (config('twill.media_library.translated_form_fields', false)) {
                    Collection::make($relatedItemFormFields['medias'])->each(
                        function ($rolesWithMedias, $locale) use (&$repeatersMedias, $relation, $relationItem) {
                            $repeatersMedias[] = Collection::make($rolesWithMedias)->mapWithKeys(
                                function ($medias, $role) use ($locale, $relation, $relationItem) {
                                    return [
                                        "blocks[$relation-$relationItem->id][$role][$locale]" => $medias,
                                    ];
                                }
                            )->toArray();
                        }
                    );
                } else {
                    foreach ($relatedItemFormFields['medias'] as $key => $values) {
                        $repeatersMedias["blocks[$relation-$relationItem->id][$key]"] = $values;
                    }
                }
            }

            if (isset($relatedItemFormFields['files'])) {
                Collection::make($relatedItemFormFields['files'])->each(
                    function ($rolesWithFiles, $locale) use (&$repeatersFiles, $relation, $relationItem) {
                        $repeatersFiles[] = Collection::make($rolesWithFiles)->mapWithKeys(
                            function ($files, $role) use ($locale, $relation, $relationItem) {
                                return [
                                    "blocks[$relation-$relationItem->id][$role][$locale]" => $files,
                                ];
                            }
                        )->toArray();
                    }
                );
            }

            if (isset($relatedItemFormFields['browsers'])) {
                foreach ($relatedItemFormFields['browsers'] as $key => $values) {
                    $repeatersBrowsers["blocks[$relation-$relationItem->id][$key]"] = $values;
                }
            }

            $itemFields = method_exists($relationItem, 'toRepeaterArray') ? $relationItem->toRepeaterArray(
            ) : Arr::except($relationItem->attributesToArray(), $translatedFields);

            foreach ($itemFields as $key => $value) {
                $repeatersFields[] = [
                    'name' => "blocks[$relation-$relationItem->id][$key]",
                    'value' => $value,
                ];
            }

            if (isset($relatedItemFormFields['repeaters'])) {
                foreach ($relatedItemFormFields['repeaters'] as $childRepeaterName => $childRepeaterItems) {
                    $fields['repeaters']["blocks-$relation-{$relationItem->id}_$childRepeaterName"] = $childRepeaterItems;
                    $repeatersFields = array_merge(
                        $repeatersFields,
                        $relatedItemFormFields['repeaterFields'][$childRepeaterName]
                    );
                    $repeatersMedias = array_merge(
                        $repeatersMedias,
                        $relatedItemFormFields['repeaterMedias'][$childRepeaterName]
                    );
                    $repeatersFiles = array_merge(
                        $repeatersFiles,
                        $relatedItemFormFields['repeaterFiles'][$childRepeaterName]
                    );
                    $repeatersBrowsers = array_merge(
                        $repeatersBrowsers,
                        $relatedItemFormFields['repeaterBrowsers'][$childRepeaterName]
                    );
                }
            }
        }

        if (! empty($repeatersMedias) && config('twill.media_library.translated_form_fields', false)) {
            $repeatersMedias = call_user_func_array('array_merge', $repeatersMedias);
        }

        if (! empty($repeatersFiles)) {
            $repeatersFiles = call_user_func_array('array_merge', $repeatersFiles);
        }

        $fields['repeaters'][$repeaterName] = $repeaters;
        $fields['repeaterFields'][$repeaterName] = $repeatersFields;
        $fields['repeaterMedias'][$repeaterName] = $repeatersMedias;
        $fields['repeaterFiles'][$repeaterName] = $repeatersFiles;
        $fields['repeaterBrowsers'][$repeaterName] = $repeatersBrowsers;

        return $fields;
    }

    /**
     * Get all repeaters' model and relation from the $repeaters attribute.
     * The missing information will be inferred by convention of Twill.
     *
     * @return \Illuminate\Support\Collection
     */
    protected function getRepeaters()
    {
        return collect($this->repeaters)->map(function ($repeater, $key) {
            $repeaterName = is_string($repeater) ? $repeater : $key;

            return [
                'relation' => ! empty($repeater['relation']) ? $repeater['relation'] : $this->inferRelationFromRepeaterName(
                    $repeaterName
                ),
                'model' => ! empty($repeater['model']) ? $repeater['model'] : $this->inferModelFromRepeaterName(
                    $repeaterName
                ),
                'repeaterName' => $repeaterName,
            ];
        })->values();
    }

    /**
     * Guess the relation name (shoud be lower camel case, ex. userGroup, contactOffice).
     *
     * @param string $repeaterName
     * @return string
     */
    protected function inferRelationFromRepeaterName(string $repeaterName): string
    {
        return Str::camel($repeaterName);
    }

    /**
     * Guess the model name (should be singular upper camel case, ex. User, ArticleType).
     *
     * @param string $repeaterName
     * @return string
     */
    protected function inferModelFromRepeaterName(string $repeaterName): string
    {
        return Str::studly(Str::singular($repeaterName));
    }
}<|MERGE_RESOLUTION|>--- conflicted
+++ resolved
@@ -157,13 +157,8 @@
             }
         }
 
-<<<<<<< HEAD
         foreach ($object->$relation()->pluck('id') as $id) {
             if (!in_array($id, $currentIdList)) {
-=======
-        foreach ($object->$relation->pluck('id') as $id) {
-            if (! in_array($id, $currentIdList)) {
->>>>>>> c227d5a5
                 $relationRepository->updateBasic(null, [
                     'deleted_at' => Carbon::now(),
                 ], [
