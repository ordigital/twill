--- conflicted
+++ resolved
@@ -159,11 +159,7 @@
             }
         }
 
-<<<<<<< HEAD
-        foreach ($object->$relation->pluck('id') as $id) {
-=======
         foreach ($object->$relation()->pluck('id') as $id) {
->>>>>>> 64c58efc
             if (!in_array($id, $currentIdList)) {
                 $relationRepository->updateBasic(null, [
                     'deleted_at' => Carbon::now(),
