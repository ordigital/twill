--- conflicted
+++ resolved
@@ -2,11 +2,8 @@
 
 namespace A17\Twill\Repositories;
 
-<<<<<<< HEAD
+use A17\Twill\Facades\TwillCapsules;
 use A17\Twill\Exceptions\NoCapsuleFoundException;
-=======
->>>>>>> c195fc7e
-use A17\Twill\Facades\TwillCapsules;
 use A17\Twill\Models\Behaviors\Sortable;
 use A17\Twill\Models\Model;
 use A17\Twill\Repositories\Behaviors\HandleBrowsers;
@@ -894,13 +891,8 @@
                 $modelOrRepository = Str::afterLast($relation, '\\');
             } else {
                 $morphedModel = Relation::getMorphedModel($relation);
-<<<<<<< HEAD
-                if (class_exists($morphedModel) && (new $morphedModel()) instanceof Model) {
-                    $modelOrRepository = (new \ReflectionClass($morphedModel))->getShortName();
-=======
                 if (class_exists($morphedModel) && (new $morphedModel) instanceof Model) {
                     $modelOrRepository = (new ReflectionClass($morphedModel))->getShortName();
->>>>>>> c195fc7e
                 } else {
                     $modelOrRepository = ucfirst(Str::singular($relation));
                 }
@@ -913,20 +905,14 @@
 
         if ($repository instanceof ModuleRepository) {
             return $repository;
-<<<<<<< HEAD
-        } else {
-            $class = Config::get('twill.namespace') . '\\Repositories\\' . ucfirst($modelOrRepository) . 'Repository';
-=======
->>>>>>> c195fc7e
-        }
-
-        $class = Config::get('twill.namespace') . "\\Repositories\\" . ucfirst($modelOrRepository) . "Repository";
+        }
+
+        $class = Config::get('twill.namespace') . '\\Repositories\\' . ucfirst($modelOrRepository) . 'Repository';
 
         if (class_exists($class)) {
             return App::make($class);
         }
 
-<<<<<<< HEAD
         try {
             $capsule = TwillCapsules::getCapsuleForModel($modelOrRepository);
 
@@ -934,15 +920,6 @@
         } catch (NoCapsuleFoundException) {
             throw new \Exception("Repository class not found for model '{$modelOrRepository}'");
         }
-=======
-        $capsule = TwillCapsules::getCapsuleForModel($modelOrRepository);
-
-        if (blank($capsule)) {
-            throw new Exception("Repository class not found for model '{$modelOrRepository}'");
-        }
-
-        return App::make($capsule->getRepositoryClass());
->>>>>>> c195fc7e
     }
 
     /**
