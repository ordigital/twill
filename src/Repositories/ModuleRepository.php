--- conflicted
+++ resolved
@@ -22,11 +22,7 @@
 
 abstract class ModuleRepository
 {
-<<<<<<< HEAD
     use HandleDates, HandleBrowsers, HandleRelatedBrowsers, HandleRepeaters, HandleFieldsGroups, HasCapsules, HandlePermissions;
-=======
-    use HandleDates, HandleBrowsers, HandleRelatedBrowsers, HandleRepeaters, HandleFieldsGroups;
->>>>>>> 4ec6cd5b
 
     /**
      * @var \A17\Twill\Models\Model
