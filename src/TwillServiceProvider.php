<?php

namespace A17\Twill;

use Exception;
use A17\Twill\Commands\BlockMake;
use A17\Twill\Commands\Build;
use A17\Twill\Commands\CapsuleInstall;
use A17\Twill\Commands\CreateSuperAdmin;
use A17\Twill\Commands\Dev;
use A17\Twill\Commands\GenerateBlocks;
use A17\Twill\Commands\Install;
use A17\Twill\Commands\ListBlocks;
use A17\Twill\Commands\ListIcons;
use A17\Twill\Commands\MakeCapsule;
use A17\Twill\Commands\MakeSingleton;
use A17\Twill\Commands\ModuleMake;
use A17\Twill\Commands\ModuleMakeDeprecated;
use A17\Twill\Commands\RefreshCrops;
use A17\Twill\Commands\RefreshLQIP;
use A17\Twill\Commands\SetupDevTools;
use A17\Twill\Commands\SyncLang;
use A17\Twill\Commands\Update;
use A17\Twill\Commands\UpdateExampleCommand;
use A17\Twill\Commands\UpgradeCommand;
use A17\Twill\Http\ViewComposers\ActiveNavigation;
use A17\Twill\Http\ViewComposers\CurrentUser;
use A17\Twill\Http\ViewComposers\FilesUploaderConfig;
use A17\Twill\Http\ViewComposers\Localization;
use A17\Twill\Http\ViewComposers\MediasUploaderConfig;
use A17\Twill\Models\Block;
use A17\Twill\Models\File;
use A17\Twill\Models\Group;
use A17\Twill\Models\Media;
use A17\Twill\Models\User;
use A17\Twill\Services\FileLibrary\FileService;
use A17\Twill\Services\MediaLibrary\ImageService;
use Astrotomic\Translatable\TranslatableServiceProvider;
use Cartalyst\Tags\TagsServiceProvider;
use Illuminate\Database\Eloquent\Relations\Relation;
use Illuminate\Foundation\AliasLoader;
<<<<<<< HEAD
use Illuminate\Support\Facades\Blade;
=======
use Illuminate\Support\Collection;
>>>>>>> dd249be7
use Illuminate\Support\Facades\View;
use Illuminate\Support\ServiceProvider;
use Illuminate\Support\Str;
use PragmaRX\Google2FAQRCode\Google2FA as Google2FAQRCode;
use Spatie\Activitylog\ActivitylogServiceProvider;

class TwillServiceProvider extends ServiceProvider
{
    /**
     * The Twill version.
     *
     * @var string
     */
<<<<<<< HEAD
    public const VERSION = '3.0.0';
=======
    public const VERSION = '2.8.2';
>>>>>>> dd249be7

    /**
     * Service providers to be registered.
     *
     * @var string[]
     */
    protected $providers = [
        RouteServiceProvider::class,
        ValidationServiceProvider::class,
        TranslatableServiceProvider::class,
        TagsServiceProvider::class,
        ActivitylogServiceProvider::class,
        CapsulesServiceProvider::class,
    ];

    /**
     * Bootstraps the package services.
     *
     * @return void
     */
    public function boot(): void
    {
        $this->requireHelpers();

        $this->publishConfigs();
        $this->publishMigrations();
        $this->publishAssets();

        $this->registerCommands();

        $this->registerAndPublishViews();
        $this->registerAndPublishTranslations();

        $this->extendBlade();
        $this->addViewComposers();

        $this->check2FA();
    }

    /**
     * @return void
     */
    private function requireHelpers(): void
    {
        require_once __DIR__ . '/Helpers/routes_helpers.php';
        require_once __DIR__ . '/Helpers/modules_helpers.php';
        require_once __DIR__ . '/Helpers/i18n_helpers.php';
        require_once __DIR__ . '/Helpers/media_library_helpers.php';
        require_once __DIR__ . '/Helpers/frontend_helpers.php';
        require_once __DIR__ . '/Helpers/migrations_helpers.php';
        require_once __DIR__ . '/Helpers/helpers.php';
    }

    /**
     * Registers the package services.
     */
    public function register(): void
    {
        $this->mergeConfigs();

        $this->registerProviders();
        $this->registerAliases();
        $this->registerFacades();

        $this->app->bind(TwillCapsules::class);

<<<<<<< HEAD
        Blade::componentNamespace('A17\\Twill\\View\\Components', 'twill');
=======
        // Laravel 7 compatability.
        Collection::macro('doesntContain', [Collection::class, 'missing']);
>>>>>>> dd249be7

        Relation::morphMap([
            'users' => User::class,
            'media' => Media::class,
            'files' => File::class,
            'blocks' => Block::class,
            'groups' => Group::class,
        ]);

        config(['twill.version' => $this->version()]);
    }

    private function registerFacades(): void
    {
        $this->app->bind('twill_util', function () {
            return new TwillUtil();
        });
    }

    /**
     * Registers the package service providers.
     */
    private function registerProviders(): void
    {
        // select auth service provider implementation
        $this->providers[] = config('twill.custom_auth_service_provider') ?: (
            config('twill.enabled.permissions-management') ?
                PermissionAuthServiceProvider::class : AuthServiceProvider::class
        );

        foreach ($this->providers as $provider) {
            $this->app->register($provider);
        }

        if (config('twill.enabled.media-library')) {
            $this->app->singleton('imageService', function () {
                return $this->app->make(config('twill.media_library.image_service'));
            });
        }

        if (config('twill.enabled.file-library')) {
            $this->app->singleton('fileService', function () {
                return $this->app->make(config('twill.file_library.file_service'));
            });
        }
    }

    /**
     * Registers the package facade aliases.
     *
     * @return void
     */
    private function registerAliases(): void
    {
        $loader = AliasLoader::getInstance();

        if (config('twill.enabled.media-library')) {
            $loader->alias('ImageService', ImageService::class);
        }

        if (config('twill.enabled.file-library')) {
            $loader->alias('FileService', FileService::class);
        }
    }

    /**
     * Defines the package configuration files for publishing.
     *
     * @return void
     */
    private function publishConfigs(): void
    {
        if (config('twill.enabled.users-management')) {
            config(['auth.providers.twill_users' => [
                'driver' => 'eloquent',
                'model' => twillModel('user'),
            ]]);

            config(['auth.guards.twill_users' => [
                'driver' => 'session',
                'provider' => 'twill_users',
            ]]);

            if (blank(config('auth.passwords.twill_users'))) {
                config(['auth.passwords.twill_users' => [
                    'provider' => 'twill_users',
                    'table' => config('twill.password_resets_table', 'twill_password_resets'),
                    'expire' => 60,
                    'throttle' => 60,
                ]]);
            }
        }

        config(['activitylog.enabled' => config('twill.enabled.dashboard') ? true : config('twill.enabled.activitylog')]);
        config(['activitylog.subject_returns_soft_deleted_models' => true]);

        config(['analytics.service_account_credentials_json' => config('twill.dashboard.analytics.service_account_credentials_json', storage_path('app/analytics/service-account-credentials.json'))]);

        $this->publishes([__DIR__ . '/../config/twill-publish.php' => config_path('twill.php')], 'config');
        $this->publishes([__DIR__ . '/../config/twill-navigation.php' => config_path('twill-navigation.php')], 'config');
        $this->publishes([__DIR__ . '/../config/translatable.php' => config_path('translatable.php')], 'config');
    }

    /**
     * Merges the package configuration files into the given configuration namespaces.
     *
     * @return void
     */
    private function mergeConfigs(): void
    {
        $this->mergeConfigFrom(__DIR__ . '/../config/twill.php', 'twill');
        $this->mergeConfigFrom(__DIR__ . '/../config/frontend.php', 'twill.frontend');
        $this->mergeConfigFrom(__DIR__ . '/../config/debug.php', 'twill.debug');
        $this->mergeConfigFrom(__DIR__ . '/../config/seo.php', 'twill.seo');
        $this->mergeConfigFrom(__DIR__ . '/../config/block_editor.php', 'twill.block_editor');
        $this->mergeConfigFrom(__DIR__ . '/../config/enabled.php', 'twill.enabled');
        $this->mergeConfigFrom(__DIR__ . '/../config/file_library.php', 'twill.file_library');
        $this->mergeConfigFrom(__DIR__ . '/../config/media_library.php', 'twill.media_library');
        $this->mergeConfigFrom(__DIR__ . '/../config/imgix.php', 'twill.imgix');
        $this->mergeConfigFrom(__DIR__ . '/../config/glide.php', 'twill.glide');
        $this->mergeConfigFrom(__DIR__ . '/../config/twicpics.php', 'twill.twicpics');
        $this->mergeConfigFrom(__DIR__ . '/../config/dashboard.php', 'twill.dashboard');
        $this->mergeConfigFrom(__DIR__ . '/../config/models.php', 'twill.models');
        $this->mergeConfigFrom(__DIR__ . '/../config/oauth.php', 'twill.oauth');
        $this->mergeConfigFrom(__DIR__ . '/../config/disks.php', 'filesystems.disks');

        if (config('twill.enabled.permissions-management')) {
            $this->mergeConfigFrom(__DIR__ . '/../config/permissions.php', 'twill.permissions');
        }

        if (config('twill.media_library.endpoint_type') === 'local'
            && config('twill.media_library.disk') === 'twill_media_library') {
            $this->setLocalDiskUrl('media');
        }

        if (config('twill.file_library.endpoint_type') === 'local'
            && config('twill.file_library.disk') === 'twill_file_library') {
            $this->setLocalDiskUrl('file');
        }

        $this->mergeConfigFrom(__DIR__ . '/../config/services.php', 'services');
    }

    private function setLocalDiskUrl($type): void
    {
        config([
            'filesystems.disks.twill_' . $type . '_library.url' => request()->getScheme()
            . '://'
            . str_replace(['http://', 'https://'], '', config('app.url'))
            . '/storage/'
            . trim(config('twill.' . $type . '_library.local_path'), '/ '),
        ]);
    }

    private function publishMigrations(): void
    {
        if (config('twill.load_default_migrations', true)) {
            $this->loadMigrationsFrom(__DIR__ . '/../migrations/default');
        }

        $this->publishes([
            __DIR__ . '/../migrations/default' => database_path('migrations'),
        ], 'migrations');

        $this->publishOptionalMigration('users-2fa');
        $this->publishOptionalMigration('users-oauth');
        $this->publishOptionalMigration('permissions-management');
    }

    private function publishOptionalMigration($feature): void
    {
        if (config('twill.enabled.' . $feature, false)) {
            $this->loadMigrationsFrom(__DIR__ . '/../migrations/optional/' . $feature);

            $this->publishes([
                __DIR__ . '/../migrations/optional/' . $feature => database_path('migrations'),
            ], 'migrations');
        }
    }

    /**
     * @return void
     */
    private function publishAssets(): void
    {
        $this->publishes([
            __DIR__ . '/../dist' => public_path(),
        ], 'assets');
    }

    /**
     * @return void
     */
    private function registerAndPublishViews(): void
    {
        $viewPath = __DIR__ . '/../views';

        $this->loadViewsFrom($viewPath, 'twill');
        $this->publishes([$viewPath => resource_path('views/vendor/twill')], 'views');
    }

    /**
     * @return void
     */
    private function registerCommands(): void
    {
        $this->commands([
            Install::class,
            ModuleMake::class,
            MakeCapsule::class,
            MakeSingleton::class,
            ModuleMakeDeprecated::class,
            UpgradeCommand::class,
            BlockMake::class,
            ListIcons::class,
            ListBlocks::class,
            CreateSuperAdmin::class,
            RefreshLQIP::class,
            RefreshCrops::class,
            GenerateBlocks::class,
            Build::class,
            Update::class,
            Dev::class,
            SyncLang::class,
            CapsuleInstall::class,
            UpdateExampleCommand::class,
            SetupDevTools::class,
        ]);
    }

    /**
     * Resolve and include a given view expression in the project, Twill internals or a package.
     *
     * @param string $view
     * @param string $expression
     * @return string
     */
    private function includeView($view, $expression): string
    {
        [$name] = str_getcsv($expression, ',', '\'');

        if (preg_match('/::/', $name)) {
            // if there's a namespace separator, we'll assume it's a package
            [$namespace, $name] = preg_split('/::/', $name);
            $partialNamespace = "$namespace::admin.";
        } else {
            $partialNamespace = view()->exists('twill.' . $view . $name) ? 'twill.' : 'twill::';
        }

        $view = $partialNamespace . $view . $name;

        if (class_exists(Blade::getClassComponentNamespaces()['twill'] . '\\' . Str::studly($name))) {
            $expression = explode(',', $expression);
            array_shift($expression);
            $expression = implode(',', $expression);
            if ($expression === "") {
                $expression = '[]';
            }
            $expression = str_replace("'", "\\'", $expression);

            $php = '<?php' . PHP_EOL;
            $php .= "\$data = eval('return $expression;');";
            $php .= '$attributes = "";';
            $php .= 'foreach(array_keys($data) as $attribute) {';
            $php .= '  $attributes .= " :$attribute=\'$" . $attribute . "\'";';
            $php .= '}' . PHP_EOL;
            $php .= 'if ($renderForBlocks ?? false) {';
            $php .= '  $attributes .= " :render-for-blocks=\'true\'";';
            $php .= '}';
            $php .= 'if ($renderForModal ?? false) {';
            $php .= '  $attributes .= " :render-for-modal=\'true\'";';
            $php .= '}';
            $php .= '$name = "' . $name . '";';
            $php .= 'echo Blade::render("<x-twill::$name $attributes />", $data); ?>';

            return $php;
        }

        // Legacy behaviour.
        // @TODO: Not sure if we should keep this.
        $expression = explode(',', $expression);
        array_shift($expression);
        $expression = '(' . implode(',', $expression) . ')';
        if ($expression === '()') {
            $expression = '([])';
        }

        return "<?php echo \$__env->make('{$view}', \Illuminate\Support\Arr::except(get_defined_vars(), ['__data', '__path']))->with{$expression}->render(); ?>";
    }

    /**
     * Defines the package additional Blade Directives.
     *
     * @return void
     */
    private function extendBlade(): void
    {
        $blade = $this->app['view']->getEngineResolver()->resolve('blade')->getCompiler();

        $this->registerNullBladeDirectives($blade);

        $blade->directive('dumpData', function ($data) {
            return sprintf(
                "<?php (new Symfony\Component\VarDumper\VarDumper)->dump(%s); exit; ?>",
                null != $data ? $data : 'get_defined_vars()'
            );
        });

        $blade->directive('formField', function ($expression) {
            return $this->includeView('partials.form._', $expression);
        });

        $blade->directive('partialView', function ($expression) {
            $expressionAsArray = str_getcsv($expression, ',', '\'');

            [$moduleName, $viewName] = $expressionAsArray;
            $partialNamespace = 'twill::partials';

            $viewModule = "twillViewName($moduleName, '{$viewName}')";
            $viewApplication = "'twill.partials.{$viewName}'";
            $viewModuleTwill = "'twill::'.$moduleName.'.{$viewName}'";
            $view = $partialNamespace . '.' . $viewName;

            if (! isset($moduleName) || is_null($moduleName)) {
                $viewModule = $viewApplication;
            }

            $expression = explode(',', $expression);
            $expression = array_slice($expression, 2);
            $expression = '(' . implode(',', $expression) . ')';
            if ($expression === '()') {
                $expression = '([])';
            }

            return "<?php
            if( view()->exists($viewModule)) {
                echo \$__env->make($viewModule, \Illuminate\Support\Arr::except(get_defined_vars(), ['__data', '__path']))->with{$expression}->render();
            } elseif( view()->exists($viewApplication)) {
                echo \$__env->make($viewApplication, \Illuminate\Support\Arr::except(get_defined_vars(), ['__data', '__path']))->with{$expression}->render();
            } elseif( view()->exists($viewModuleTwill)) {
                echo \$__env->make($viewModuleTwill, \Illuminate\Support\Arr::except(get_defined_vars(), ['__data', '__path']))->with{$expression}->render();
            } elseif( view()->exists('$view')) {
                echo \$__env->make('$view', \Illuminate\Support\Arr::except(get_defined_vars(), ['__data', '__path']))->with{$expression}->render();
            }
            ?>";
        });

        $blade->directive('pushonce', function ($expression) {
            [$pushName, $pushSub] = explode(':', trim(substr($expression, 1, -1)));
            $key = '__pushonce_' . $pushName . '_' . str_replace('-', '_', $pushSub);

            return "<?php if(! isset(\$__env->{$key})): \$__env->{$key} = 1; \$__env->startPush('{$pushName}'); ?>";
        });

        $blade->directive('endpushonce', function () {
            return '<?php $__env->stopPush(); endif; ?>';
        });

        $blade->component('twill::partials.form.utils._fieldset', 'formFieldset');
        $blade->component('twill::partials.form.utils._columns', 'formColumns');
        $blade->component('twill::partials.form.utils._collapsed_fields', 'formCollapsedFields');
        $blade->component('twill::partials.form.utils._connected_fields', 'formConnectedFields');
        $blade->component('twill::partials.form.utils._inline_checkboxes', 'formInlineCheckboxes');

        $blade->component('twill::partials.form.utils._fieldset', 'twill::formFieldset');
        $blade->component('twill::partials.form.utils._columns', 'twill::formColumns');
        $blade->component('twill::partials.form.utils._collapsed_fields', 'twill::formCollapsedFields');
        $blade->component('twill::partials.form.utils._connected_fields', 'twill::formConnectedFields');
        $blade->component('twill::partials.form.utils._inline_checkboxes', 'twill::formInlineCheckboxes');

        $blade->component('twill::partials.form.utils._field_rows', 'twill::fieldRows');

        if (method_exists($blade, 'aliasComponent')) {
            $blade->aliasComponent('twill::partials.form.utils._fieldset', 'formFieldset');
            $blade->aliasComponent('twill::partials.form.utils._columns', 'formColumns');
            $blade->aliasComponent('twill::partials.form.utils._collapsed_fields', 'formCollapsedFields');
            $blade->aliasComponent('twill::partials.form.utils._connected_fields', 'formConnectedFields');
            $blade->aliasComponent('twill::partials.form.utils._inline_checkboxes', 'formInlineCheckboxes');
        }
    }

    /**
     * Null blade directives are used for cleaning up the form, block and repeater blade files.
     */
    private function registerNullBladeDirectives($blade): void
    {
        $nullCallBack = function () {
            return null;
        };

        $keys = ['Block', 'Repeater', 'Prop'];
        $props = [
            'Title',
            'TitleField',
            'Icon',
            'Group',
            'Trigger',
            'Max',
            'Compiled',
            'Component',
            'ValidationRules',
            'ValidationRulesForTranslatedFields',
        ];

        foreach ($keys as $key) {
            foreach ($props as $prop) {
                $blade->directive("twill{$key}{$prop}", $nullCallBack);
            }
        }
    }

    /**
     * Registers the package additional View Composers.
     *
     * @return void
     */
    private function addViewComposers(): void
    {
        if (config('twill.enabled.users-management')) {
            View::composer(['twill.*', 'twill::*'], CurrentUser::class);
        }

        if (config('twill.enabled.media-library')) {
            View::composer('twill::layouts.main', MediasUploaderConfig::class);
        }

        if (config('twill.enabled.file-library')) {
            View::composer('twill::layouts.main', FilesUploaderConfig::class);
        }

        View::composer('twill::partials.navigation.*', ActiveNavigation::class);

        View::composer(['twill.*', 'templates.*', 'twill::*'], function ($view) {
            $with = array_merge([
                'renderForBlocks' => false,
                'renderForModal' => false,
            ], $view->getData());

            return $view->with($with);
        });

        View::composer(['twill.*', 'twill::*'], Localization::class);
    }

    /**
     * Registers and publishes the package additional translations.
     *
     * @return void
     */
    private function registerAndPublishTranslations(): void
    {
        $translationPath = __DIR__ . '/../lang';

        $this->loadTranslationsFrom($translationPath, 'twill');
        $this->publishes([$translationPath => resource_path('lang/vendor/twill')], 'translations');
    }

    /**
     * Get the version number of Twill.
     *
     * @return string
     */
    public function version(): string
    {
        return static::VERSION;
    }

    /**
     * In case 2FA is enabled, we need to check if a QRCode compatible package is
     * installed.
     */
    public function check2FA(): void
    {
        if (! $this->app->runningInConsole() || ! config('twill.enabled.users-2fa')) {
            return;
        }

        if (blank((new Google2FAQRCode())->getQrCodeService())) {
            throw new Exception(
                'Twill ERROR: As you have 2FA enabled, you also need to install a QRCode service package, please check https://github.com/antonioribeiro/google2fa-qrcode#built-in-qrcode-rendering-services'
            );
        }
    }
}<|MERGE_RESOLUTION|>--- conflicted
+++ resolved
@@ -39,11 +39,8 @@
 use Cartalyst\Tags\TagsServiceProvider;
 use Illuminate\Database\Eloquent\Relations\Relation;
 use Illuminate\Foundation\AliasLoader;
-<<<<<<< HEAD
 use Illuminate\Support\Facades\Blade;
-=======
 use Illuminate\Support\Collection;
->>>>>>> dd249be7
 use Illuminate\Support\Facades\View;
 use Illuminate\Support\ServiceProvider;
 use Illuminate\Support\Str;
@@ -57,11 +54,7 @@
      *
      * @var string
      */
-<<<<<<< HEAD
     public const VERSION = '3.0.0';
-=======
-    public const VERSION = '2.8.2';
->>>>>>> dd249be7
 
     /**
      * Service providers to be registered.
@@ -128,12 +121,10 @@
 
         $this->app->bind(TwillCapsules::class);
 
-<<<<<<< HEAD
         Blade::componentNamespace('A17\\Twill\\View\\Components', 'twill');
-=======
+
         // Laravel 7 compatability.
         Collection::macro('doesntContain', [Collection::class, 'missing']);
->>>>>>> dd249be7
 
         Relation::morphMap([
             'users' => User::class,
