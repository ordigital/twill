--- conflicted
+++ resolved
@@ -2,52 +2,6 @@
 
 All notable changes to `twill` will be documented in this file.
 
-<<<<<<< HEAD
-## 2.8.8 (2022-06-27)
-
-###  Features
-
-- `->pivot` is now available when using getRelated (to get the position) [`#1687`](https://github.com/area17/twill/pull/1687)
-- When updating a model via the repository, the updated model is now returned [`#1706`](https://github.com/area17/twill/pull/1706)
-
-### Fixes
-
-- Fixed no-cache header  [`#1695`](https://github.com/area17/twill/pull/1695)
-- Fixed divider icon not showing [`#1699`](https://github.com/area17/twill/pull/1699)
-- Fixed Path separators for windows in capsules [`#1702`](https://github.com/area17/twill/pull/1702)
-
-## 2.8.7 (2022-06-10)
-
-### Features
-
-- Added `divider` (<hr>) support to the Quill toolbar [`#1679`](https://github.com/area17/twill/pull/1679)
-
-### Fixes
-
-- Fixed issue that would cause Twill ui to crash when using Quill [`#1680`](https://github.com/area17/twill/pull/1680)
-- Fixed some backwards compatability issues with older Laravel versions [`#1684`](https://github.com/area17/twill/pull/1684)
-- Fixed issue with browsers in the block editor [`#1689`](https://github.com/area17/twill/pull/1689)
-
-
-## 2.8.6 (2022-06-03)
-
-### Fixes
-
-- Fixed an issue that would not cleanup removed browser items in blocks [`#1675`](https://github.com/area17/twill/pull/1675)
-- Fixed an issue that would not display fields translatable in the edit modal window [`#1676`](https://github.com/area17/twill/pull/1676)
-
-## 2.8.5 (2022-05-27)
-
-### Fixes
-
-- Reverts change in build folder location
-
-## 2.8.4 (2022-05-25)
-
-### Fixes
-
-- Fixed console error when editing block with media in the block editor [`#1659`](https://github.com/area17/twill/pull/1659)
-=======
 ## Unreleased Twill 3.x
 
 ### Major features
@@ -81,7 +35,51 @@
 ### Documentation
 
 - Documented capsules [PR](https://github.com/area17/twill/pull/1628)
->>>>>>> 629d23e7
+
+## 2.8.8 (2022-06-27)
+
+###  Features
+
+- `->pivot` is now available when using getRelated (to get the position) [`#1687`](https://github.com/area17/twill/pull/1687)
+- When updating a model via the repository, the updated model is now returned [`#1706`](https://github.com/area17/twill/pull/1706)
+
+### Fixes
+
+- Fixed no-cache header  [`#1695`](https://github.com/area17/twill/pull/1695)
+- Fixed divider icon not showing [`#1699`](https://github.com/area17/twill/pull/1699)
+- Fixed Path separators for windows in capsules [`#1702`](https://github.com/area17/twill/pull/1702)
+
+## 2.8.7 (2022-06-10)
+
+### Features
+
+- Added `divider` (<hr>) support to the Quill toolbar [`#1679`](https://github.com/area17/twill/pull/1679)
+
+### Fixes
+
+- Fixed issue that would cause Twill ui to crash when using Quill [`#1680`](https://github.com/area17/twill/pull/1680)
+- Fixed some backwards compatability issues with older Laravel versions [`#1684`](https://github.com/area17/twill/pull/1684)
+- Fixed issue with browsers in the block editor [`#1689`](https://github.com/area17/twill/pull/1689)
+
+
+## 2.8.6 (2022-06-03)
+
+### Fixes
+
+- Fixed an issue that would not cleanup removed browser items in blocks [`#1675`](https://github.com/area17/twill/pull/1675)
+- Fixed an issue that would not display fields translatable in the edit modal window [`#1676`](https://github.com/area17/twill/pull/1676)
+
+## 2.8.5 (2022-05-27)
+
+### Fixes
+
+- Reverts change in build folder location
+
+## 2.8.4 (2022-05-25)
+
+### Fixes
+
+- Fixed console error when editing block with media in the block editor [`#1659`](https://github.com/area17/twill/pull/1659)
 
 ## 2.8.3 (2022-05-19)
 
