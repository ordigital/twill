# Changelog

All notable changes to `twill` will be documented in this file.

<<<<<<< HEAD
## Unreleased Twill 3.x

### Major features

- Permission management [PR](https://github.com/area17/twill/pull/1138)
- Table builder [PR](https://github.com/area17/twill/pull/1632)
- Form builder and blade-x components instead of directives for form
  views [PR](https://github.com/area17/twill/pull/1360)

### Features

- Allow options in selects to be disabled [PR](https://github.com/area17/twill/pull/1619)
- Input masking using alpinejs [PR](https://github.com/area17/twill/pull/1605)
- Min/max/step attributes for number input fields [PR](https://github.com/area17/twill/pull/1578)
- You can now use twillTrans and __() for block/repeater titles [PR](https://github.com/area17/twill/pull/1523)
- Administrators can now reset 2fa for other users [PR](https://github.com/area17/twill/pull/1419)
- Installable examples [PR](https://github.com/area17/twill/pull/1376)

### Refactorings

- BigInt is now always used [PR](https://github.com/area17/twill/pull/1600)
- Better defaults [PR](https://github.com/area17/twill/pull/1484)
- Config file names are aligned with their config key name [PR](https://github.com/area17/twill/pull/1434)
- Namespaces have been renamed from Admin to Twill [PR](https://github.com/area17/twill/pull/1388)
    - You can use php artisan twill:upgrade to automate this in your code base

### Bugfixes

- Fixed an issue if traits were in a bad order [PR](https://github.com/area17/twill/pull/1577)

### Documentation

- Documented capsules [PR](https://github.com/area17/twill/pull/1628)
=======
## 2.8.3 (2022-05-19)

### Fixes

- Media fields can now be validated in blocks [`#1648`](https://github.com/area17/twill/pull/1648)
- Internal links in quill are no longer set to target \_blank [`#1649`](https://github.com/area17/twill/pull/1649)
- Improved restoring support for nested modules [`#1590`](https://github.com/area17/twill/pull/1590)

## 2.8.2 (2022-05-06)

### Fixes

- Make site link translatable [`#1617`](https://github.com/area17/twill/pull/1617)
- Fix SQL error on twill:refresh-crops command [`#1618`](https://github.com/area17/twill/pull/1618)
- Fix locale if intl extension is missing. [`#1620`](https://github.com/area17/twill/pull/1620)
- Fix usage of quotes in placeholder [`#1621`](https://github.com/area17/twill/pull/1621)
- Fix visual issue with long notes on media [`#1612`](https://github.com/area17/twill/pull/1612)
- Change search to allow less then 3 characters [`#1613`](https://github.com/area17/twill/pull/1613)
- Add polyfill for doesntContain to ensure Laravel 7 compatability [`#1635`](https://github.com/area17/twill/pull/1635)
>>>>>>> dd249be7

## 2.8.1 (2022-04-26)

### Fixes

- Fixes an error when using translated validation rules in Laravel
  9 [`#1611`](https://github.com/area17/twill/pull/1611)
- Avoids a 500 error if glide base url is set to an empty string [`#1603`](https://github.com/area17/twill/pull/1603)
- Fixes an issue where repeaters and blocks would not expand on
  create/duplicate [`#1608`](https://github.com/area17/twill/pull/1608)

## 2.8.0 (2022-04-19)

### Added

No new features were added in the final release. Please check rc and beta tags to see a full
list of new features and fixes.

### Fixed

- Improved language label display [`#1592`](https://github.com/area17/twill/pull/1592)
- Fixed regression in translatable settings [`#1598`](https://github.com/area17/twill/pull/1598)
- Fixed capsule database path [`#1583`](https://github.com/area17/twill/pull/1583)
- Fixed activity log morph size [`#1565`](https://github.com/area17/twill/pull/1565)

### Docs

- Added repeater guide [`#1576`](https://github.com/area17/twill/pull/1576)

## 2.8.0-rc.2 (2022-04-08)

### Added

- Added option to disable repeater sorting [`#1541`](https://github.com/area17/twill/pull/1541)
- Added support for connectedBrowserField when using browsers [`#1400`](https://github.com/area17/twill/pull/1400)

### Fixed

- Changed activity log morph size to bigInt [`#1565`](https://github.com/area17/twill/pull/1565)
- Fixed leftover array accessor on capsule object [`#1574`](https://github.com/area17/twill/pull/1574)
- Fixed small visual issue with long labels [`#1566`](https://github.com/area17/twill/pull/1566)
- Fixed MorphMany saving [`#1460`](https://github.com/area17/twill/pull/1460)

### Docs

- Small improvement to the install documentations [`#1569`](https://github.com/area17/twill/pull/1569)

## 2.8.0-rc.1 (2022-04-01)

### Added

- Allows media fields to use wysiwyg [`#1540`](https://github.com/area17/twill/pull/1540)

### Fixed

- Reverted change that throws exception when crops are missing [`#1535`](https://github.com/area17/twill/pull/1535)
- Fixed issue that would cause undefined index when using octane [`#1549`](https://github.com/area17/twill/pull/1549)
- Fixed bug in singleton generator when using plural name [`#1551`](https://github.com/area17/twill/pull/1551)
- Fixed regression for resources in capsules and packages [`#1552`](https://github.com/area17/twill/pull/1552)
- Fixed Glide url without scheme [`#1545`](https://github.com/area17/twill/pull/1545)

### Docs

- Improved custom page documentation [`#1548`](https://github.com/area17/twill/pull/1548)
- Improved config documentation [`#1537`](https://github.com/area17/twill/pull/1537)
- Added documentation on how to use custom icons [`#1538`](https://github.com/area17/twill/pull/1538)

## 2.8.0-beta.2 (2022-03-15)

### Added

- Twill composer packages [`#1446`](https://github.com/area17/twill/pull/1446)
- Url field type [`#1514`](https://github.com/area17/twill/pull/1514)
- Browsers are now supported by connected fields [`#1399`](https://github.com/area17/twill/pull/1399)

### Fixed

- Fixed regression with repeaters in updated block system [`#1518`](https://github.com/area17/twill/pull/1518)
- Fixes visual issue when using limitHeight on a wysiwyg field [`#1509`](https://github.com/area17/twill/pull/1509)
- When refreshing crops, block crops are now included [`#1517`](https://github.com/area17/twill/pull/1517)

## 2.8.0-beta.1 (2022-03-03)

### Added

- Laravel 9 support [`#1243`](https://github.com/area17/twill/pull/1243)
- Added Twill block classes to support block render data, validation and
  more [`#1421`](https://github.com/area17/twill/pull/1421)
- Repeaters and blocks are now updated instead of recreated [`#1431`](https://github.com/area17/twill/pull/1431)
- Improved translatable fields validations [`1411`](https://github.com/area17/twill/pull/1411)

### Fixed

- Update Refresh Crops command to take in consideration the
  MorphMap [`#1485`](https://github.com/area17/twill/pull/1485)
- Get image size from uploaded file instead of stored file [`#1412`](https://github.com/area17/twill/pull/1412)
- Fix unauthenticated user 500 error when using custom error
  handler [`#1449`](https://github.com/area17/twill/pull/1449)
- Fix exception for missing repository in related browser [`#1405`](https://github.com/area17/twill/pull/1405)
- Do not show changed dialog when content is identical [`#1359`](https://github.com/area17/twill/pull/1359)
- Improved performance when many fields/languages are used [`#1350`](https://github.com/area17/twill/pull/1350)

### Documentation

- Added more guides [`#1473`](https://github.com/area17/twill/pull/1473)

## 2.7.0 (2022-02-25)

### Added

- When in debug mode and a crop is missing an exception will be
  shown [`#1351`](https://github.com/area17/twill/issues/1351)
- When admin account creation failed, and error is now shown [`#1114`](https://github.com/area17/twill/issues/1114)
- Add an option to set `$controlLanguagesPublication` in the listing layout that can be used to disable language
  publication controll in the create modal [`#1468`](https://github.com/area17/twill/pull/1468)
- You can now control the revision label from the revisionsArray method on the
  model [`#1467`](https://github.com/area17/twill/pull/1467)
- Validations can now be created for repeaters [`#1156`](https://github.com/area17/twill/issues/1156)
- Max amount of repeaters can now be set from the field rather than the repeater
  itself [`#1433`](https://github.com/area17/twill/issues/1433)
- Added an option to automatically seed singletons [`#1456`](https://github.com/area17/twill/pull/1456)

### Fixed

- Fixed regression where slugs were not checked if unique [`#1381`](https://github.com/area17/twill/discussions/1381)
- Repeater Collapse All only works once [`#1330`](https://github.com/area17/twill/issues/1330)
- Ensure correct button messages when skipping modal on new content
  creation [`#1324`](https://github.com/area17/twill/issues/1324)
- Allow media to be deleted when used model is removed [`#1160`](https://github.com/area17/twill/issues/1160)
- Ensure default values are set for radios in the vuex store [`#1100`](https://github.com/area17/twill/issues/1100)
- Ensure LQIP data is always available [`#1352`](https://github.com/area17/twill/issues/1352)
- Add typecasting to select dropdown for settings support [`#1203`](https://github.com/area17/twill/issues/1203)
- Move development specific autoload components [`#1391`](https://github.com/area17/twill/pull/1391)
- Repeaters no longer expand when adding a new item [`#1461`](https://github.com/area17/twill/pull/1461)
- Notes are now rendered in media fields [`#1443`](https://github.com/area17/twill/pull/1443)
- When updated_at is empty, it now falls back to the created_at
  timestamp [`#766`](https://github.com/area17/twill/issues/766)
- When cloning a block, the new block is dereferenced from the
  original [`#1410`](https://github.com/area17/twill/pull/1410)
- Improved content scheduling [`#1307`](https://github.com/area17/twill/issues/1307)
- Fixed 500 error if google analytics data is empty [`#1470`](https://github.com/area17/twill/pull/1470)
- Fixed not all Translations were loaded within editInModal [`#1469`](https://github.com/area17/twill/pull/1469)
- Improved missing "disabled" implementations for various fields [`#836`](https://github.com/area17/twill/issues/836)

### Documentation

- Added documentation for
  permalinks [`#903`](https://github.com/area17/twill/issues/903) [`#1092`](https://github.com/area17/twill/pull/1092)
- Added documentation for custom media metadata [`#1031`](https://github.com/area17/twill/issues/1031)
- Added documentation for singleton modules [`#1231`](https://github.com/area17/twill/issues/1231)
- Added guide on how to customize the create modal [`#1436`](https://github.com/area17/twill/pull/1438)
- Improved documentation for field grouping [`#1214`](https://github.com/area17/twill/issues/1214)
- Added documentation for side fieldsets [`#1420`](https://github.com/area17/twill/pull/1420)
- Added documentation for the tags field [`#1375`](https://github.com/area17/twill/pull/1375)

### Translations

- Added Arabic translations [`#1323`](https://github.com/area17/twill/pull/1323)
- Added Bosnian translations [`#1374`](https://github.com/area17/twill/pull/1374)
- Updated czech translations [`#1466`](https://github.com/area17/twill/pull/1466)

## 2.6.0 (2021-12-21)

### Added

- Artisan command `twill:make:singleton` to generate single-record
  modules [`#1178`](https://github.com/area17/twill/pull/1178)
- Option `--hasNesting` to generate self-nested
  modules [`#1140`](https://github.com/area17/twill/pull/1140) [`#1222`](https://github.com/area17/twill/pull/1222)
- Artisan command `twill:refresh-crops` to generate missing
  crops [`#1289`](https://github.com/area17/twill/pull/1289) [`8b1e4f6d`](https://github.com/area17/twill/commit/8b1e4f6d)
- TwicPics image
  service [`#1217`](https://github.com/area17/twill/pull/1217) [`ce15c4a5`](https://github.com/area17/twill/commit/ce15c4a5)
- Turkish language support [`#1134`](https://github.com/area17/twill/pull/1134)
- Support for translated permalinks in the title editor [`#1092`](https://github.com/area17/twill/pull/1092)
- Support for capsule service providers [`#1212`](https://github.com/area17/twill/pull/1212)
- Auto detect latitude-longitude value in location
  field [`#1275`](https://github.com/area17/twill/pull/1275) [`#1170`](https://github.com/area17/twill/pull/1170)
- Adds the ability to display an indexColumn selected from a
  relatedBrowser [`#1302`](https://github.com/area17/twill/pull/1302)

### Fixed

- 🚨 Fix CSRF vulnerability in logout
  method [`#1240`](https://github.com/area17/twill/pull/1240) [`29041f07`](https://github.com/area17/twill/commit/29041f07)
- Support attribute casting on model and translations with JSON field
  groups [`#1151`](https://github.com/area17/twill/pull/1151)
- Support dynamic repeater titles with JSON repeaters [`#1171`](https://github.com/area17/twill/pull/1171)
- Fix admin HTTP exception views detection [`#1213`](https://github.com/area17/twill/pull/1213)
- Prevent conflicts with built-in Vue component names [`#1164`](https://github.com/area17/twill/pull/1164)
- Add fallback to capsule model in permalink base [`#1216`](https://github.com/area17/twill/pull/1216)
- Add `doctrine/dbal` 3.0 support [`#1226`](https://github.com/area17/twill/pull/1226)
- Ensure capsule autoloading when config is cached [`#1242`](https://github.com/area17/twill/pull/1242)
- Fix edit link feature regression in Quill WYSIWYG [`#1270`](https://github.com/area17/twill/pull/1270)
- Remove references to deprecated Symfony class [`#1269`](https://github.com/area17/twill/pull/1269)
- Prevent undefined route errors in IconsController [`#1268`](https://github.com/area17/twill/pull/1268)
- Fix typo in `twill:capsule:install` command [`#1290`](https://github.com/area17/twill/pull/1290)
- Initialize undefined crops in cropper UI using first available
  ratio [`#1258`](https://github.com/area17/twill/pull/1258)
- Fix `byKey()` setting query when passing `section` argument [`#1303`](https://github.com/area17/twill/pull/1303)
- Remove duplicate test stub class [`#1311`](https://github.com/area17/twill/pull/1311)
- Fix destroy action on single nested items [`#1304`](https://github.com/area17/twill/pull/1304)
- Prevent multiple AJAX requests in Block Editor previews [`#1282`](https://github.com/area17/twill/pull/1282)
- Fix singleton routing for primary and secondary navigation
  support [`#1325`](https://github.com/area17/twill/pull/1325)
- Use case insensitive like operator in filterHandleTranslations for PostgresSQL
  support [`#1322`](https://github.com/area17/twill/pull/1322)

### Improved

- Update routes mapping order to allow overrides [`#1133`](https://github.com/area17/twill/pull/1133)
- Handle many-to-many relations in index columns [`#1174`](https://github.com/area17/twill/pull/1174)
- Add `capsule_repository_prefix` configuration [`#1209`](https://github.com/area17/twill/pull/1209)
- Support custom port in `dev_mode_url` configuration [`#1163`](https://github.com/area17/twill/pull/1163)
- Support additional table actions in module listing [`#1202`](https://github.com/area17/twill/pull/1202)
- Show red input count only if above 90% capacity [`#1237`](https://github.com/area17/twill/pull/1237)
- Collapse repeater blocks on page load [`#1296`](https://github.com/area17/twill/pull/1296)
- Update nested module count pluralisation [`#1251`](https://github.com/area17/twill/pull/1251)
- Support `titleKey` parameter in `relatedBrowsers` configuration [`#1301`](https://github.com/area17/twill/pull/1301)
- Update `HasSlug` to use Eloquent instead of DB facade [`#1309`](https://github.com/area17/twill/pull/1309)
- Update german translations [`#1235`](https://github.com/area17/twill/pull/1235)
- Update italian translations [`#1312`](https://github.com/area17/twill/pull/1312)
- Update docblock annotations [`#1167`](https://github.com/area17/twill/pull/1167/files)
- Update
  documentation [`#1165`](https://github.com/area17/twill/pull/1165) [`#1244`](https://github.com/area17/twill/pull/1244) [`#1236`](https://github.com/area17/twill/pull/1236)
- Add pagination and a few more quality of life updates to the
  documentation [`#1131`](https://github.com/area17/twill/pull/1131)

### Chores

- Update npm dependencies in
  documentation [`377e5e0`](https://github.com/area17/twill/commit/377e5e0b27916861caa448ef899ea0e3fbeff648)
- Bump axios from 0.21.1 to 0.21.2 [`#1327`](https://github.com/area17/twill/pull/1327)

## 2.5.3 (2021-11-26)

### Fixed

- 🚨 Fix CSRF vulnerability in logout
  method [`6ced7fd8`](https://github.com/area17/twill/commit/6ced7fd8) [`7477f4a3`](https://github.com/area17/twill/commit/7477f4a3) [`01150269`](https://github.com/area17/twill/commit/01150269) [`5cded9fc`](https://github.com/area17/twill/commit/5cded9fc) [`ac770b87`](https://github.com/area17/twill/commit/ac770b87)

## 2.5.2 (2021-09-16)

### Fixed

- 🚨 Fix XSS security
  vulnerability [#1157](https://github.com/area17/twill/pull/1157) [`2dd77b15`](https://github.com/area17/twill/commit/2dd77b15)
- Hydrate related browsers on preview [#1130](https://github.com/area17/twill/pull/1130)
- Use configured namespace when generating model class in
  repository [`80e1b590`](https://github.com/area17/twill/commit/80e1b590)
- Translation key typo on the dashboard [`c630d0d1`](https://github.com/area17/twill/commit/c630d0d1)

### Improved

- Call `view:clear` when updating assets
  with `twill:update` [`c5b96010`](https://github.com/area17/twill/commit/c5b96010)
- Add security policy file [`55b2dfd63`](https://github.com/area17/twill/commit/55b2dfd63)

## 2.5.1 (2021-09-02)

### Fixed

- Twill custom error views and ability to extend its exceptions
  handler [`312b44`](https://github.com/area17/twill/commit/312b446cc6f4826bf6f9d703e02fb6b96bbb2a9f)[`c16d2e`](https://github.com/area17/twill/commit/c16d2e9374dbe5c225a97910e5b228a549b887de)

## 2.5.0 (2021-09-01)

### Added

- **Block editor updates**
    - Ability to use multiple `block_editor` fields [`#918`](https://github.com/area17/twill/pull/918)
    - Dynamic block/repeater titles [`#1096`](https://github.com/area17/twill/pull/1096)
    - Update content editor sidebar layout and add new icons [`#1072`](https://github.com/area17/twill/pull/1072)
    - Update default button variant for inner repeaters [`#1073`](https://github.com/area17/twill/pull/1073)
- **Form fields updates**
    - Border option for 'radios' and 'checkbox'/'checkboxes'
      field [`a0376466`](https://github.com/area17/twill/commit/a0376466) [`04261d61`](https://github.com/area17/twill/commit/04261d61) [`1eda5f0b`](https://github.com/area17/twill/commit/1eda5f0b) [`93aeb570`](https://github.com/area17/twill/commit/93aeb570)
    - Columns option for 'radios', 'select', 'checkboxes' and 'multi_select'
      fields [`9fedcf47`](https://github.com/area17/twill/commit/9fedcf47) [`ee1f6681`](https://github.com/area17/twill/commit/ee1f6681) [`cad812c2`](https://github.com/area17/twill/commit/cad812c2)
    - Time picker form
      field [`42d1880a`](https://github.com/area17/twill/commit/42d1880adccdc0092188f099a4ec3b1a6d954745) [`969e800c`](https://github.com/area17/twill/commit/969e800c)
    - Option to make multi select
      searchable [`bbead399`](https://github.com/area17/twill/commit/bbead399d28a6ed295694e00a317d154fff62799)
    - Automatic input direction for RTL
      languages [`e8a60d0f`](https://github.com/area17/twill/commit/e8a60d0f) [`318834c8`](https://github.com/area17/twill/commit/318834c8) [`2b183493`](https://github.com/area17/twill/commit/2b183493)
    - Click-to-place on the Location field's map [`e48245aa`](https://github.com/area17/twill/commit/e48245aa)
    - Support inverse HasOne relationship for BelongsTo
      browsers [`d1b67fa7`](https://github.com/area17/twill/commit/d1b67fa7) [`f1e6efc1`](https://github.com/area17/twill/commit/f1e6efc1) [`4f791c66`](https://github.com/area17/twill/commit/4f791c66)
- **Capsules updates**
    - Autoloading system for
      Capsules [`cec70d03`](https://github.com/area17/twill/commit/cec70d0390bbe6c383983042cd7bf0268e15fc50)
    - Translations files for
      Capsules [`8f06ea53`](https://github.com/area17/twill/commit/8f06ea53928c3f83735b2068efbc13e91ecf5e76)
- **General updates**
    - SVG support with Glide [`#985`](https://github.com/area17/twill/pull/985)
    - Configurable admin routes prefix [`5e5b5a81`](https://github.com/area17/twill/commit/5e5b5a81)
    - Allow configuring password broker and enable
      throttle [`b421561a`](https://github.com/area17/twill/commit/b421561a)
    - Ukrainian language [`c2c08603`](https://github.com/area17/twill/commit/c2c08603)
    - Watch for custom blocks & components in development [`#1107`](https://github.com/area17/twill/pull/1107)
    - Allow setting `dev_assets_path`
      from `.env` [`814ade6b`](https://github.com/area17/twill/commit/814ade6b063d9e8ccc4e38d5f0e3ac907922325c)

### Fixed

- Prevent submitting a form before saving an input into the store [`#1030`](https://github.com/area17/twill/pull/1030)
- Prevent multiple submit events in add/create
  modals [`3dfb0c8f`](https://github.com/area17/twill/commit/3dfb0c8fe0e410e81d922facc1b2465aeb784c44) [`cb38ba53`](https://github.com/area17/twill/commit/cb38ba53f71bed61ec09b955b9d738306163afde) [`40248552`](https://github.com/area17/twill/commit/402485521520682bf9cfe1e5dcee0974ca8fe540)
- Fix incorrect position of link edit options in wysiwyg editor when height limit is
  set [`f8276462`](https://github.com/area17/twill/commit/f8276462)
- Ensure pasting content in quill do not make editor scroll to the
  top [`07f7aa00`](https://github.com/area17/twill/commit/07f7aa00)[`51302a15`](https://github.com/area17/twill/commit/51302a15)
- Safari form submit issue in Filter
  component [`29a1f227`](https://github.com/area17/twill/commit/29a1f227) [`91390ac2`](https://github.com/area17/twill/commit/91390ac2)
- Support revisions preview and restore with belongsTo
  browsers [`#984`](https://github.com/area17/twill/pull/984) [`#1085`](https://github.com/area17/twill/pull/1085)
- Toggle media library unused checkbox on clear only if
  active [`d73ff3eb`](https://github.com/area17/twill/commit/d73ff3ebfe77657f505d158e9431e392f29886b1)
- Order files by fileable
  id [`d7df01bf`](https://github.com/area17/twill/commit/d7df01bfcbf1cfe646b0259de020a3aa1f5de600)
- Register capsules routes before Twill internal
  routes [`c1acb981`](https://github.com/area17/twill/commit/c1acb981b3ef2a9e12d835db99dfd1a9b9429abe)
- Issues when extending Twill's exceptions handler [`itca7a650e`](https://github.com/area17/twill/commit/itca7a650e)
- Support multi-country locales on
  Translatable [`c5b341d4`](https://github.com/area17/twill/commit/c5b341d4) [`5d9c9953`](https://github.com/area17/twill/commit/5d9c9953)
- Fix Exception Handler broken for Laravel
  8 [`569ce2e6`](https://github.com/area17/twill/commit/569ce2e6) [`ce58aae5`](https://github.com/area17/twill/commit/ce58aae5) [`76890ffa`](https://github.com/area17/twill/commit/76890ffa)

### Improved

- Update browser
  documentation [`b7e288db`](https://github.com/area17/twill/commit/b7e288db743d7d8756f43422b86dde0a6f274376) [`bd9f7aeb`](https://github.com/area17/twill/commit/bd9f7aebdfa809ccc630faa117db7be021d50a1c) [`1f9127b8`](https://github.com/area17/twill/commit/1f9127b8fcc5ea6fde4268184c87d22ca289f1e6) [`71a505f9`](https://github.com/area17/twill/commit/71a505f96957a8134257c7cbe81db28757e2f425) [`4e04639d`](https://github.com/area17/twill/commit/4e04639dbab64cba7eb4ce81914e9433286c3d7f)
- Update repeater field
  documentation [`f32ddc1a`](https://github.com/area17/twill/commit/f32ddc1a2d98cf9ec5ae83e937550bc8a2b91771) [`8f58d422`](https://github.com/area17/twill/commit/8f58d422ab80a94aeb4ce96e9134c9c63701a083) [`03dcfbd8`](https://github.com/area17/twill/commit/03dcfbd88818e7ce56e1b5985c305e5852efc8fd) [`22dfaa49`](https://github.com/area17/twill/commit/22dfaa49bd47cb5c54c0747dbacd2ed09350b2ee) [`f252727d`](https://github.com/area17/twill/commit/f252727d6bc213642ef1d06050ecc31ccabe9132)
- Add HandleRelatedBrowsers to
  ModuleRepository [`4c3db071`](https://github.com/area17/twill/commit/4c3db071a4655cfb0cf5d4f5911521a3ccc255c8)
- Update french lang file [`9517ff44`](https://github.com/area17/twill/commit/9517ff4443fa512a36b3b7e9ac4a34b0e6bf4013)
- Display publishable languages labels using the currently set
  locale [`e4dcfe3d`](https://github.com/area17/twill/commit/e4dcfe3d8dba5eb5f26de473e43ee7c421179a91)
- Move icon svg files to blade
  files [`cf73e2fe`](https://github.com/area17/twill/commit/cf73e2fe995210285753bc1632a0d84341591b6d)
- Update model stub default
  crops [`9ab7977c`](https://github.com/area17/twill/commit/9ab7977c9b1ca76e46b563955d048885544c6623) [`4ccca727`](https://github.com/area17/twill/commit/4ccca727d7ee766d627b3efe2ef0a96b32d9d618)
- Add an axios global error handler to warn on session
  expired [`c626a143`](https://github.com/area17/twill/commit/c626a143) [`ed6164dc`](https://github.com/area17/twill/commit/ed6164dc) [`3c78c933`](https://github.com/area17/twill/commit/3c78c933)
- Prevent console errors when using custom admin pages [`e1f606d6`](https://github.com/area17/twill/commit/e1f606d6)
- Missing lang
  keys [`e408fa77`](https://github.com/area17/twill/commit/e408fa77) [`14f7212c`](https://github.com/area17/twill/commit/14f7212c)
- Table aliases in Eloquent
  scopes [`1d98f3b8`](https://github.com/area17/twill/commit/1d98f3b8) [`c37d5654`](https://github.com/area17/twill/commit/c37d5654)
- Remove permalink field in modal if module has no
  slugs [`cfaabe47`](https://github.com/area17/twill/commit/cfaabe47) [`c0649443`](https://github.com/area17/twill/commit/c0649443) [`7bcd3d85`](https://github.com/area17/twill/commit/7bcd3d85)
- Tests suite for
  browsers [`7c0bad69`](https://github.com/area17/twill/commit/7c0bad69) [`d529cb48`](https://github.com/area17/twill/commit/d529cb48) [`2a862e0c`](https://github.com/area17/twill/commit/2a862e0c) [`01fb29e0`](https://github.com/area17/twill/commit/01fb29e0) [`f15034fa`](https://github.com/area17/twill/commit/f15034fa) [`99dde9c4`](https://github.com/area17/twill/commit/99dde9c4) [`3d45a04b`](https://github.com/area17/twill/commit/3d45a04b) [`2b6cefcd`](https://github.com/area17/twill/commit/2b6cefcd) [`d7e83e60`](https://github.com/area17/twill/commit/d7e83e60) [`54517646`](https://github.com/area17/twill/commit/54517646) [`8aa2ca60`](https://github.com/area17/twill/commit/8aa2ca60) [`9c408428`](https://github.com/area17/twill/commit/9c408428) [`deeaf4e3`](https://github.com/area17/twill/commit/deeaf4e3) [`9ee6a91f`](https://github.com/area17/twill/commit/9ee6a91f)
- Complete German
  translations [`7c6c94e2`](https://github.com/area17/twill/commit/7c6c94e2) [`66126b45`](https://github.com/area17/twill/commit/66126b45) [`279e0b5e`](https://github.com/area17/twill/commit/279e0b5e) [`8e982618`](https://github.com/area17/twill/commit/8e982618) [`8de83a16`](https://github.com/area17/twill/commit/8de83a16) [`a26ac6d4`](https://github.com/area17/twill/commit/a26ac6d4) [`bd69cac5`](https://github.com/area17/twill/commit/bd69cac5) [`93e347d9`](https://github.com/area17/twill/commit/93e347d9) [`65bb2d3c`](https://github.com/area17/twill/commit/65bb2d3c) [`d8b7fc93`](https://github.com/area17/twill/commit/d8b7fc93) [`1187482a`](https://github.com/area17/twill/commit/1187482a)
- Make bulk-publish notice translatable [`585c1e3d`](https://github.com/area17/twill/commit/585c1e3d)

### Chores

- Add and improve existing
  DocBlocks [`17390bb6`](https://github.com/area17/twill/commit/17390bb6f5c5f14f92d97ec5a7881f5e5dq382a45) [`55027c07`](https://github.com/area17/twill/commit/55027c07473168bc7c70e9bcad019521fd148d62) [`579cc87e`](https://github.com/area17/twill/commit/579cc87edc6ac7c9c259df9f1f66c5a86de9f897) [`978ba592`](https://github.com/area17/twill/commit/978ba592bfb9e6a738cce921e320f3c4bcce3fc8) [`5770a424`](https://github.com/area17/twill/commit/5770a424d8715ea5772e93a609349b9461b9bd0a) [`55c29db8`](https://github.com/area17/twill/commit/55c29db85a3a29f6cb05e39ac4dd845fe9e9fe0b) [`aa072490`](https://github.com/area17/twill/commit/aa0724903c88157326c5630e7597c45653deddbe) [`fb0ef006`](https://github.com/area17/twill/commit/fb0ef006155941a1ed8921d5d03b4f1da5232afe) [`f12bc787`](https://github.com/area17/twill/commit/f12bc787bb794aba6ad0946c3bc723f8b5f3c5ba) [`7f24d980`](https://github.com/area17/twill/commit/7f24d980e4b30c9e01bdb60f9315daf1e655d8b3) [`e7409b8d`](https://github.com/area17/twill/commit/e7409b8dd62194a224bcb281708011eb0e05feb6) [`aa80d1ad`](https://github.com/area17/twill/commit/aa80d1ad272de0560308b28f83cbabeda00f1062) [`2e2d5342`](https://github.com/area17/twill/commit/2e2d534250cb72a3819e636b5160670c55b17bd1) [`e2b9f027`](https://github.com/area17/twill/commit/e2b9f02711fc097ec74bcf8b33c87829c5f21625) [`a2a43657`](https://github.com/area17/twill/commit/a2a43657d81b42b0821946ef6b8e027c3564fdd5) [`4151d123`](https://github.com/area17/twill/commit/4151d123c9fc42ac66f185b224debf4263bcdfa0) [`3adddbed`](https://github.com/area17/twill/commit/3adddbedf35cae8f11ba69275d08ba5d1c9d4ead) [`36a695ce`](https://github.com/area17/twill/commit/36a695ce3af35fe486be0b03b5007d2a2f0b7520) [`3bafed88`](https://github.com/area17/twill/commit/3bafed88527324b49b7dac92f9331204a9fc54a7) [`28c6e23e`](https://github.com/area17/twill/commit/28c6e23e51b4c0aaa1451d63e0145e379d551a8d) [`371fb3bd`](https://github.com/area17/twill/commit/371fb3bd11f2c96d8008e7638ef845e029a9957e) [`2f1767ed`](https://github.com/area17/twill/commit/2f1767ed87a1ec2e54b617126d307cad2760b2e0) [`e8609825`](https://github.com/area17/twill/commit/e86098256e2174d71553d07b2fb24f87b3d03058) [`1664edb8`](https://github.com/area17/twill/commit/1664edb8787a1f1de25fcb656d20808e03e468ae)
- Fix npm dependencies security
  vulnerabilities [`39fb3471`](https://github.com/area17/twill/commit/39fb34712fb34624271b12dd79da5793a5968a12) [`ef9dd22a`](https://github.com/area17/twill/commit/ef9dd22a893b7065afd79590587a2af2a4d66a5e) [`304e16b1`](https://github.com/area17/twill/commit/304e16b1b702b99bbf57422cdf825e0f97089963) [`8ea82edd`](https://github.com/area17/twill/commit/8ea82edd) [`f28f8e68`](https://github.com/area17/twill/commit/f28f8e68) [`b42ef685`](https://github.com/area17/twill/commit/b42ef685)
- Allow Google2FA-QRCode 2.0 to add support for chillerlan
  php-qrcode [`30f296a8`](https://github.com/area17/twill/commit/30f296a8) [`53067b1a`](https://github.com/area17/twill/commit/53067b1a) [`6e19e7bb`](https://github.com/area17/twill/commit/6e19e7bb) [`ee61209d`](https://github.com/area17/twill/commit/ee61209d) [`b7a892d9`](https://github.com/area17/twill/commit/b7a892d9) [`5b3640a5`](https://github.com/area17/twill/commit/5b3640a5) [`eed1476b`](https://github.com/area17/twill/commit/eed1476b) [`174a684e`](https://github.com/area17/twill/commit/174a684e) [`#1074`](https://github.com/area17/twill/pull/1074)

## 2.4.0 (2021-06-15)

### Added

- Add support for browsers using HasRelated
  behavior [`580faa47`](https://github.com/area17/twill/commit/580faa474057a816dfaf7d873b3eba6c728872c0)
- Allow `dev_mode` to be set
  in `.env` [`95874a1a`](https://github.com/area17/twill/commit/95874a1a8c7169b7062647b41b0391c8ce8c09f0)
- Add custom subject to
  notifications [`f137b213`](https://github.com/area17/twill/commit/f137b2133aaa2b8e8dee3c68a440b444c959efcf)

### Fixed

- 🚨 Fix logout security
  vulnerability [`e84abd4f`](https://github.com/area17/twill/commit/e84abd4fbbe27f08bf94e020dd27bdba622014da)
- Update capsule provider booting and registration (fixing view:
  cache) [`5a086a32`](https://github.com/area17/twill/commit/5a086a32d04e3889731ce547aa6b673e883ab1ce)
- Save wysiwyg sourcecode value into store on
  change [`83d3eb62`](https://github.com/area17/twill/commit/83d3eb621984a5b26e165d044d53cbcb094999f6) [`8d9a3d21`](https://github.com/area17/twill/commit/8d9a3d21422271621807d6073bdbfdb41fc1277e) [`c4911046`](https://github.com/area17/twill/commit/c4911046d1d8964e83176005fa9ec1bee33c512c) [`4aebb3e3`](https://github.com/area17/twill/commit/4aebb3e3a76c09613af3ee660585a63bbff45914)

### Improved

- Move some hard coded texts to lang
  file [`20534801`](https://github.com/area17/twill/commit/205348017eb516effade55aaabcf9fd3650f8821)
- Adds docs with examples for conditional
  fields [`33717de7`](https://github.com/area17/twill/commit/33717de7927203a6ab4af9d5e7464da99591f457) [`908fb63f`](https://github.com/area17/twill/commit/908fb63fb850aa51e52c9e8a530010192298a7c4) [`05aef80c`](https://github.com/area17/twill/commit/05aef80c11cca915954c9d3d908352476912915b)
- Fix typo in multi select inline
  example [`8abefe1c`](https://github.com/area17/twill/commit/8abefe1c372543d641b6fb63aeac1a8122c428b9)

## 2.3.1 (2021-06-05)

### Fixed

- Media library upload regressions (hotfix) [#959](https://github.com/area17/twill/pull/959)

## 2.3.0 (2021-06-03)

### Added

- Configuration system for capsules [#924](https://github.com/area17/twill/pull/924)
- Automated `belongsTo` browser field relationship [#913](https://github.com/area17/twill/pull/913)
- Internal API documentation [#929](https://github.com/area17/twill/pull/929)
- Connected fields array values support [#935](https://github.com/area17/twill/pull/935)
- Capsules finder methods and
  helpers [`d30f341d`](https://github.com/area17/twill/commit/d30f341d4fde21bbb696ff6fb7a863041c1f4409)
- Ability to retrieve all image crops in a single call, as generated URLs or data
  arrays [#928](https://github.com/area17/twill/pull/928)
- Ability to disable crops entirely on the `medias`
  field [#922](https://github.com/area17/twill/pull/922) [`0a153c29`](https://github.com/area17/twill/commit/0a153c29a99108823770402521771d0954ce784e) [`7dbfaef6`](https://github.com/area17/twill/commit/7dbfaef6e0641bf938a1b4676bea3330f862cc21)
- Support for custom title key in related browsers [#942](https://github.com/area17/twill/pull/942)

### Fixed

- Custom create modal view regression [#920](https://github.com/area17/twill/pull/920)
- Subdomain routing regression [#908](https://github.com/area17/twill/pull/908)
- Media Library uploads regression when using Postgres [#941](https://github.com/area17/twill/pull/941)
- Fix "Unresolvable dependency resolving" problem [#952](https://github.com/area17/twill/pull/952)
- Ensures app/Twill/Capsules exists during
  install [`deff0a87`](https://github.com/area17/twill/commit/deff0a87c7612e1c745da993b0f2286f08ee5d55)
- Fix minor typos in
  documentation [`3dcf4fa2`](https://github.com/area17/twill/commit/3dcf4fa270ef0e58d6b81399df37bd2dcac3d51a)

### Improved

- Docs: update form fields documentation [#945](https://github.com/area17/twill/pull/945)
- Docs: add missing docs for
  $permalinkBase [`1609765b`](https://github.com/area17/twill/commit/1609765b5d47131c9830a01731d13fd495cdf1ce)
- Docs: add duplicate param to
  $indexOptions [`d665967d`](https://github.com/area17/twill/commit/d665967d9ae7deb9c6d37f55a6fdde45a8455bec)
- Docs: add skipCreateModal option to controller
  docs [`08fd0167`](https://github.com/area17/twill/commit/08fd01672b6e915e7ee6016edae0c852d3f0ae80)

### Chores

- Update rebase GitHub Actions version to support forks with branches of the same
  name [`e08ee215`](https://github.com/area17/twill/commit/e08ee215859f28d989792765bc46ccb5f20afeb9)

## 2.2.1 (2021-05-18)

### Fixed

- Capsules without translations: move HasCapsules trait to the base
  model [`8b730e81`](https://github.com/area17/twill/commit/8b730e81492ecf61f21c835baa87feae87a37bb9)
- Laravel configuration caching: set the capsules list config as an
  array [`2b5b07a5`](https://github.com/area17/twill/commit/2b5b07a58a77193138c147393e95516df0dd46b3)

### Improved

- Update documentation to reflect Laravel 8
  support [`c01c426d`](https://github.com/area17/twill/commit/c01c426d19c63f900d5bdd18f263fcee8fd65958)
- Fix wording and add proper method
  description [`e1293551`](https://github.com/area17/twill/commit/e1293551239d1283a7cb1c798444083b90dd6ce0)

## 2.2.0 (2021-05-14)

### Added

- **Laravel 8 and PHP 8 support** [#740](https://github.com/area17/twill/pull/740)
    - After long months of compatibility testing and stability testing in production, Twill is finally compatible with
      the latest versions of PHP and the Laravel framework.
- **Twill Capsules** [#729](https://github.com/area17/twill/pull/729)
    - Twill Capsules are modules encapsulated in a single folder. Like modules, they can be generated from the command
      line, but they can also be installed from a remote repository. We think this will enable new ways for the
      community and ourselves to share reusable and customizable Twill modules.
- **Deep nested modules** [#775](https://github.com/area17/twill/pull/775)
    - When using dot notation to nest modules, it was previously only possible to use a single children module. With
      those changes, it is now possible to go add deep as needed.
- **Image and file replacement from the media library** [#660](https://github.com/area17/twill/pull/660)
    - This new feature enables your users to replace an image or file globally from the media library, preserving all
      relationships with records, blocks and repeaters where the image or file has been attached.
- Nested repeaters support outside of
  blocks [`ce75aff1`](https://github.com/area17/twill/commit/ce75aff1c21f910b79bd0e514e0dcf6898561fe9)
- Algolia search in docs [`c1d85e48`](https://github.com/area17/twill/commit/c1d85e48a680dde0a23d65038fdb9687e3e4a44b)
- Glide cloud sources classes to allow Glide and S3
  integration [`11f0f502`](https://github.com/area17/twill/commit/11f0f5027f3657f068004066a301a5aa035de8ea)
- Allow renaming tag
  tables [`3f34da73`](https://github.com/area17/twill/commit/3f34da73310e6301277a3950cfcbcbdb2113522e)
- Allow passing email and password directly on the command line when creating a superadmin
  user [`812331d1`](https://github.com/area17/twill/commit/812331d12ea58763ecbcd2c2b16ca998c2b1e66c)
- Add target attribute in Twill navigation entries to allow opening in new
  window [`3418edcc`](https://github.com/area17/twill/commit/3418edccc01a7636204caf487ed41e5e7d4e3299)
- Automate CMS permalink for nested
  modules [`94742f29`](https://github.com/area17/twill/commit/94742f29651509b3a8e8a621d9376bb81515c9a5)
- Add ability to store more data from the Google Maps
  API [#721](https://github.com/area17/twill/pull/721) [`dfaa5f8e`](https://github.com/area17/twill/commit/dfaa5f8e36c928e5e20f677765d7c33243d181b6)
- Allow to use a different name than relationship when hydrating a
  repeater [#717](https://github.com/area17/twill/pull/717) [`9ead6d5c`](https://github.com/area17/twill/commit/9ead6d5c588243f2727906799e1d36c22d5c7c3c)
- Support custom model identifier key in
  controller [#780](https://github.com/area17/twill/pull/780) [`fce6465d`](https://github.com/area17/twill/commit/fce6465d0a5ed51a73400092a6a91d8f7f2a3ed6)
- Add optional note into the Browser modal (via the Browser
  Field) [`b4cb5b83`](https://github.com/area17/twill/commit/b4cb5b830e5cda6b4ec1783bfd3c49eaed1afc62)

### Fixed

- **2.1 regressions with blocks configuration** [#813](https://github.com/area17/twill/pull/813)
    - Block name (configuration key) and component not matching issues
    - Duplicate blocks and Twill blocks conflicts issues
    - Show a better message when block is
      missing [#712](https://github.com/area17/twill/pull/712) [`3dd66067`](https://github.com/area17/twill/commit/3dd660677820388c4c63cb6d8d17f81cc3831c73)
    - Add default icon and trigger (repeater) to
      Block [`ae162ac3`](https://github.com/area17/twill/commit/ae162ac3a34e83641f8dc5d56d960edfb6bfacb6)
    - Logging deprecated use of block and repeater definitions in
      config [`1beadaae`](https://github.com/area17/twill/commit/1beadaae03426eccf4a3ed7432a498b99da8bad5)
    - Generate Vue Blocks only for 'compiled' and confirm overwriting if file
      exists [`bc7dfa50`](https://github.com/area17/twill/commit/bc7dfa505a9fdd92d6aefe3c34ed536c6cb679a7)
- **Fix uploads with custom root path on
  S3** [`a92b6232`](https://github.com/area17/twill/commit/a92b62322aa5f58f02635dbdd85ae66a587230c8)
    - Closes [#553](https://github.com/area17/twill/pull/553). The rationale for keeping the S3_ROOT in the uuid in
      database is to allow changing its value while keeping, for example, older uploads in the previous root (which
      might be connected to a different Imgix source). It would also be a breaking change to remove the root from the
      uuid in database. We might reconsider this for Twill 3.
- **Fix S3-compatible storage compatibility** (DO
  Spaces) [`4c8cc698`](https://github.com/area17/twill/commit/4c8cc698389cb90c0fc460822c36b72a2490c65)
- "Create and add another" fix for macOS
  Safari/FF [#782](https://github.com/area17/twill/pull/782) [`2d403516`](https://github.com/area17/twill/commit/2d403516e6d81289d9a61f35e20f297121cb550c)
- Nested listing: maxDepth now
  respected [`9e9c7f8d`](https://github.com/area17/twill/commit/9e9c7f8d1f9931fc47451576d921859c289976a1)
- Publication bug in module create
  modal [#732](https://github.com/area17/twill/pull/732) [`7afdca7f`](https://github.com/area17/twill/commit/7afdca7fb5d1672e96452848eca52abe9f5b3521)
- Broken variables for FR
  emails [#734](https://github.com/area17/twill/pull/734) [`2cc9984a`](https://github.com/area17/twill/commit/2cc9984a77a6d69118a1a01fce5df39534afa661)
- Drop index error on mediables
  table [#800](https://github.com/area17/twill/pull/800) [`a29a0294`](https://github.com/area17/twill/commit/a29a029471a0eb4dd063da98548d53b09a1cb214)
- Artisan make:module (deprecated) should prompt for
  input [#725](https://github.com/area17/twill/pull/725) [`a5b3ffc2`](https://github.com/area17/twill/commit/a5b3ffc20ab7826bff6825f28982444e7272537d)
- Fix for checkboxes stored as
  string [#694](https://github.com/area17/twill/pull/694) [`27c9887c`](https://github.com/area17/twill/commit/27c9887cd07773827a617a50e37de947d7476048) [`736a0642`](https://github.com/area17/twill/commit/736a064262bafd4c47b0562136b8a2d859c00ca0)
- Prevent the permalink preview from wrapping when over 52 characters
  long [`33b5641d`](https://github.com/area17/twill/commit/33b5641d4f423350f350bc783e0f2a678ca652ad)
- Don't create superuser while on
  no-interaction [`efac9ff7`](https://github.com/area17/twill/commit/efac9ff7ea0d9876cae2c93c284b0f3add37780e)
- Route name duplicating prefix and
  module [`f446363b`](https://github.com/area17/twill/commit/f446363b6aedb4a7d266faac048ba10cc61ac0fb)
- Don't render languages columns when only one is
  available [`c46bdcda`](https://github.com/area17/twill/commit/c46bdcda9703e31a7596aac09883568432fd1e9b)
- Fixed nested listing on undefined
  children [`ef9a8dfb`](https://github.com/area17/twill/commit/ef9a8dfbe1a8933da36e5ebbee2a43223ccd8048)

### Improved

- Documentation
    - **Updated block editor
      documentation** [`9df76dd4`](https://github.com/area17/twill/commit/9df76dd4bd674e6c9a0b7eb974fef51f7604d0b7)
    - Documentation for custom vue
      component [`da6557f2`](https://github.com/area17/twill/commit/da6557f29333b0974079b79c5872dd19353574c6)
    - Documentation with some examples for the MultiBrowser
      feature [`66c12808`](https://github.com/area17/twill/commit/66c12808c024c3f2037ad425965b08bc26932f96) [`36cb3f48`](https://github.com/area17/twill/commit/36cb3f48562686f21d0879276e2a431b31155c32)
    - Added some missing optional $cropName and $media params for various image
      methods [#762](https://github.com/area17/twill/pull/762) [`8188f864`](https://github.com/area17/twill/commit/8188f8643ba768da8ff4c7def3e8ee2e0ba04e43)
- Vapor support
    - We've had the opportunity to deploy Twill instances to Laravel Vapor and refactored the way Twill deals with its
      own assets urls internally in the process.
    - Use vendor Twill manifest when public/ is
      missing [`5ff29afe`](https://github.com/area17/twill/commit/5ff29afee21d2a46a8112b30b746ea4855c2651e)
- i18n
    - Add czech
      translations [`71c976dd`](https://github.com/area17/twill/commit/71c976ddbdb35e4a33f894d0cdbc6af3d43b0ebf)
    - Add Turkish localization support for flatpickr and vue-timeago
      packages [`d725a7d4`](https://github.com/area17/twill/commit/d725a7d4df0dc8ad3f23bc4f98329a1e95906df4)
    - fixed a typo in the German
      language [`29eb3a9c`](https://github.com/area17/twill/commit/29eb3a9cf36a03b3b555c0b6dded0cbac341b1e5)
    - Make parts of settings & dashboard
      translatable [`843c1da2`](https://github.com/area17/twill/commit/843c1da2f8bb587b31811dcffa3fa673e798fcb7)
    - Russian language
      update [`f87d99f2`](https://github.com/area17/twill/commit/f87d99f24d7150eabdc83d970201811eb29fc7d7)
    - Add some missing Polish language
      strings [`30fe3593`](https://github.com/area17/twill/commit/30fe3593839376623919f90db204283e1b0ed7e8)
- Misc.
    - Wysiwyg with Quill : set default styling for italic and underline in the
      editor [`32bbfb4f`](https://github.com/area17/twill/commit/32bbfb4ff371b820bb2944469932eafbf98aaffa)
    - Consider morphed models when getting the name of the class to obtain the
      repository [`cad35392`](https://github.com/area17/twill/commit/cad35392ce4d747553aa8ce307497268cd4278cd)
    - Easier to use starter
      route [`0d9c0d09`](https://github.com/area17/twill/commit/0d9c0d094ab8256498dd7301d24d5f99d1c6d495)
    - Make slug model namespace
      dynamic [`308f2a92`](https://github.com/area17/twill/commit/308f2a92735b4d2ef77cf21069120f79e119b93f) [`3ba04e51`](https://github.com/area17/twill/commit/3ba04e51e2c66f7a54e21b2450185ee89bd35dfb) [`7cbbc253`](https://github.com/area17/twill/commit/7cbbc2537c50a02caedcc91305626392b5ad6b7c)
    - Preserve the blocks order when c
      alling a block
      editor [`deafbef0`](https://github.com/area17/twill/commit/deafbef0bf531db42749e8132f2d39bdc3d68efc)
    - Add fallback for adminEditUrl in browser
      fields [`a55f9848`](https://github.com/area17/twill/commit/a55f98484f10d1c9244c555270ab298e3c79cb88) [`3b16f22d`](https://github.com/area17/twill/commit/3b16f22d5bef3ad0720eb848ee2f14cd468b3614)

### Chores

- CI and testing
    - **Setup CI tests on GitHub
      Actions** [`03ab2714`](https://github.com/area17/twill/commit/03ab27141d6505d3e88eb65dd24c6b9e87c6f8ce)
        - With Travis CI dropping free support for open source projects, we've had to migrate to a new CI service.
          GitHub Actions made the most sense for us. The migration took time to get right but we now test a larger
          compatibility matrix, from PHP 7.1 to PHP 8 and from Laravel 5.8 to 8.
    - Add on demand rebase GitHub Actions
      workflow [`d2a5c8e3`](https://github.com/area17/twill/commit/d2a5c8e3566368eef3318dbec09fd5e26e1a5471)
    - Add on demand frontend build GitHub Actions
      workflow [`c8bdf928`](https://github.com/area17/twill/commit/c8bdf9281d47b6d905fcee6108cc0c10aa0bee79)
    - Turn on TestBench
      debug [`8c40b7d9`](https://github.com/area17/twill/commit/8c40b7d90accf608c888c7e481d42932afcb5c7a)
    - Display response
      errors [`7bb74eec`](https://github.com/area17/twill/commit/7bb74eec6eb6af899ccd1d3cb9bb834a3250d4b8)
- Community updates
    - **Add Contributor
      Covenant** [`c16572d7`](https://github.com/area17/twill/commit/c16572d7afc3c5593811f7caa8d6d667e9a5a66e)
    - **Add GitHub templates (issues and
      PRs)** [`864d7cf4`](https://github.com/area17/twill/commit/864d7cf4947e896d6492fa3e48a438f9fc461075)
- Security
    - Fix npm dependencies vulnerabilities
    - Fix npm dependencies vulnerabilities in docs

## 2.1.1 (2020-07-20)

### Fixed

- Fix block editor group parameter
  update [`121b0166`](https://github.com/area17/twill/commit/121b016653dda342ea36160c9b9a42290000ecc1)
    - Both `group` and `groups` can be used and receive a string or an array
- Fix #701: settings forms
  regression [`053c4ea4`](https://github.com/area17/twill/commit/053c4ea45cbdcc1534fae90972832f519366dc27)
- Fix skipCreateModal option on
  submodules [`2474ae56`](https://github.com/area17/twill/commit/2474ae56f55fd50145e489570b5f20656d472d6c)
- Fix #670: multi select field doesn't prevent user from picking duplicated
  option [`33e54a43`](https://github.com/area17/twill/commit/33e54a43e8d5fe4be53abe8ec614b29eb3aee691)
- Remove legacy product requirement on required fields (#697) (
  #699) [`89469159`](https://github.com/area17/twill/commit/894691590fc0fe2260ce6aa47387e2021b6fe4a7)
- Fix regression introduced by #620 (
  #702) [`52b66289`](https://github.com/area17/twill/commit/52b66289e4f7590a2d0d73baa38ab5f63596c923)

## 2.1.0 (2020-07-15)

### Added

- **Self-contained blocks** (
  #597) [`1e95b0ac`](https://github.com/area17/twill/commit/1e95b0ac) [`9ae502a4`](https://github.com/area17/twill/commit/9ae502a46ed31f82ebda5426dbff5f56228e2d25) [`948985ef`](https://github.com/area17/twill/commit/948985ef22d70a08287ccdf7583ca802f6182833) [`66fa7c5e`](https://github.com/area17/twill/commit/66fa7c5e16c0ce34f0edc1aab74a52ef0d232401) [`c00759ee`](https://github.com/area17/twill/commit/c00759ee7cad76aea16ec7f04c693ba1cd046b9d)
    - This change allows defining blocks without adding them to the `twill.block_editor` configuration
    - This is backwards compatible with blocks already defined in configuration
    - Repeaters are now created in a dedicated folder: `views/twill/repeaters` by default, but your existing repeaters
      in the `views/twill/blocks` file will still work
    - Annotations are now supported in blocks and repeaters Blade files:
        - Provide a title with `@twillPropTitle` or `@twillBlockTitle` or `@twillRepeaterTitle`
        - Provide an icon with `@twillPropIcon` or `@twillBlockIcon` or `@twillRepeaterIcon`
        - Provide a group with `@twillPropGroup` or `@twillBlockGroup` or `@twillRepeaterGroup` (defaults to `app`)
        - Provide a repeater trigger label with `@twillPropTrigger` or `@twillRepeaterTrigger`
        - Provide a repeater max items with `@twillPropMax` or `@twillRepeaterMax`
        - Define a block or repeater as compiled with `@twillPropCompiled` or `@twillBlockCompiled`
          or `@twillRepeaterCompiled`
        - Define a block or repeater component with `@twillPropComponent` or `@twillBlockComponent`
          or `@twillRepeaterComponent`
        - Example:
          ```php
          @twillBlockTitle('Body text')
          @twillBlockIcon('text')
    
          @formField('wysiwyg', [
              'name' => 'text',
              'label' => 'Text',
          ])
          ```
        - This change also provides new Artisan commands:
            - `php artisan twill:make:block {name} {baseBlock} {icon}`, which generates a new block based on a provided
              block
            - `php artisan twill:list:blocks`, which lists blocks with a couple of options:
                - `-s|--shorter` for a shorter table,
                - `-b|--blocks` for blocks only,
                - `-r|--repeaters` for repeaters only,
                - `-a|--app` for app blocks/repeaters only,
                - `-c|--custom` for app blocks/repeaters overriding Twill blocks/repeaters only,
                - `-t|--twill` for Twill blocks/repeaters only
            - `php artisan twill:list:icons`, which lists all icons available
            - `php artisan twill:make:module`, equivalent to the now deprecated `twill:module` which will be removed in
              Twill 3.0.
- **Resolve npm modules from root app** (
  #617) [`360d82c1`](https://github.com/area17/twill/commit/360d82c13daed5a921d5c324d3af7dd2a6945531)
    - This change allows requiring node modules from the root project folder. Previously, custom Vue components could
      only use npm packages installed by Twill itself. With this change, any npm package from the main app can be
      required. We do this by adding the root `npm_modules` folder to webpack’s module resolver.
- **Add a new option to skip the add new modal to create records** (
  #642) [`1ec1f428`](https://github.com/area17/twill/commit/1ec1f428f47b8fee89b0606d6b644041b9fc35d6)
    - This change allows users to create full records by landing directly on the form when adding new records
    - It is enabled through the new `skipCreateModal` option of a module's controller `$indexOptions` array.
- **Implement a new behavior to allow saving repeaters into json columns** (
  #654) [`85f96306`](https://github.com/area17/twill/commit/85f963069fdfa5dae19a2e5a10e7af5817686cd0) [`a2fffa4f`](https://github.com/area17/twill/commit/a2fffa4fba1ec25a99df075a87e30a71bcab5f6d)
    - This trait is not intended to replace main repeaters but to give a quick and easy alternative for simple elements
      where creating a new table might be an overkill.
    - Simply define an array with repeater names on your
      repository: `protected $jsonRepeaters = [ 'REPEATER_NAME_1', 'REPEATER_NAME_2', ... ]`
- **Add new options to medias and files form
  fields** [`c564ecc2`](https://github.com/area17/twill/commit/c564ecc23f9191272b72e768e4f50d0aa49bf955) [`571cc1e9`](https://github.com/area17/twill/commit/571cc1e9f96a388e6b6a2e089346469aba2ee261)
    - filesizeMax, on the files field, to prevent selecting a file which filesize is above provided value in mb
    - widthMin, on the medias field, to prevent selecting an image which width is below provided value in px
    - heightMin, on the medias field, to prevent selecting an image which height is below provided value in px
- Added new option to display filenames of images in the media library grid (
  #658) [`2034b6e7`](https://github.com/area17/twill/commit/2034b6e7d37c5a6803d3e2ee79d6e53cbdfa115c)
- Add confirmation modal option to checkbox and radio form fields (
  #687) [`41261c18`](https://github.com/area17/twill/commit/41261c18c2e91d5b362cc4029f7aa020693eb962)  [`b152cdd9`](https://github.com/area17/twill/commit/b152cdd90590d0f8ba3bf5d9b49e8c03001accdc) [`fe6ec3d0`](https://github.com/area17/twill/commit/fe6ec3d0bc3b52064324d5a0ea92f310064f67f8)
- Allow user to filter by unused images or files in the media library (
  #688) [`a52349a9`](https://github.com/area17/twill/commit/a52349a9ed2632fe1f43e6b640c4c867314c24e2) [`261941fc`](https://github.com/area17/twill/commit/261941fc143e4380c46fa0c976bc271bafb7ad97)
- Add admin title tag suffix to config (
  #680) [`3aefcdc3`](https://github.com/area17/twill/commit/3aefcdc3101f9f7bdec51fc61186bed48f4cba1a)
- Support checkbox form field in
  settings [`d62d303f`](https://github.com/area17/twill/commit/d62d303fba5e3ea0e6bcd8e838933bdab0c270cc)
- Support date_picker and color form fields in settings (
  #576) [`f66aaa68`](https://github.com/area17/twill/commit/f66aaa6821debdeeb3c7b24633d65d66d444a3d4)
- Allow 3 columns layout by setting up a middle columns (
  #638) [`2b2e3e49`](https://github.com/area17/twill/commit/2b2e3e49f4c1e73a96aaa6ce7ffcaa20c084cbd0)
- Allow browsers to sync extra pivot attributes (
  #629) [`f33b8825`](https://github.com/area17/twill/commit/f33b88254ef81336316b26aa744e7348d2bfa36e)
- Provide env variable for configuring custom s3
  hosts [`5894ccce`](https://github.com/area17/twill/commit/5894ccce4c4a8dd0e60b3583c6fa3069d1119640)
- Add ability to provide a custom morphed repeaters name (
  #679) [`3a118bc3`](https://github.com/area17/twill/commit/3a118bc375a4bbb0045fe553822023a80052c515)
- Support required option on wysiwyg form field [`e780bcfd`](https://github.com/area17/twill/commit/e780bcfd)
- Support disabled option on select form field [`e780bcfd`](https://github.com/area17/twill/commit/e780bcfd)
- Allow format change in datepicker field (
  #628) [`936057d8`](https://github.com/area17/twill/commit/936057d8cda799410918813db3d671b97795c04f)
- Allow datepicker format in publication dates (
  #636) [`477bc288`](https://github.com/area17/twill/commit/477bc288dd9689ada673b5790248789a803157e9)
- Allow a model class to be passed instead of the relation name (
  #640/#619) [`8bf8e8f0`](https://github.com/area17/twill/commit/8bf8e8f099317da7ddebb30300a6d84f90bc8d47)
- Add new `buttonOnTop` option to medias, files and browser form fields (
  #598) [`964c99a0`](https://github.com/area17/twill/commit/964c99a0b7e2ab0c547198cabc436151b9a8000b) [`cf8ead0d`](https://github.com/area17/twill/commit/cf8ead0ddfd631612f6d40efd355fe41cf5e0dbd)
- Provide optional parameters for changing label and including a note in tags form
  field [`0d535710`](https://github.com/area17/twill/commit/0d5357103eb1209393b0e9f4748d02602cad231d)

### Fixed

- **Fix new listing actions
  behaviors** [`2d1b2eb5`](https://github.com/area17/twill/commit/2d1b2eb53cc11f3f5a41cf7335f2d53d416cb19e)
    - Destroy action was not removed when disabling forceDelete in indexOptions
    - Duplicate action was showing in trash and was not removed when disabled in indexOptions (which is by default)
    - Fix bulk destroy integration
- **Fix validation errors display** (
  #605) [`fc5b16a9`](https://github.com/area17/twill/commit/fc5b16a9179fcba57d3424ef2456a9efa74ce68f)
    - With the simplification of the exception handler in #561 the override of the invalidJson method was dropped by
      mistake. It is currently necessary as the frontend expects errors only in a validation exception response. In
      future improvements it would be better to keep the default Laravel response format and update the frontend to read
      one level deeper.
- **Fix local disk and Glide base url request scheme
  resolution** [`15a2dbea`](https://github.com/area17/twill/commit/15a2dbea5bbbfb3e77e23e821233d3b3e69d28bc)
    - [This commit](https://github.com/area17/twill/commit/876c93a22b660c14a52577019374a5cb3d569c77) introduced an issue
      by using request() in config. When using php artisan config:cache that request is not coming externally with the
      appropriate headers.
- **Fix draggable regression on
  datatable** [`a79e3d2e`](https://github.com/area17/twill/commit/a79e3d2ee95c4f8ef0e08bbc0f14ae8abad9c7c7)
- **Fix scheme being added twice when APP_URL has the scheme** (
  #651) [`2e5784cc`](https://github.com/area17/twill/commit/2e5784cc4f020607b76a97db5bc87b73915aad4d)
- Fix Twill form utils aliases on Laravel 7 [`c0018e5c`](https://github.com/area17/twill/commit/c0018e5c)
- Fix connected fields component
  alias [`4b61b78e`](https://github.com/area17/twill/commit/4b61b78e1ab746fbe9975be23993adfd4a6d1391)
- Fix typo in translation [`c0c492c5`](https://github.com/area17/twill/commit/c0c492c5805f2c72a8c89ac1ebfee0c97cfa087d)
- Fix child module redirect when adding new records in Laravel 6 /
  7 [`e60c5066`](https://github.com/area17/twill/commit/e60c50668f548594d114b7cd438fba285853fb3e)
- Fix filesize limit uploader error display (
  #614) [`21263a3e`](https://github.com/area17/twill/commit/21263a3e2b67cc708ea8fa8ba4836db92dca7bdb)
- Fix missing row duplication event handler for nested tables (
  #615) [`c50b16d2`](https://github.com/area17/twill/commit/c50b16d267e47c66816c8233e26e8056375340d6)
- Fix translateTitle in a form (
  #648) [`8f5b0e28`](https://github.com/area17/twill/commit/8f5b0e287760bfc335ee8a091950178edfaa15e4)
- Fix route name duplicating prefix and module (
  #591) [`267eec02`](https://github.com/area17/twill/commit/267eec0205b3ae6d2209a1b689cd9434cbdf8bc4)
- Fix media form fields binding [`73104e62`](https://github.com/area17/twill/commit/73104e62)
- Fix blocks spacing [`56b5bc21`](https://github.com/area17/twill/commit/56b5bc21)
- Fix icons missing svg
  attributes [`c29b9dd6`](https://github.com/area17/twill/commit/c29b9dd6c57fc847955e8ae8fc197dae644d9af2)
- Fix tests [`cd50ea9d`](https://github.com/area17/twill/commit/cd50ea9d612a15a09fa336e08740ef1f5f6f40c6)
- Fix translated medias in settings (
  #620) [`e036313d`](https://github.com/area17/twill/commit/e036313d3bc10d9e44204561e6573b71ed8a418a)
- Fix select with no options (
  #625) [`3adea583`](https://github.com/area17/twill/commit/3adea583466de1f89f1aa9014c84419556cc7c78)
- Fix select field in settings: wrap string values in quotes (
  #653) [`86d72939`](https://github.com/area17/twill/commit/86d729391780c5ed942f83416845c1372faca3ee)
- Fix preview iframe resizing for blocks (
  #669) [`33f77ee7`](https://github.com/area17/twill/commit/33f77ee75deeb846f28a4c87fe16c70537135aee)
- Fix notifications url (
  #678) [`379df54c`](https://github.com/area17/twill/commit/379df54cb5ad6ac74e0b54e77999747ce7e8407d)
- Fix multi_select values escaping (
  #690) [`d54b94ac`](https://github.com/area17/twill/commit/d54b94ac470b81303afc8889edb8ba912ff86310)

### Improved

- **i18n improvements** (
  #624/#573/#632) [`fc856c40`](https://github.com/area17/twill/commit/fc856c40481bac97c58f27d2dd13942556d4b662) [`ba802587`](https://github.com/area17/twill/commit/ba802587c79104f177502083b51dd0ec50dbfa97)
    - Added a twill:sync-lang command to generate lang files from a CSV input
    - Configure vue-timeago to respect the set locale
    - Configure date-fns and flatpickr so they respect locale
    - Update french
      translations [`3b01dcfa`](https://github.com/area17/twill/commit/3b01dcfa4759d7083586454d910b67c4167bdf26) [`edd47e7a`](https://github.com/area17/twill/commit/edd47e7ad651a02cdd963232ea109eeb50eb31d3)
    - Add norwegian translations (
      #602) [`12acbd6f`](https://github.com/area17/twill/commit/12acbd6f965780d69c1e689a2bb67e496be11f0c)
    - Add italian
      translations [`6389ffdd`](https://github.com/area17/twill/commit/6389ffdde7ae742d13c37cd3770b88cb4b585da2) [`1155d33e`](https://github.com/area17/twill/commit/1155d33e0d71b15cff6be3242457c7fb6473be1c)
    - Add spanish translation (
      #689) [`65789733`](https://github.com/area17/twill/commit/65789733a7f9516f00660b9b264fdd2d1aa63f78) [`9163757d`](https://github.com/area17/twill/commit/9163757defeb63f47b9e0d3f3add1be03652134b)
    - Fixes in russian localization (
      #586) [`1d03572e`](https://github.com/area17/twill/commit/1d03572e59d68dd5819ef5d7baa2ea3a43c36420)
    - Dynamically set time format using Internationalization
      API [`8d53a489`](https://github.com/area17/twill/commit/8d53a4892c5d1668131e63c0e93a3e91e06850a9)
    - Update i18n keys and exported
      CSV [`4cef3f5d`](https://github.com/area17/twill/commit/4cef3f5d49afe595aaa5e85eabccbf0821108254) [`39346337`](https://github.com/area17/twill/commit/39346337d2ef79d86f914f6e8dc88138ced5a81e)
- **Log Twill APIs exceptions in browser
  console** [`c6956b8f`](https://github.com/area17/twill/commit/c6956b8f637af20f144f732b072e58baa12dd882)
- Improve tree reorder algorithm for nested modules (
  #600) [`c00bf011`](https://github.com/area17/twill/commit/c00bf011960474e1bdee4b1aca9fab59b71cbd16)
- Ignore symfony dump buttons in preview to be able to expand dd() output (
  #657) [`90524b47`](https://github.com/area17/twill/commit/90524b47d6c175ba9d04f63c7d3bf7796188df07)
- Pass the block currently being rendered to the layout view (
  #664) [`67df265a`](https://github.com/area17/twill/commit/67df265a5e860b26959e51a0bd44418274a64236)
- Make hydrateHandleBlocks and blocks preview recursive (
  #644) [`eb41a1b8`](https://github.com/area17/twill/commit/eb41a1b8a80b4bdfe5fe00d9db5e42fbe40c540e)
- Add secondary_navigation example in docs (
  #692) [`19879f01`](https://github.com/area17/twill/commit/19879f0133b082c204c8f5963369cef8f826e024)
- Documentation
  improvements [`ce7c8f95`](https://github.com/area17/twill/commit/ce7c8f9523e71a3ab9caca52d6a6b4580cd900fb) [`2c1a0d29`](https://github.com/area17/twill/commit/2c1a0d29e2fd42a7b41bacc75d2c38c546aea6c7) [`5e223e52`](https://github.com/area17/twill/commit/5e223e52dec7543442d5a3181952aca2dc5902b0) [`8822c21a`](https://github.com/area17/twill/commit/8822c21a836d20bcff28111e0c57165c8c798b86) [`af410508`](https://github.com/area17/twill/commit/af410508986539aabf4dafb290957d641281248a) [`0f7b3a05`](https://github.com/area17/twill/commit/0f7b3a0570a5ff19a1747fb8f070cc71fc9c56db) [`8aead1f3`](https://github.com/area17/twill/commit/8aead1f34e4e54204d8a793fc6cc256bfb7a7430) [`4a090409`](https://github.com/area17/twill/commit/4a0904091b9c4bfc71e954d9911ab3fb79f50b0f) [`e6c313c3`](https://github.com/area17/twill/commit/e6c313c3df50fab566746d507912294d71d19c05) [`3c2c3a1f`](https://github.com/area17/twill/commit/3c2c3a1f73f049958176f0f155a260b31bd3e242)

### Chore

- Update composer deps [`8082d7a2`](https://github.com/area17/twill/commit/8082d7a22bcc99628a22030ba1e5315499586d08)
- Update docs dependencies [`ff1c7c7a`](https://github.com/area17/twill/commit/ff1c7c7adfd6d5ce339cef42fb5ce5593f4cdc27)
- Update frontend build and
  version [`d49df23`](https://github.com/area17/twill/commit/d49df2394f40f1e0719398caa8d5c49bf75aed21)
- Update npm dependencies [`11711592`](https://github.com/area17/twill/commit/11711592ab8bd5ac8e377c236cba8c5618903f07)
- Add nested module test [`b2c2b01b`](https://github.com/area17/twill/commit/b2c2b01b5bff3d09afeef043f949724c9cb1fc41)
- Update distributed
  assets [`2a1fe7c5`](https://github.com/area17/twill/commit/2a1fe7c580ab4071a7afc0e9c81c642fea84f92e) [`a87aea14`](https://github.com/area17/twill/commit/a87aea14f03207b4226787d2ee1c47ced403bd38) [`8ca8cb23`](https://github.com/area17/twill/commit/8ca8cb239a8bdf9c7bcfde9ac4524c3355ce1d23) [`63a10782`](https://github.com/area17/twill/commit/63a10782871b4ec96f45dae45c84c364be93c115) [`5eb8654d`](https://github.com/area17/twill/commit/5eb8654d) [`2f48abc3`](https://github.com/area17/twill/commit/2f48abc37f2e78399561b505f72832b4f95ba37d) [`2b877921`](https://github.com/area17/twill/commit/2b8779212756ac963f34f4e42b0bf84e4b0a45e4) [`687ad5f6`](https://github.com/area17/twill/commit/687ad5f663d6f735aacf7daf97969b2ff593b230)

## 2.0.1 (2020-03-10)

### Fixed

- Fix fields not rendering after switching locales (
  #572) [`4ea1943b`](https://github.com/area17/twill/commit/4ea1943bb08b3ef627bfd982baf79eb8dc2af1a6)
- Fix duplicate action on Laravel
  7 [`a30922b1`](https://github.com/area17/twill/commit/a30922b14d1ff27ea3497bb9b7da271f30f6147d)

### Improved

- Dutch language added [`32197d2c`](https://github.com/area17/twill/commit/32197d2c65dcc3f50debe458a7360d2a5804bac8)
- Update 2.0 docs [`9c56c171`](https://github.com/area17/twill/commit/9c56c1710d817d88cc30605e408876b00af68fbb)
- Add build status to
  README.md [`f6e7be9e`](https://github.com/area17/twill/commit/f6e7be9e0d8e58f13a0d3c518666279ec97cf833)

### Chore

- Update distributed
  assets [`4e19670c`](https://github.com/area17/twill/commit/4e19670cb62b9baeb37354c3998ce05add97328c)
- Update 2.0 changelog [`24fa0942`](https://github.com/area17/twill/commit/24fa0942a9185d575f603eb439630e766a7ac6d6)
- Update CHANGELOG.md [`cb923aa6`](https://github.com/area17/twill/commit/cb923aa6e6c046744e64bbe3f4ec1411b3c25198)
- Fix changelog release
  date [`57cd4e3e`](https://github.com/area17/twill/commit/57cd4e3e588d694ccb81b52afd5cb1e3b3a6c40c)

## 2.0.0 (2020-03-06)

We're really excited to release Twill 2.0 after a few months of focus to really set the project up for success. We've
responded to the community pain points, supporting both Laravel 6 and 7, removing the need to build blocks and assets,
improving documentation, introducing automated testing, and many more updates and bug fixes you can read more about
below.

We were also very positively surprised by the number and quality of external contributions. Twill now
has [42](https://github.com/area17/twill/graphs/contributors) contributors, twice as much as our previous release, and
community members are starting to provide excellent support to other developers from their experience working with it.
Thanks a lot to everyone involved! Twill also surpassed [20k](https://packagist.org/packages/area17/twill/stats)
installs recently!

We also want to note we understood the concerns shared by the community about our lack of releases in the past few
months, and hope that this release will make you love working with Twill even more after patiently waiting for it. Our
support for Laravel 6 took time to perfect, with dependencies going deprecated. Our changes to the frontend build or to
the repositories traits needed to be challenged in different codebases. Stability is key for our users and it was
important for us to take the time to make it right.

We could have tagged Laravel 6 support earlier though, that's entirely true, and that's something we want to address
moving forward. We will now commit to releasing at least once every month. We might not want to be as quick as Laravel
with a major release every 6 months, but we will be more actively releasing even if it is for a few minor fixes, that's
for sure. With that said, we also want to say thank you to all the developers that tested our changes on the master
branch during the past few months. It's been incredibly helpful to get feedback and contributions from the community.

We hope you enjoy this release, it is quite a big one. We're already excited about the next one!

**HOW TO UPDATE**

First, update your `composer.json` file by using: `"area17/twill": "^2.0"`.

Run `composer update` in your project and then, run Twill's own update command: `php artisan twill:update`. This will
force update your published Twill assets. You can delete the old ones from your repository.

If you're worrying about your custom blocks disappearing from the build, you should not! Blocks are now rendered at
runtime, without you having to compile them from Blade to Vue components or wait for Twill to rebuild its assets
anymore! Check out our changelog below to learn more.

Finally, you will need to migrate your database using `php artisan migrate` . Read more below on what might affect your
existing codebase before doing so.

### Changed

- [Semantic versioning](#semantic-versioning)
- [Laravel versions support](#laravel-versions-support)
- [Blocks and frontend build workflow](#blocks-and-frontend-build-workflow)
- [Database migrations loading strategy](#database-migrations-loading-strategy)
- [Database migrations changes](#database-migrations-changes)
- [Translation models](#translation-models)

#### Semantic versioning

When releasing [Laravel 6](https://laravel-news.com/laravel-v6-announcement) at Laracon US last year, Taylor Otwell
explained why v6 instead of v5.9, since it wasn't a "paradigm changing" release for the framework. That was because
Laravel adopted [semantic versioning](https://semver.org/) (`major.minor.patch`). For simplicity, and because this is
common practice for open source projects, we made that shift as well.

Starting with Twill 2.0.0, major releases are released only when breaking changes are necessary, while minor and patch
releases may be released as often as every week. Minor and patch releases should never contain breaking changes.

When referencing Twill from your `composer.json` file, you should always use a version constraint such as `^2.0`, since
major releases of Twill do include breaking changes.

> Until recently, Laravel and Twill were
> following [romantic versioning](http://blog.legacyteam.info/2015/12/romver-romantic-versioning/) (`paradigm.major.minor`)
> . This is why Twill 1.2.2 was not just about patches but new features and improvements as well. Because today's release
> includes breaking changes and Twill now follows semantic versionning, we have to tag it as `2.0.0`, even if it is not a
> paradigm shift at all.

#### Laravel versions support

Twill 2.0 supports Laravel 6 and 7, but does not support Laravel 5.4 and 5.5 anymore. 5.6, 5.7 and 5.8 are still
supported.

We've removed all references to deprecated Laravel helpers from Twill, updated dependencies, and deleted some deprecated
code from dropping support of 5.4 and 5.5.

We've also migrated from the deprecated [dimsav/laravel-translatable](https://github.com/dimsav/laravel-translatable)
to [astronomic/laravel-translatable](https://github.com/Astrotomic/laravel-translatable).

We've removed the [Debug Bar](https://github.com/barryvdh/laravel-debugbar)
and [Inspector](https://github.com/lsrur/inspector) debugging packages as Laravel now ships
with [Ignition](https://flareapp.io/ignition) and we felt like developers should be able to pick the tools they prefer.

[`#389`](https://github.com/area17/twill/pull/389)/[`#456`](https://github.com/area17/twill/pull/456)
/[`#561`](https://github.com/area17/twill/pull/561)

#### Blocks and frontend build workflow

It is not necessary to rebuild Twill's frontend when working with blocks anymore. Their templates are now dynamically
rendered in Blade and loaded at runtime by Vue. Practically, it means you do not need to run `php artisan twill:blocks`
and `npm run twill-build` after creating or updating a block. Just reload the page to see your changes after saving your
Blade file!

This is possible because Twill's blocks Vue components are simple single file components that only have a template and a
mixin registration. Blocks components are now dynamically registered by Vue using `x-template` scripts that are inlined
by Blade.

In the process, we've also migrated from Laravel Mix to the latest version of Vue CLI, to have better control over our
build. That also allowed us to fix an issue that had been annoying to quite a few users: conflicts with your own
application's Laravel Mix configuration. Now, Twill's publishes it's manifest to its own directory with a custom name,
and won't be a blocker to running both of your builds if necessary anymore.

If you are currently using custom Vue blocks (as in, you edited the `template`, `script` or `style` section of a
generated block Vue file), you will still need to rebuild Twill assets as you used to, but we have a 2 new Artisan
commands to help you and we recommend to use them instead of our previous versions' npm scripts:

- `php artisan twill:build`, which will build Twill's assets with your custom blocks, located in
  the `twill.block_editor.custom_vue_blocks_resource_path` new configurable path (with defaults to `assets/js/blocks`,
  like in previous versions).
- `php artisan twill:dev`, which will start a local server that watches for changes in Twill's frontend directory. You
  need to set `'dev_mode' => true` in your `config/twill.php` file when using this command. This is especially helpful
  for Twill's contributors, but can also be useful if you use a lot of custom components in your application.

Both commands take a `--noInstall` option to avoid running `npm ci` before every build.

With that, it is now possible to define a block as being `compiled` in the `twill.block_editor.blocks` configuration
array so that the imported Vue file is prefered at runtime over the inline, template-only, version, and so that you can
use the new no-build workflow for all your regular blocks!

It is also possible to completely disable this feature by setting the `twill.block_editor.inline_blocks_templates`
config flag to `false`.

If you do disable this feature, you could continue using previous versions's npm scripts, but we recommend you stop
rebuilding Twill assets entirely unless you are using custom code in your generated Vue blocks. If you do keep using our
npm scripts instead of our new Artisan commands, you will need to update `twill-build` from:

```
  "twill-build": "rm -f public/hot && npm run twill-copy-blocks && cd vendor/area17/twill && npm ci && npm run prod && cp -R public/* ${INIT_CWD}/public",
```

to:

```
  "twill-build": "npm run twill-copy-blocks && cd vendor/area17/twill && npm ci && npm run prod && cp -R dist/* ${INIT_CWD}/public",
```

On top of custom blocks, we've also made it possible to rebuild Twill with custom Vue components. This can be used to
override Twill's own Vue components or create new form fields, for example. The
new `twill.custom_components_resource_path` configuration can be used to provide a path under Laravel `resources` folder
that will be used as a source of Vue components to include in your form js build when running `php artisan twill:build`.

We also namespaced our inline javascript variables to prevent any conflict in the global `window` moving forward. We
know that `window.STORE` and `window.vm` were being used to hook into Twill's frontend application by some
developers. [This commit](https://github.com/area17/twill/commit/9bc9c24925ea1bf857026f5f6a3db90ab099970f) tried to make
sure to keep that working , but your mileage may vary if you are overriding Twill views. You should update
to `window.TWILL.STORE` and `window.TWILL.vm` or even better, using `window.{{ config('twill.js_namespace') }}`  instead
of directly using `window.TWILL` if you are in a Blade file and `process.env.VUE_APP_NAME` if you are in a Vue file.

Finally, to help custom workflows, maintainers and contributors, we made everything configurable:

- `manifest_file`, which defaults to `twill-manifest.json`
- `public_directory`, which defaults to `assets/twill`, like in previous versions, and can now be controlled through
  the `TWILL_ASSETS_DIR` environment variable
- `dev_mode`, which defaults to `false`
- `dev_mode_url`, which defaults to  [http://localhost:8080](http://localhost:8080/)  and can be controlled through
  the `TWILL_DEV_MODE_URL` environment variable.

[`d88ab7a0`](https://github.com/area17/twill/commit/d88ab7a0a05e50019d51e5d9398866826eaa1b21)
/[`969e1260`](https://github.com/area17/twill/commit/969e1260a614c057b52260e8b93e7f1fa39793c6)
/[`#510`](https://github.com/area17/twill/pull/510)
/[`13a37fb5`](https://github.com/area17/twill/commit/13a37fb5d699f3ce44074ed6c2af3a925ae489e1)
/[`c309a3a1`](https://github.com/area17/twill/commit/c309a3a1bb89f77a671da950c05943b152fa9ce5)
/[`4a61875d`](https://github.com/area17/twill/commit/4a61875dc7eb3474bf7f1f6c17cc5858582b1bea)
/[`9bc9c249`](https://github.com/area17/twill/commit/9bc9c24925ea1bf857026f5f6a3db90ab099970f)
/[`dc0c5043`](https://github.com/area17/twill/commit/dc0c504348579a3732a069e7c97e68abbe2feeee)
/[`43f4f6e1`](https://github.com/area17/twill/commit/43f4f6e1c2fb86a9491cd4191f841b463b4a8a9c)
/[`b86e8d2d`](https://github.com/area17/twill/commit/b86e8d2db690e43ce26d81c04126c75d7adcc98f)
/[`f80278c0`](https://github.com/area17/twill/commit/f80278c0703d2942a9150d2b192abda29e11c5d8)
/[`482af7fd`](https://github.com/area17/twill/commit/482af7fd1cc30d342ab4ddcb18d0ae98062000c8)
/[`6676c8e0`](https://github.com/area17/twill/commit/6676c8e0c0f480c131798e0030e9a6fc858a9601)
/[`3ca864bc`](https://github.com/area17/twill/commit/3ca864bca95f3809fdecfa4342699ec510cb39a0)
/[`ea3d7a99`](https://github.com/area17/twill/commit/ea3d7a99885ed1b1742ab8ca47bfa02e7558eb9b)
/[`1cfd81e2`](https://github.com/area17/twill/commit/1cfd81e2a21be1045608f075440c99f3228cf7e9)
/[`c183b914`](https://github.com/area17/twill/commit/c183b9144fe4c69c7ffd30e05a6516e13159693e)
/[`20f2e022`](https://github.com/area17/twill/commit/20f2e02231208139b5a57534eafe4c46de24e250)
/[`0a0692bf`](https://github.com/area17/twill/commit/0a0692bfac99238e3a0bd2b72139f94637c4586c)
/[`fb0236f2`](https://github.com/area17/twill/commit/fb0236f2543657640c7a7c3d59c87cc591769155)
/[`4cfd4f61`](https://github.com/area17/twill/commit/4cfd4f611ff992801d13ef5bd003bfeb700f95d8)
/[`ed4de74f`](https://github.com/area17/twill/commit/ed4de74feb20fd60267b1b06f1ec58cbd2a74da8)
/[`e37b4cd1`](https://github.com/area17/twill/commit/e37b4cd1c65ab778324fe932bb86dbecd096f049)
/[`228105a3`](https://github.com/area17/twill/commit/228105a31a953ecf2f5ca56f60d82db3df675b2d)
/[`fbad6585`](https://github.com/area17/twill/commit/fbad6585edbcc3a9d73331d06b18123e53a7e253)
/[`d4f04f6b`](https://github.com/area17/twill/commit/d4f04f6b50d12415ea7ea2ddf572e866ba17834f)
/[`2ac51b3c`](https://github.com/area17/twill/commit/2ac51b3c219680947561234801d59c9784f96a6f)
/[`5f49f67c`](https://github.com/area17/twill/commit/5f49f67c061af397ea5224efa4c5907b696aae33)
/[`471f654f`](https://github.com/area17/twill/commit/471f654faa95c27281a7a2df1fef0caa310d4308)
/[`160743b4`](https://github.com/area17/twill/commit/160743b4ab06cf46ce20c4c1992069ddd2082060)
/[`b92c9d95`](https://github.com/area17/twill/commit/b92c9d95e007570e17f5ea6e136657e292c528f5)
/[`0f326d59`](https://github.com/area17/twill/commit/0f326d594452cc22b8ef3bb21e2fa594449d2379)
/[`82b35ac2`](https://github.com/area17/twill/commit/82b35ac2df0b2a9ae39f5fbf0187d9eea65226c4)
/[`cedbea45`](https://github.com/area17/twill/commit/cedbea45c06f8afd4da1989704802b5084e67258)
/[`9a754806`](https://github.com/area17/twill/commit/9a75480625412c3b499a7e557bdfded742f6fe8a)
/[`45ff20c1`](https://github.com/area17/twill/commit/45ff20c1223b3facb8916014ab1f732d9348a188)

#### Database migrations loading strategy

As recommended by [Laravel's documentation](https://laravel.com/docs/7.x/packages#migrations), we've decided to load
Twill's database migrations without publishing them. This will allow more flexibility in the future and it avoids
polluting the host application migrations folder.

A boolean config key has been introduced to control this new behavior: `twill.load_default_migrations`. It defaults
to `true` starting with Twill 2.0.

Even if you are migrating from a Twill 1.x application, you should not have to worry about running those new migrations
as they have been modified to always check for existence (or inexistence) of tables and columns before doing anything.
If you want to maintain migrations yourself, feel free to disable this option and use Twill's `migrations` folder as a
source of truth to update yours.

We've also prepared for all tables to be prefixed by `twill_` in the next major release and exposed new config keys to
control their names so you can already start using prefixed tables with Twill 2.0.

[`372#issuecomment-537965676`](https://github.com/area17/twill/pull/372#issuecomment-537965676)
/[`7fced605`](https://github.com/area17/twill/commit/7fced6057183e624b0acdf0805f4513b1d9b9623)
/[`ee489635`](https://github.com/area17/twill/commit/ee4896353054f7da4a54a964d78acba025cc8400)

#### Database migrations changes

Like Laravel, Twill now uses big integers in migrations helpers. This is a breaking change with backwards compatibility
provided through the `twill.migrations_use_big_integers` configuration key.

[`b3fd5819`](https://github.com/area17/twill/commit/b3fd5819b0cde430c7cda3543d4242927892de05)

#### Translation models

Twill now automatically takes care of your translations models `fillable` by reusing your `translatedAttributes` array
as long as you define a `$baseModuleModel`, which now happens automatically when generating modules from the CLI. This
is not a breaking change but we think you should update to this new approach to avoid duplicating your columns list in 2
files.

[`#414`](https://github.com/area17/twill/pull/414)
/[`c4e3c3fa`](https://github.com/area17/twill/commit/c4e3c3fa75daa0c37641f9f4bc1395870f9d7908)
/[`957702ac`](https://github.com/area17/twill/commit/957702ac0ecd84e541293d7790e96d6200358412)
/[`7a783deb`](https://github.com/area17/twill/commit/7a783debf8e2e8af60ce2f3938673c66f8e8d33d)
/[`cc958d4d`](https://github.com/area17/twill/commit/cc958d4d4282d76fa81f0d725bbc07c03c85724d)
/[`c8151ede`](https://github.com/area17/twill/commit/c8151eded958c475d1a040bdbc1011fe10d05dc0)

### Added

- [Smarter CLI](#smarter-cli)
- [Automated testing](#automated-testing)
- [OAuth login](#oauth-login)
- [JSON fields groups](#json-fields-groups)
- [Azure uploads](#azure-uploads)
- [CMS i18n](#i18n)
- [Duplicate records](#duplicate-records)
- [Destroy records in the trash](#destroy-records-in-the-trash)
- [Automated browsers and repeaters](#automated-browsers-and-repeaters)
- [Subdomain routing](#subdomain-routing)
- [Tiptap WYSIWYG](#tiptap-wysiwyg)
- [And more...](#and-more)

#### Smarter CLI

![cli](https://twill.io/docs/changelogs_media/cli.png)

Twill's `module` command now offers available options through a series of questions and then generates model and
migration files content dynamically depending on provided options, removing previous versions comments, providing a
greatly improved developer experience.

You can use the new  `--all` option to enable all traits without any prompt. When providing no option, the prompt
defaults to yes for all options. When providing one or multiple options, the prompt defaults to no for all other
options.

It is possible to use artisan's `--no-interaction` option to skip the prompt.

[`c73154f2`](https://github.com/area17/twill/commit/c73154f2bd91d83d8fa735bb8467e3aea9004805)
/[`a9de8155`](https://github.com/area17/twill/commit/a9de8155d0319e47483bdaa36f9866aed029ddc4)

#### Automated testing

![enter image description here](https://twill.io/docs/changelogs_media/tests.png)

TravisCI is now testing Twill on all currently supported and future PHP versions. Almost 60% of all the PHP code is now
covered by a PHPUnit test.
Syntax errors are being checked by PHP-CS-Fixer and [Scrutinizer CI](https://scrutinizer-ci.com/g/area17/twill/) is now
analyzing Twill's codebase at every single commit. Prettier is now configured to maintain Twill's PSR-2 style. PHPStan
also helped us fixing a few issues.

[`38e224ea`](https://github.com/area17/twill/commit/38e224ea9e6d8c93d5304e5162acec0f56772598)
/[`e1e67949`](https://github.com/area17/twill/commit/e1e67949ae576e229d1350df665fd1f9c549c932)
/[`213b2c9b`](https://github.com/area17/twill/commit/213b2c9bcd2d3e96af794d8a8f2ad8c5a70bc804)
/[`#516`](https://github.com/area17/twill/pull/516)
/[`5af10938`](https://github.com/area17/twill/commit/5af109386e9ebad0341aead0d53ad39a34d96507)
/[`#517`](https://github.com/area17/twill/pull/517)
/[`3a3605b6`](https://github.com/area17/twill/commit/3a3605b6ad9358f3ec997739ea4d896e2ce5aea2)
/[`#533`](https://github.com/area17/twill/pull/533)[`94362dc5`](https://github.com/area17/twill/commit/94362dc593c8a681e1e9d6a1eb96ae6f65573ee5)
/[`3d468aa4`](https://github.com/area17/twill/commit/3d468aa431a734686b818311f160b0761d4d8e2e)
/[`c287dc18`](https://github.com/area17/twill/commit/c287dc18bc3abd3970651ab3174c1741af40e30a)
/[`18b069f3`](https://github.com/area17/twill/commit/18b069f3f95cf935d3dd42a831feea3f760010ed)
/[`d0cab04c`](https://github.com/area17/twill/commit/d0cab04c25f6bd78551d1c8652f0807ef1b71d31)
/[`f6d2e720`](https://github.com/area17/twill/commit/f6d2e72034857f6744266219bbd806efa27f0a3c)
/[`c13a267a`](https://github.com/area17/twill/commit/c13a267a98738260efae87f578c34f4c8b661c62)
/[`9f30604d`](https://github.com/area17/twill/commit/9f30604d888b8d446ecf98fbe2322b7e235c986e)
/[`35749445`](https://github.com/area17/twill/commit/35749445e1199b84aa5971809878b5831ccd1c8e)
/[`85c2730c`](https://github.com/area17/twill/commit/85c2730c83404ec489a8a3a3d9561b939ee02ef5)
/[`915053eb`](https://github.com/area17/twill/commit/915053eba1b8e39c799b06623d797cf8030384b3)
/[`0c753c4f`](https://github.com/area17/twill/commit/0c753c4ffd9ea965afa9271e7177d743965adacc)
/[`3c7e9a82`](https://github.com/area17/twill/commit/3c7e9a82466451821fcf3d939abedfd0ca036914)
/[`3956339f`](https://github.com/area17/twill/commit/3956339fb51b0fc03c32557945e224a4c0464261)
/[`6416e41b`](https://github.com/area17/twill/commit/6416e41bd42a49a40215cb009e34568d52decfcc)
/[`7cb0ac44`](https://github.com/area17/twill/commit/7cb0ac44dd4268c309caa5033705232b895fda01)
/[`21436f5c`](https://github.com/area17/twill/commit/21436f5c2d1deddc152f60eb2f51ba62590f370d)
/[`8f8316bb`](https://github.com/area17/twill/commit/8f8316bbc0e6706283a97e0c8cbd9a0d548d4ed7)
/[`ff2b37e6`](https://github.com/area17/twill/commit/ff2b37e6fa48f2fc6b0cb00c084600c14ee0f0ef)
/[`466e2cc0`](https://github.com/area17/twill/commit/466e2cc0381c67b77ac65a1a48d4109cf126cfb0)
/[`c7ad1b91`](https://github.com/area17/twill/commit/c7ad1b91e55aceda532d226d4648919bef7d0843)
/[`2dd11547`](https://github.com/area17/twill/commit/2dd11547b4ba0a862c79d8f4e005bf2d4274ca30)
/[`5d2f7eb0`](https://github.com/area17/twill/commit/5d2f7eb02f1a2ae2ef70198ef07614911eeae68a)
/[`c6f8a1ec`](https://github.com/area17/twill/commit/c6f8a1ec2b47578bbca697ae72856edf5f4663a0)
/[`2df4e94d`](https://github.com/area17/twill/commit/2df4e94d9a149652ab9d51e148f997139ad70491)
/[`6c59927a`](https://github.com/area17/twill/commit/6c59927a16400da8233bdcb101ff8d52b4ecbe21)
/[`6a92f46b`](https://github.com/area17/twill/commit/6a92f46b833eb9ac81365e91ce351cefbf1857c0)
/[`5cf42a51`](https://github.com/area17/twill/commit/5cf42a510bbda53f48ddfe4dc87aa0564c474c03)
/[`5082beb6`](https://github.com/area17/twill/commit/5082beb6b18a90229ab9b68edb89139fd766e575)
/[`4c5dda9e`](https://github.com/area17/twill/commit/4c5dda9e9beeb6615afa49212a1178900d7798ad)
/[`57c770db`](https://github.com/area17/twill/commit/57c770db407f0eaf5033aa8e824583398c816e22)
/[`9599a055`](https://github.com/area17/twill/commit/9599a055d1520354eaf12d72b9f48e896ed3cfdf)
/[`fc801000`](https://github.com/area17/twill/commit/fc801000ed985cf2291b30c1e282ca60de5d9787)
/[`10669f1f`](https://github.com/area17/twill/commit/10669f1f7a2d9ce7b309ddfea5540acd12f671e6)
/[`cc3d5637`](https://github.com/area17/twill/commit/cc3d56378772970b3a6e82933f6cd2d835c81c00)
/[`0b75750e`](https://github.com/area17/twill/commit/0b75750eb6697b788ba33470c28617591809b12a)
/[`723f8c08`](https://github.com/area17/twill/commit/723f8c089f1825b6c26dbdbfe4eba53db6378bbe)
/[`ceb6b39d`](https://github.com/area17/twill/commit/ceb6b39d0e73a2cab75bfc0a1490f1e82772158a)
/[`90898bbc`](https://github.com/area17/twill/commit/90898bbcb7e6064e385eeb0548c3e11c095ab6f1)
/[`c86b9700`](https://github.com/area17/twill/commit/c86b97000d8f9ac17a2d7a2b3651974a7582f110)
/[`2819959f`](https://github.com/area17/twill/commit/2819959f383f288f0af4edd6f5ba32ff824369dc)
/[`094a9fab`](https://github.com/area17/twill/commit/094a9fabc72ec4559808a9935b417253f8b0256d)
/[`2c2ea3ec`](https://github.com/area17/twill/commit/2c2ea3ecf4fda3118b4859e7ccb1064cdb13ec8d)
/[`9639281b`](https://github.com/area17/twill/commit/9639281bbb63ed760a203d99259d6484958fcf60)
/[`727416e4`](https://github.com/area17/twill/commit/727416e487fc8e0358971dd524ee5b2602724155)
/[`cb0cb0f7`](https://github.com/area17/twill/commit/cb0cb0f7281872571533d40c9eb918bfad51a0b7)
/[`6892e5a4`](https://github.com/area17/twill/commit/6892e5a46273b0e2092b434d18f12ca4cb5dd02b)
/[`acddf89d`](https://github.com/area17/twill/commit/acddf89da092b52a50f69fb443087107d696a250)
/[`dfab755b`](https://github.com/area17/twill/commit/dfab755b345d184e012dc6f4f43b3ce2f3c5b0a5)
/[`2df955e9`](https://github.com/area17/twill/commit/2df955e9a77e235cb6dcbd24c6c0ebe9d76dc4d6)
/[`c4b8b599`](https://github.com/area17/twill/commit/c4b8b5994f3ef03883e645415bcaf56ed7ffd22b)
/[`18405838`](https://github.com/area17/twill/commit/1840583860af5b312a8ae911937f17cc6d4ae1a5)
/[`ca929ecd`](https://github.com/area17/twill/commit/ca929ecdcae22dfc79f59a9ce7a1a4cf40356544)
/[`7fa3a133`](https://github.com/area17/twill/commit/7fa3a133d6c5895e5393a48dccb5a5f7c3e30873)
/[`708c8ced`](https://github.com/area17/twill/commit/708c8ced1b19a635b1bdb1af02c537383624bb3e)
/[`8bd24c28`](https://github.com/area17/twill/commit/8bd24c2895da74b32d7dcc291a795be64be7e521)
/[`28de0782`](https://github.com/area17/twill/commit/28de0782da821b64aa54a2155cf45183e96c21c5)
/[`42f48b08`](https://github.com/area17/twill/commit/42f48b089400d45567643c8866e5208789e90483)
/[`12eea8ed`](https://github.com/area17/twill/commit/12eea8ed7c4303dc6016b6e160567c6c691be69f)
/[`bec7af63`](https://github.com/area17/twill/commit/bec7af63e271206723210ed5c81354955ed2dec1)
/[`1c8567c5`](https://github.com/area17/twill/commit/1c8567c5f6675a69d09bc51e6c37f59c438c00a2)
/[`aa61012a`](https://github.com/area17/twill/commit/aa61012a05e53753593bdb949adea46020a20413)
/[`a80b6e3c`](https://github.com/area17/twill/commit/a80b6e3c828396150a1ac8521b5656de092febfd)
/[`a85a4255`](https://github.com/area17/twill/commit/a85a4255ffef812a97dcf90cbf3a6623d32c95fa)
/[`9631e7c5`](https://github.com/area17/twill/commit/9631e7c5f5189290f873be522162aa3d122922d9)
/[`b1308bad`](https://github.com/area17/twill/commit/b1308bade6ad180062214718c791822927200cab)

#### OAuth login

You can enable the new `twill.enabled.users-oauth`  feature to let your users login to the CMS using any third party
service supported by Laravel Socialite. By default,  `twill.oauth.providers`  only includes  `google`, but you are free
to change it or add more services to it. In the case of using Google, you would of course need to provide the following
environment variables:

```
GOOGLE_CLIENT_ID=
GOOGLE_CLIENT_SECRET=
GOOGLE_CALLBACK_URL=https://admin.<madewithtwill.com>/login/oauth/callback/google
```

[`d07002e3`](https://github.com/area17/twill/commit/d07002e3432374ef20581891c1cd88f7e2a36fa3)
/[`afd14245`](https://github.com/area17/twill/commit/afd14245cb0499f367be2c40a0e9fa84e02dcc1e)
/ [`06ec2d4e`](https://github.com/area17/twill/commit/06ec2d4e8986c9d58ce047082c3cd75e6dd4daf1)
/[`be848d6e`](https://github.com/area17/twill/commit/be848d6e2a3081e9d8944ddec8ccfb16f7ad37ec)

#### JSON fields groups

It is now possible to automatically save and retrieve multiple form fields in a single JSON column in database.
See [`#410`](https://github.com/area17/twill/pull/410).

[`5564e488`](https://github.com/area17/twill/commit/5564e48801d97e28c350c2250b0b3f36efa54444)
/[`#452`](https://github.com/area17/twill/pull/452)
/[`657e83cf`](https://github.com/area17/twill/commit/657e83cf7191f44a81a6051c04ff9a9c62cac8e1)
/[`#501`](https://github.com/area17/twill/pull/501)
/[`b48793af`](https://github.com/area17/twill/commit/b48793af5ea9ef8e3e54761f58402786a54881ba)
/[`#541`](https://github.com/area17/twill/pull/541)
/[`74926425`](https://github.com/area17/twill/commit/7492642564e65e84646e3d9f930227bdc2400540)
/[`6437a073`](https://github.com/area17/twill/commit/6437a0732ff1983196ab716395d18677cab3bc45)
/[`84176e44`](https://github.com/area17/twill/commit/84176e448e47d63339bf2ffa3ac9224f3ca5dc42)

#### Azure uploads

A new `endpoint_type` to support Azure storage of all uploads, exactly like when working with S3.

[`#424`](https://github.com/area17/twill/pull/424)
/[`2129c084`](https://github.com/area17/twill/commit/2129c084bd5cdf14a0617006d0332090f8f9af9c)
/[`#443`](https://github.com/area17/twill/pull/443)
/[`d81a5b94`](https://github.com/area17/twill/commit/d81a5b9439661a1c9449f3d25a6bc1946706788a)
/[`b7a89f38`](https://github.com/area17/twill/commit/b7a89f3830a25e682a996e25176d10f6ac23059d)
/[`4bf2e133`](https://github.com/area17/twill/commit/4bf2e133e9841b12f92f955ab0440fed0769f202)

#### Free layout

We added a new layout to enable creating custom pages, keeping the navigation of your admin console. See
our [dedicated documentation section](https://twill.io/docs/#custom-cms-pages).

[`f1f62e16`](https://github.com/area17/twill/commit/f1f62e1695b7f5ba5f6e6cce9b64d620148940a1)
/[`b72b6d12`](https://github.com/area17/twill/commit/b72b6d125c419a5b5ac3fde890dc0db2ed05c341)
/[`6040300e`](https://github.com/area17/twill/commit/6040300e3e376303bba1cd6d16f686013ce764e7)
/[`ef4e748d`](https://github.com/area17/twill/commit/ef4e748d35435abacd793b232b864179460a18c3)
/[`cc79fd83`](https://github.com/area17/twill/commit/cc79fd8388631d35520f9f3cec843ecd633b8871)
/[`42869139`](https://github.com/area17/twill/commit/4286913956dca3d76656f8a0f57740755ac39031)
/[`8b5271d5`](https://github.com/area17/twill/commit/8b5271d579ebc4193d15e3d13b9dd24480f1e950)
/[`ca5f3ce0`](https://github.com/area17/twill/commit/ca5f3ce0196f6f9e45f4e5e8a4d80d76146345f9)

#### Automated browsers and repeaters

Clean up your repositories with this new feature that will automatically save and retrieve browser and repeaters fields
for you.
See [`#400`](https://github.com/area17/twill/pull/400) [`968e7da2`](https://github.com/area17/twill/commit/968e7da28f81129e43369004690e75db4b341c99)
.

[`#467`](https://github.com/area17/twill/pull/467)
/[`f5cef179`](https://github.com/area17/twill/commit/f5cef1797570d1b8c54acf9d84998d9d1765c075)
/[`89c2297c`](https://github.com/area17/twill/commit/89c2297c07ca69fa9462d1e6e5ed42024e179e42)
/[`6fd64187`](https://github.com/area17/twill/commit/6fd641879e92cedcf96bed0d5969251abcff033a)

#### Destroy records in the trash

It is finally possible to destroy and bulk destroy records in the trash!

[`1b0f0070`](https://github.com/area17/twill/commit/1b0f0070ca670ae441a974150d31e82724e85e57)
/[`578da43d`](https://github.com/area17/twill/commit/578da43df70a5f9ce3c0915f44ba25644adbf153)
/[`a8addc71`](https://github.com/area17/twill/commit/a8addc7140dbc98b1e0b718683a1a7cf87fc143c)

#### Duplicate records

Records can now be duplicated from the listing page.

[`bb706c26`](https://github.com/area17/twill/commit/bb706c26eb666779bef5748827d6e258a626dc04)
/[`a4e2d870`](https://github.com/area17/twill/commit/a4e2d8708da6fe804874f92ac1a5e6ec795b7341)
/[`068b6f2c`](https://github.com/area17/twill/commit/068b6f2c98f626e0be56a3b17aa1d0098e10170b)
/[`8e39f165`](https://github.com/area17/twill/commit/8e39f16564e998591ba5e417130326c5f2dafe83)
/[`a32100e9`](https://github.com/area17/twill/commit/a32100e9b9fac1225e701a880e329bcafd87c4ac)
/[`bcce64fd`](https://github.com/area17/twill/commit/bcce64fd4d12fb6a4827926c36cfb05728996d85)

#### i18n

![i18n](https://twill.io/docs/changelogs_media/i18n.png)

The CMS UI can now be translated. We are shipping this update with Russian and Chinese translations. CMS users can
choose their preferred language in their profile. As we are updating this changelog, French, German, Dutch, Portuguese
and Polish translations have already been contributed by the community.

[`#563`](https://github.com/area17/twill/pull/563)/[`#565`](https://github.com/area17/twill/pull/565)
/[`#566`](https://github.com/area17/twill/pull/566)
/[`de60c543`](https://github.com/area17/twill/commit/de60c543de9998fb21281e02edd1c443d7d15aa6)
/[`b22e7b4b`](https://github.com/area17/twill/commit/b22e7b4b791ceef8ed67561cc47511a6d95baa03)
/[`6f7d0527`](https://github.com/area17/twill/commit/6f7d05278d39f89de175fd5f5596fb863968260e)
/[`2abd8160`](https://github.com/area17/twill/commit/2abd816082a5370beeab72e03084345cb99d613f)
/[`7369838a`](https://github.com/area17/twill/commit/7369838a07e88cababcc22b274701e207fb41ddd)
/[`af9f995d`](https://github.com/area17/twill/commit/af9f995d2d019604f32e93546888e50e79cfaee5)
/[`293f74ca`](https://github.com/area17/twill/commit/293f74ca713a1ceda2f38f7590198124ac6829e4)
/[`e5eca909`](https://github.com/area17/twill/commit/e5eca9098410790cd91225f89da711e934846092)
/[`cb2da8c1`](https://github.com/area17/twill/commit/cb2da8c196bd83dae66f062414d6201b300f2f77)
/[`07ddbdb7`](https://github.com/area17/twill/commit/07ddbdb7d43ffffa55e10c7b38545a99da84576e)
/[`664cd633`](https://github.com/area17/twill/commit/664cd633e85cfaf835ef1c2c73dc53a51ce21aee)
/[`6de8008b`](https://github.com/area17/twill/commit/6de8008b31c8691023a127636d02905d7a91bf38)
/[`cbd50c6c`](https://github.com/area17/twill/commit/cbd50c6c3efc0ad6522ca8e86e1ce47b48cd200f)
/[`871a5ac4`](https://github.com/area17/twill/commit/871a5ac419b15f8459173b0c407e67dc4a76eb4e)
/[`ff59fd83`](https://github.com/area17/twill/commit/ff59fd8353f6f03d1c2a743c456e4d382d69b0f9)
/[`ecab8b9e`](https://github.com/area17/twill/commit/ecab8b9e8fd215b8146612e3d61aaa598ecc09cb)
/[`e5540f73`](https://github.com/area17/twill/commit/e5540f7351f6a6395415e8f0e2a045f63bdd76cb)
/[`455595c7`](https://github.com/area17/twill/commit/455595c7fda67343da461e4949d1708f2099d249)
/[`4e9420b1`](https://github.com/area17/twill/commit/4e9420b18e9cb48547258575836685e7ef64ce25)
/[`74fb490b`](https://github.com/area17/twill/commit/74fb490bfee14c952ae3d6481dc81342031c12e9)
/[`90c303b4`](https://github.com/area17/twill/commit/90c303b4a0a0f23c8824a5a93c1ea483ba6da9f9)
/[`b8470635`](https://github.com/area17/twill/commit/b84706350d69f0245433d963d25f092a769770c7)
/[`7e9f6d72`](https://github.com/area17/twill/commit/7e9f6d7223aaed32d22cd1f816b4f627df344af0)
/[`26bbc59e`](https://github.com/area17/twill/commit/26bbc59e3385de9aef4ce492128f6ec97152f4fd)
/[`8941bec9`](https://github.com/area17/twill/commit/8941bec9b2cde341c5baf1d283fa9169d026d1a4)
/[`49a04f3d`](https://github.com/area17/twill/commit/49a04f3d74c74a58c1f9a1bc6a093d2752e7ae08)
/[`93c206c9`](https://github.com/area17/twill/commit/93c206c934c3ae60418a166bbf775ebd00d106be)
/[`fe37e5c3`](https://github.com/area17/twill/commit/fe37e5c3ed65bf07c81f8fb0669633d37cc3b344)
/[`4dbc43ed`](https://github.com/area17/twill/commit/4dbc43edbb5e03caf5056be289b86787f570c191)
/[`d5ce295d`](https://github.com/area17/twill/commit/d5ce295db6b9d81a8b448de594e895cf5a9ed240)
/[`56e7fed2`](https://github.com/area17/twill/commit/56e7fed24e387ed380b0b2bbb147aded6a21333d)
/[`f26f6a70`](https://github.com/area17/twill/commit/f26f6a705b8364ef4986763a515ffad4aa3afebb)
/[`becebc53`](https://github.com/area17/twill/commit/becebc5347e51dfec0c2f66980a9c841b1b3554b)
/[`01f629d8`](https://github.com/area17/twill/commit/01f629d8d2a234b7b54f75139c243233d05511c7)
/[`502165e7`](https://github.com/area17/twill/commit/502165e76a07139be255aaa6341588568639a6f9)
/[`71209b66`](https://github.com/area17/twill/commit/71209b6697f730c835d2523b543e45d1b934c5a0)
/[`a5f097d3`](https://github.com/area17/twill/commit/a5f097d365af970dbae1bac62b5571a883b4bf00)
/[`55ed36be`](https://github.com/area17/twill/commit/55ed36be455883a491ba24ff0ab083581de92684)
/[`f92e93c5`](https://github.com/area17/twill/commit/f92e93c58e594e4badc89302251a6d702c8fde7b)
/[`d9c70aaa`](https://github.com/area17/twill/commit/d9c70aaac83eb2340050840953e812755c5d33e3)
/[`267c6672`](https://github.com/area17/twill/commit/267c66729ddb4deaf7f38614c1082068869aa686)
/[`57a19985`](https://github.com/area17/twill/commit/57a19985f2c8c5b25a96bee46c8044146e76148d)
/[`c5d514b1`](https://github.com/area17/twill/commit/c5d514b1d2b19b2c07f385758101a3a6f67f4707)
/[`b593ad38`](https://github.com/area17/twill/commit/b593ad3873fa931d9c4c1616e7550984cce30be1)
/[`abb61e38`](https://github.com/area17/twill/commit/abb61e38a6f6fdee1c1604340eb1e9d19fc2fe6b)
/[`c1e59ba1`](https://github.com/area17/twill/commit/c1e59ba1070776b39f73f7ea7f2b89b5f8731a3d)
/[`11a094b7`](https://github.com/area17/twill/commit/11a094b783dd119a1345fb748de2496cc97157a9)
/[`05ff649b`](https://github.com/area17/twill/commit/05ff649b05bc60d0ce309abb552ee9eed3e2cff6)
/[`ca27cbb4`](https://github.com/area17/twill/commit/ca27cbb4e9ad216dbc95a0f183427cc65a37defd)
/[`154d0d59`](https://github.com/area17/twill/commit/154d0d598bf7f61bbee695ccd7d37d8e02ba3088)
/[`8bdb2192`](https://github.com/area17/twill/commit/8bdb2192750ed52b0c9f1be47bd0b7b018a200df)
/[`cb482ea8`](https://github.com/area17/twill/commit/cb482ea878f79d32c39bbf94b630f73d7dcce0ce)
/[`6dcef35f`](https://github.com/area17/twill/commit/6dcef35fa400ce266ffb8c80da58071f5d7703f6)

#### Subdomain routing

Enabling the new `'twill.support_subdomain_admin_routing'` config key allows adding top level keys to Twill's navigation
and dashboard modules configuration, mapping to a subdomain. This is a very simple way to implement multi-tenant
CMS/sites in Twill.

A navigation array looking like the following would expose your CMS on the  `admin.subdomain1.app-url.test`
and  `admin.subdomain2.app-url.test`  urls, with its corresponding links:

```
<?php

return [
  'subdomain1' => [
    'module1' => [...],
    ...
  ],
  'subdomain2' => [
    'module2' => [...]
    ...
  ]
];

```

App name can be set per subdomain using the 'twill.app_names' configuration array. For our example above:

```
<?php

return [
  'app_names' => [
    'subdomain1' => 'App 1 name',
    'subdomain2' => 'App 2 name',
  ],
];

```

Subdomain configuration nesting also applies to the dashboard  `modules`  key.

You can also provide a custom  `block_single_layout`  per subdomain by creating a Blade file
under  `resources/views/subdomain/layouts/blocks`.

[`a4bdf225`](https://github.com/area17/twill/commit/a4bdf225259fa3b3f25d9d6127acc1dcb8d52693)
/[`5f2d642b`](https://github.com/area17/twill/commit/5f2d642b8966251a9ecc3829aae0b2007d17ffbb)
/[`ffdbe75a`](https://github.com/area17/twill/commit/ffdbe75ae2f347e35f0302448c3c254a8e45ac03)
>

#### Tiptap WYSIWYG

![tiptap](https://twill.io/docs/changelogs_media/tables.png)
In order to provide HTML tables support in the WYSIWYG form field, we've integrated
the [Tiptap editor](https://tiptap.scrumpy.io/) with Twill. You can use it by using the new `type` option of
the `wysiwyg` form field, with the `tiptap` value. You can then enable the `table` button in your `toolbarOptions`.

[`ae62d294`](https://github.com/area17/twill/commit/ae62d29400ee61e46ab83cf8faad14d39d6ab319)
/[`150eb3b1`](https://github.com/area17/twill/commit/150eb3b1eae2160b914d8f1d783cc504c0c06dce)
/[`754e4cce`](https://github.com/area17/twill/commit/754e4cce663e5fdc5167241c59457095014998c8)
/[`cf25ee82`](https://github.com/area17/twill/commit/cf25ee8242754f1e1536da9b691ab60aa83126ef)
/[`e8b450db`](https://github.com/area17/twill/commit/e8b450db4153d9d1436f32db68daf36a85311bf9)
/[`6d396a16`](https://github.com/area17/twill/commit/6d396a16cacf36d7cc6840577b67aea5b02c49f1)
/[`6bb6e25b`](https://github.com/area17/twill/commit/6bb6e25b060e68ff1e529c58cba4ef0ec38f1be0)
/[`5f798ef6`](https://github.com/area17/twill/commit/5f798ef6c6d2fc85b7ac173916b03fd8de21c1a3)
/[`bc58e7e3`](https://github.com/area17/twill/commit/bc58e7e3f9db918d58f32034f223897d9fa2f63e)
/[`6323071b`](https://github.com/area17/twill/commit/6323071b269011079429e8355674156d0215db3d)
/[`584a622e`](https://github.com/area17/twill/commit/584a622e3c2686aaab3e57f6be192eb100ba22ab)

#### And more...

- Add form utils component
  aliases [`5d5fa662`](https://github.com/area17/twill/commit/5d5fa6624006306582e3242ce1a542260b2024b2)

> @formFieldset, @formColumns, @formCollapsedFields, @formConnectedFields, @formInlineCheckboxes

- Add sideFieldset and sideFieldsets sections to
  form [`807674a2`](https://github.com/area17/twill/commit/807674a2e66ba41ec75fdce5ed100e7f73f11589)
- Add slot to publisher
  component [`f4fceac4`](https://github.com/area17/twill/commit/f4fceac470225cbbd9b3103db3e23813fb67b53e)
- Fix #90 Add maxlength option to image
  metadata [`54233d21`](https://github.com/area17/twill/commit/54233d215418ed99a23e62f937ca687a935e0070)
- Allow enabling svg rendering parameters in Imgix and Glide
  services [`e3d89bc0`](https://github.com/area17/twill/commit/e3d89bc07c3ae9acf8b53c6aa4e787761b9a49e7)
- Add disabled property in the form
  submitOptions [`9129e642`](https://github.com/area17/twill/commit/9129e6423ba684e6c953eaabf91274ba6715f582)
- Support custom repository in dashboard and buckets
  configuration [`9d3578e3`](https://github.com/area17/twill/commit/9d3578e3df3c80278dc91954db336322bbd79276)
- Expose glide
  configuration [`b95ca7f6`](https://github.com/area17/twill/commit/b95ca7f633df63a2dda5009d207aa00c807e99c7)
- Added get preset url for
  glide [`26015870`](https://github.com/area17/twill/commit/260158705944f5543b6f8aa7eb03d6ece1e21593)
- Support multi-browsers in
  blocks [`f6cea4e5`](https://github.com/area17/twill/commit/f6cea4e5f45873043bec1e45eb5dbbb0dd38aea8)
- Add FilterLinks on Listings and
  Buckets[`3a83a069`](https://github.com/area17/twill/commit/3a83a06942129d2c32baec121203ac7ab14b09d3)
  /[`c4c22bee`](https://github.com/area17/twill/commit/c4c22beeef2e2a0811319a674c93b4d31398ed3e)
- Add new icons [`c762ea21`](https://github.com/area17/twill/commit/c762ea219e4ffff0515a44b3e3cd868e40a0eb53)
- [`#397`](https://github.com/area17/twill/pull/397) Support Glide
  Presets [`6afbbf5b`](https://github.com/area17/twill/commit/6afbbf5badabdbbcd5041b7cc5c3493bfea2537c)
- [`#521`](https://github.com/area17/twill/pull/521) Added support for nested repeaters in
  block [`0470afda`](https://github.com/area17/twill/commit/0470afdab8c965cde485cdc4b0eff4732d2fcf5e)
- [`#526`](https://github.com/area17/twill/pull/526) Implement updateRepeater() for morphMany
  relations [`26a0d2de`](https://github.com/area17/twill/commit/26a0d2de55e8d7e6c4d2c6685791a24970c36e67)
- [`#528`](https://github.com/area17/twill/pull/528) Added an extra prop to repeater field to override the
  name [`0ce0c4cc`](https://github.com/area17/twill/commit/0ce0c4cc8ec9d4ab07d43519e274bf08738052c3)
- [`#551`](https://github.com/area17/twill/pull/551) Display and apply default filters in
  listings [`77eb7f23`](https://github.com/area17/twill/commit/77eb7f2325a9b7a3aa9828d8de47ed29cde06690)
- [`#562`](https://github.com/area17/twill/pull/562) Add new fieldNote option to browser, medias and files
  fields [`aa7a1c5d`](https://github.com/area17/twill/commit/aa7a1c5da0e51a46fec0fd506c7251de24435938)

### Fixed

- [`#371`](https://github.com/area17/twill/pull/371) Fix maps implementation when printing values from an
  array. [`e6a6ac2d`](https://github.com/area17/twill/commit/e6a6ac2d65221d34a8550abce3d081e94e0ef0a9)
- [`#380`](https://github.com/area17/twill/pull/380) Bug fix with undefined route name when blocks-editor is
  disabled [`eaacdbcc`](https://github.com/area17/twill/commit/eaacdbccf33a52bb001197b303e6d2fc2177dc92)
- [`#381`](https://github.com/area17/twill/pull/381) Add check on translatable input store to prevent duplicate field
  objects [`2544d059`](https://github.com/area17/twill/commit/2544d059f1f108f4164e5a45677600ff57f651d2)
- [`#385`](https://github.com/area17/twill/pull/385) Fix create superadmin user Artisan
  command [`2425ea37`](https://github.com/area17/twill/commit/2425ea37e7f091aec12daa034e77a80a513574c3)
- [`#390`](https://github.com/area17/twill/pull/390) Fix ignoring current email in
  UserRequest [`9a6a1c10`](https://github.com/area17/twill/commit/9a6a1c105ed7f1b826a29792b2c4c1537ca038da)
- [`#395`](https://github.com/area17/twill/pull/395) Fixed TTY issue for twill build command
  #236 [`90141c36`](https://github.com/area17/twill/commit/90141c36c4505b6e6c6bbb22741a5d04cc587918)
- [`#402`](https://github.com/area17/twill/pull/402) When hydrating an old revision, include the ID so relationship
  methods don't fail [`62914c81`](https://github.com/area17/twill/commit/62914c81f0d46c56ac09acca677c68ad6cde48a1)
- [`#418`](https://github.com/area17/twill/pull/418) Fix join()
  syntax [`57fbdaf1`](https://github.com/area17/twill/commit/57fbdaf1b52d0a923bd84420ddd981e5f4a36007)
- [`#421`](https://github.com/area17/twill/pull/421) Display error when the blocks dir is not
  found [`fed7b92f`](https://github.com/area17/twill/commit/fed7b92f091ce566e6bf0fae73b8dc8b1713035a)
- [`#423`](https://github.com/area17/twill/pull/423) Fix missing /js/blocks dir on twill:blocks
  command [`47440423`](https://github.com/area17/twill/commit/47440423004442c77498012fb8d2b3ee6727cf6e)
- [`#425`](https://github.com/area17/twill/pull/425) Fix published being sent as string on
  json [`1cafa780`](https://github.com/area17/twill/commit/1cafa780263e41bcb51c01e66d0da24c8213bf62)
- [`#427`](https://github.com/area17/twill/pull/427) Fix google2fa settings not being
  enabled [`702e31a3`](https://github.com/area17/twill/commit/702e31a3696e3d035f1f012e25b45c4e0e040705)
- [`#429`](https://github.com/area17/twill/pull/429) Fix some deprecated
  helpers [`2f1e3489`](https://github.com/area17/twill/commit/2f1e348986317430526e0b7b36a62c77ecc35f6e)
- [`#431`](https://github.com/area17/twill/pull/431) fixed an http & https issue from APP
  URL [`abb1509f`](https://github.com/area17/twill/commit/abb1509f3306046c58b88dab5325a7ad9b8f1692)
- [`#446`](https://github.com/area17/twill/pull/446) Fixed  'delete' => true not working in indexOptions, refs
  #289 [`81a32414`](https://github.com/area17/twill/commit/81a3241464b3dc92dcad2b7d1e7172e471f306a5)
- [`#449`](https://github.com/area17/twill/pull/449) Fix « Handle Repeater » feature compatibility with Laravel
  5.6 [`7b0a275f`](https://github.com/area17/twill/commit/7b0a275f6e4e8651eb7271b6ce7df8d169ec5f22)
- [`#459`](https://github.com/area17/twill/pull/459) Wysiwyg - Counter limit (fix counter limit in
  Textfield) [`01151e54`](https://github.com/area17/twill/commit/01151e54b5d8552423f93cd078ce347246b7adba)
- [`#460`](https://github.com/area17/twill/pull/460) Wysiwyg - Make sure quill is ready when checking content
  length [`392f29c0`](https://github.com/area17/twill/commit/392f29c02dcb1b199d9d9fe40002aee94e91003f)
- [`#461`](https://github.com/area17/twill/pull/461) Forms with no Content fieldset : fix sticky publisher module and
  fix sticky nav sections [`9a87a2b7`](https://github.com/area17/twill/commit/9a87a2b76f47b54def41140fa506eeec389146cf)
- [`#469`](https://github.com/area17/twill/pull/469) Check the index exists before trying to save browsers in
  blocks [`d1c99948`](https://github.com/area17/twill/commit/d1c99948ba2a6a0f0638114e865c45ba575575e2)
- [`#475`](https://github.com/area17/twill/pull/475) Fix the admin url of an element in the browser
  listing [`44ad2182`](https://github.com/area17/twill/commit/44ad2182261a2758c06ed8b77c16d5ab19f6bdba)
- [`#481`](https://github.com/area17/twill/pull/481) Fix typo in docs for nested
  module [`764d9fc2`](https://github.com/area17/twill/commit/764d9fc2369c9bc97126f49208f7892a32996189)
- [`#484`](https://github.com/area17/twill/pull/484) Fix join() syntax in
  MediaLibrary/Glide.php [`40288a9f`](https://github.com/area17/twill/commit/40288a9f5d3a8957b94d199fed01717709ef0413)
- [`#485`](https://github.com/area17/twill/pull/485) Fix/destroy sub
  module [`ce5d88a0`](https://github.com/area17/twill/commit/ce5d88a0a810c8bb8f313104072aeb509c68d45a)
- [`#506`](https://github.com/area17/twill/pull/506) add required namespaces for Arr and Str in views and blade
  macros [`ff811087`](https://github.com/area17/twill/commit/ff8110871a3787169478f22d2c2fe7977a45db15)
- [`#509`](https://github.com/area17/twill/pull/509) Fix inconsistent use of integer and bigInteger on MariaDB
  10.3 [`c36252de`](https://github.com/area17/twill/commit/c36252de561c706d46424276a31c1063c12f40e0)
- [`#523`](https://github.com/area17/twill/pull/523) Fixed a bug causing select field not accepting default to be
  false [`d1ca7681`](https://github.com/area17/twill/commit/d1ca7681b39258977c92abef156106601fc14514)
- [`#536`](https://github.com/area17/twill/pull/536) Exception handler should return json response on ajax
  call [`dec4714a`](https://github.com/area17/twill/commit/dec4714a1609d73cb15a4ccbc16c3054f5d4efc7)
- [`#539`](https://github.com/area17/twill/pull/539) Fix getSlug() function when locale fallback is
  activated [`c48ca396`](https://github.com/area17/twill/commit/c48ca39632b95c5584df438111f94459ab2c373a)
- Fix #41 – Use text columns for medias and files uuid, alt_text, caption and filename, make alt_text
  nullable [`96cdebd8`](https://github.com/area17/twill/commit/96cdebd8abc88abaeeb3b866448f96c047b400be)
- Fix #504 Swap order of breadcrumbs and secondary
  nav [`2f9a9070`](https://github.com/area17/twill/commit/2f9a907074c2e7fb4760b1bb12f0ca59f66bb6c0)
- Apply mine filters on dashboard drafts only if revisions are
  enabled [`0481894d`](https://github.com/area17/twill/commit/0481894d5c968a45fc1169feb06f563e24e902c6)
- Fix activity log breaking on destroyed
  subjects [`d1a18490`](https://github.com/area17/twill/commit/d1a18490c7d31d38ec7aeabdadc10302cb84523f)
- Fix lang switcher border [`4ca820fa`](https://github.com/area17/twill/commit/4ca820fa7536bda01ef6a71f746b87f9b3c55d9e)
- Fix spacing issues [`dfea4805`](https://github.com/area17/twill/commit/dfea4805de1fc6cbbbd4fc1c0763e8deffc756e0)
- Fix isAjax check on VSelect
  component [`46a6b424`](https://github.com/area17/twill/commit/46a6b4248d7010d404a83f5df63e9530caeb9a37)
- Force assets publish on twill:
  update [`21e3fda9`](https://github.com/area17/twill/commit/21e3fda99f741a704e68104e91596a96cbeba788)
- Fix deeper Twill
  namespaces [`d64a1585`](https://github.com/area17/twill/commit/d64a15856b92cc0a1db211e7e61c14dc1e2a7e45)
- Fix typo for issue #362 [`ac76481c`](https://github.com/area17/twill/commit/ac76481cb4c1fcba0baacce9983c6eb60ca3a951)
- Fix environment requirements in
  docs [`40ab9d93`](https://github.com/area17/twill/commit/40ab9d93294384fb9e415d3785efd9f93ae70f61)
- Fix #290 implementation [`076ed178`](https://github.com/area17/twill/commit/076ed178bdb9fb0dd661a0aa3cd512447675320e)

> when uploading multiple files at once, the endpoint root was appended once for each file and when not providing the
> environment variable, null was appended

- Fix missing AWS_ROOT
  variable [`2a467f22`](https://github.com/area17/twill/commit/2a467f22688495a2190ab10f1de3008daedee363)
- Fix #399 dashboard repositories service container
  resolution [`8491bbf5`](https://github.com/area17/twill/commit/8491bbf59ae8a8b19aa299c8b4b02c08b20665a1)
- Fix regression on form
  notifications [`991a6212`](https://github.com/area17/twill/commit/991a6212966d139546152f812161efcdf012088a)
- Fix bulk delete warning modal
  reference [`b515028e`](https://github.com/area17/twill/commit/b515028ef21a573afa1649aebcdda2c53ecdbe84)
- Fix module maker migration
  generator [`8e7fd67f`](https://github.com/area17/twill/commit/8e7fd67f88a84d34d737fae60126d30f7cd2de47)
- Fix migration stub typo [`ea14f330`](https://github.com/area17/twill/commit/ea14f330fb2d536d738b77d27fe83035369aa04c)
- Form - Make sure $disableContentFieldset is
  defined [`296cb90d`](https://github.com/area17/twill/commit/296cb90d011c90a6f619277b46679894ef947589)
- Prevent LQIP generator command crashes by letting it skip on
  exceptions [`68d9ad6c`](https://github.com/area17/twill/commit/68d9ad6c106a330239d86f5eb4875306f42126bb)

### Improved

- [`#386`](https://github.com/area17/twill/pull/386) Refactor calling trait methods from
  repository [`7e45019e`](https://github.com/area17/twill/commit/7e45019e191752af16c75da47a89aaa1763130a7)
- [`#387`](https://github.com/area17/twill/pull/387) Refactor getLanguageLabelFromLocaleCode to use php intl's "Locale::
  getDisplayLanguage" [`e85ff145`](https://github.com/area17/twill/commit/e85ff145bdd4a6ce266f0f04314f009d81213044)
- [`#396`](https://github.com/area17/twill/pull/396) Added Logo and Badges to
  README [`3bb38272`](https://github.com/area17/twill/commit/3bb38272044118605203464581b1d684aa1c97bc)
- [`#398`](https://github.com/area17/twill/pull/398) Responsive
  filters [`b95820f4`](https://github.com/area17/twill/commit/b95820f43dd5888c9bc1d5da6640f002922237bf)
- [`#404`](https://github.com/area17/twill/pull/404) Change the way of maintaining Twill version
  number [`d4ba16a3`](https://github.com/area17/twill/commit/d4ba16a356bb29b290c847adb24d9920b155d4c4)
- [`#430`](https://github.com/area17/twill/pull/430) Move logic to
  model [`e1ac4abf`](https://github.com/area17/twill/commit/e1ac4abfab50c7ccb650175989ecafb86c339750)
- [`#442`](https://github.com/area17/twill/pull/442) Implement a Sortable function closer to the one offered by
  Translatable. [`e46b2318`](https://github.com/area17/twill/commit/e46b2318c01baa8a25680b560b8ff98f40812902)
- [`#445`](https://github.com/area17/twill/pull/445) Replace bcrypt() with Hash::make in CreateSuperAdmin
  command [`00711ede`](https://github.com/area17/twill/commit/00711ede389e16aa135d4e11877d1e42fae99ec4)
- [`#450`](https://github.com/area17/twill/pull/450) Add style for subscript into
  wysiwyg [`8e00ed1e`](https://github.com/area17/twill/commit/8e00ed1edc719a718c4c3489091e14124d190188)
- [`#500`](https://github.com/area17/twill/pull/500) Extend slug character
  support [`fe888ffe`](https://github.com/area17/twill/commit/fe888ffe8767eaefcee2ef35644efa1bfff44823)
- [`#534`](https://github.com/area17/twill/pull/534) Slug characters
  extended [`42071f08`](https://github.com/area17/twill/commit/42071f0882a004cc1f4d0d8c84175ee15987d4dc)
- [`#537`](https://github.com/area17/twill/pull/537) Refactored HandleRepeaters
  trait [`136e7123`](https://github.com/area17/twill/commit/136e712399aa6b5ed509b4a7ba163533cc10b4e0)
- [`#538`](https://github.com/area17/twill/pull/538) Refactored HandleBrowsers
  trait [`61a1e810`](https://github.com/area17/twill/commit/61a1e8100a8a2b23c145e73de751de4bb9678fb0)
- 2.0 version and docs
  updates [`f7f2aff1`](https://github.com/area17/twill/commit/f7f2aff1840b3e7cf9f46681a7868e323aee1edb)
- Allow using the content editor even if revisions are
  disabled [`b0095e4f`](https://github.com/area17/twill/commit/b0095e4fcf8836aca1df14489c87e7a6258f92cb)
- Add message clarifying grouped validation error messages in
  blocks [`e35afce6`](https://github.com/area17/twill/commit/e35afce6dcfcb52217df5e68c5bee6212d822b08)
- More 2.0 docs
  adjustements [`e39e029f`](https://github.com/area17/twill/commit/e39e029fffe618d38260deb44d76ddeb4052d811)
- 2.0 documentation
  updates [`09e22483`](https://github.com/area17/twill/commit/09e22483554b574c0137c824829ac5fedc2cd33e)
- Allow firstOrCreate to have only
  attributes [`01415792`](https://github.com/area17/twill/commit/0141579230e6a08063a94f841180aaa30cc1fc70)
- Use bold font in wysiwyg editor
  content [`bbb1bb99`](https://github.com/area17/twill/commit/bbb1bb99d5f8599666a63ad212a47648a2f5a565)
- Disable Quill warnings [`4fc8f3a7`](https://github.com/area17/twill/commit/4fc8f3a710ae53602283594351c355c377944907)
- Consider itemLabel better in browser and files form
  fields [`57e4d9da`](https://github.com/area17/twill/commit/57e4d9da9e8737136eeb45903aa8ebf77b917e2a)
- Button : add download and rel
  attributes [`cc790342`](https://github.com/area17/twill/commit/cc790342fff20dd73c2229e02492a044258c8a61)
- Button with a:href : update props and add
  target [`9a2cdd8c`](https://github.com/area17/twill/commit/9a2cdd8cae42ad74bae7c727c2de0472df08fded)
- CSS - set default button as inline block to avoid small visual
  regression [`416dcb4c`](https://github.com/area17/twill/commit/416dcb4c8d9bee357e8b020262cdbbed0bfd7a3a)
- Button update default styling so it works with
  ahref [`204efc6b`](https://github.com/area17/twill/commit/204efc6b87d377ca6d6548d929f2623fa2e8e4e3)
- Refactor Button component so it is using render function and can be used to display
  links [`993b8bee`](https://github.com/area17/twill/commit/993b8bee2a97b4fb9908e9d7d6fc692df803e029)
- Invert sorting order in
  ModuleRepository. [`78a36d7f`](https://github.com/area17/twill/commit/78a36d7ff4e1e6d9fa8134c77f9932d37272fe8f)

### Chore

- [`#428`](https://github.com/area17/twill/pull/428) Use 'SemVer way' of requiring packages in
  composer [`ad92fbf2`](https://github.com/area17/twill/commit/ad92fbf288ef71d9dc0ae162e0abbd197bb493ee)
- Update composer.json [`786d2606`](https://github.com/area17/twill/commit/786d2606e629de064d10ca12435e053bc0435aa7)
  , [`93a2f5ab`](https://github.com/area17/twill/commit/93a2f5ab32944f0ee1d10ffb4b329cd12ee02e15)
  , [`aef641f5`](https://github.com/area17/twill/commit/aef641f5ddb5d22ad81120b847314cf184100b84)
  , [`1aaf8ae9`](https://github.com/area17/twill/commit/1aaf8ae9edd16afcce290c82110d6bdcd90dd429)
- Update distributed
  assets [`1c74628b`](https://github.com/area17/twill/commit/1c74628baf641f5acfabf8700f539ac2c3ca1d68)
- Update docs dependencies [`1990f8ca`](https://github.com/area17/twill/commit/1990f8ca2ac0b6b8c8b2e3191142bbeeeac8a91c)

## 1.2.2 (2019-08-21)

Twill just surpassed 10k [installs](https://packagist.org/packages/area17/twill/stats) and today, version 1.2.2 is
available with a significant amount of improvements and bug fixes thanks to the efforts of 21 contributors: Amr Noman,
Antoine Doury, Antonin Caudron, Antonio Carlos Ribeiro, Bram Mittendorff, Daniel Ramos, Dmitrii Larionov, Fernando
Petrelli, Franca Winter, Gilbert Moufflet, Jarred Bishop, Lorren Gordon, Nikhil Trivedi, Pablo Barrios, Quentin Renard,
Rafael Milewski, Ray Tri, Riaan Laubscher, Stevan Pavlović, Yanhao Li, Žiga Pavlin.

**Glide support for local image rendering**

[Glide](https://glide.thephpleague.com) is an open source image rendering service that integrates well with Twill and
Laravel. It is a self-hosted option for local development and/or production websites and apps that have limited needs
for image resizing and cropping. For image-heavy production websites and apps, we still
recommend [Imgix](https://imgix.com) or a similar third party service, or at least setting up a CDN on top of your
images.

The media and file libraries `local` endpoint type has also been completely reworked to work with Laravel default public
storage location. Remember to run `php artisan storage:link` locally and as part of your deployment process if you are
using local uploads rather than S3.

To try out Glide on a fresh Twill app, it is as simple as updating 2 environment variables:

```
MEDIA_LIBRARY_ENDPOINT_TYPE=local
MEDIA_LIBRARY_IMAGE_SERVICE=A17\Twill\Services\MediaLibrary\Glide
```

Of course, more configuration variables are available through the new `glide` key of Twill's configuration. See the
default configuration [here](https://github.com/area17/twill/blob/1.2/config/glide.php).

**Making repeaters happy again**

Repeaters had a couple of issues that are now fixed in this release:

* repeaters in forms are now updating the initially created database record instead of needlessly creating a new record
  each time their parent model gets updated
* repeaters in blocks are now restored correctly when restoring a past revision
* medias and files fields support has been improved

**Different images per language support**

You can now globally enable the ability for your content editors to provide different images per language in the media
form field using the `media_library.translated_form_fields` configuration key (defaults to `false`). The user experience
is exactly the same as our other translatable field. When rendering in a template or API, you can fallback to the
default language if no image has been selected for the current language.

**Cleaning up internals**

Lead by community member [Stevan Pavlović](https://github.com/stevanpavlovic), an effort to clean Twill internals begins
with this release. Laravel helpers and facades are getting replaced by dependency injection or at least, for now, to
avoid consequent breaking changes, by fully qualified imports.

**And a lot more in the changelog below!**

**HOW TO UPDATE**

To update, you will need to run `composer update` in your project and then run the new Twill provided artisan
command: `twill:update`. This will generates new database migrations and invite you to migrate your database. Those new
migrations are safe to run as they check for the existence (or inexistence) of tables and columns in your database
before doing anything. If you are upgrading from an earlier version than `1.2`, you will need to update
your `composer.json` file first: `"area17/twill": "1.2.*"`.

**NOTE ABOUT UPCOMING LARAVEL 6 AND SEMANTIC VERSIONING**

Laravel 6 upcoming release was [announced](https://laravel-news.com/laravel-v6-announcement) a few weeks ago
at [Laracon US](https://laracon.us)! Twill will of course support it soon after the official release, which should
happen at the end of August at [Laracon EU](https://laracon.eu) 🤞.

Taylor Otwell also explained why v6 instead of v5.9 since the next release is not a paradigm shift for the framework:
Laravel is adopting [semantic versioning](https://semver.org/) (`major.minor.patch`) and for simplicity, we will make
that shift as well.

Right now, Laravel and Twill are
following [romantic versioning](http://blog.legacyteam.info/2015/12/romver-romantic-versioning/) (`paradigm.major.minor`)
. This is why Twill 1.2.2 is not just about patches but new features and improvements too.

Moving forward, once Laravel 6 is released, a release with breaking changes will be considered major, which would mean
Twill 2.0.0 right now. A release with new features would be 1.3.0, and patches would be 1.2.3.

You can start using
Composer's [caret version range](https://getcomposer.org/doc/articles/versions.md#caret-version-range-) (`^1.2.2`) now
if you'd like to benefit from new features without fearing breaking changes on your next `composer update`! If you'd
rather stick to a stricter way of requiring Twill versions (fair enough, we do that in Twill's npm dependencies for your
own safety), you will have to update your `composer.json` file to get new features rather than patches only.

### Added

- Local image rendering service using Glide 🖼 (6e427fc6, e878b9af, 2a54c030, 0e8adb85)
- Support for translated medias field and extra metadatas (d16386e5, 484c3c1e, e384dad4, 5b28acf7, 4db1ff45)
- Support for maxlength counter on WYSIWYG form fields (d6301ff7, 93af3915, c916e760)
- Support for block groups (57bed474)
- Configuration option to prefix s3 uploads (#290) (b85df5ac)
- Helper to dump ready to use SQL queries (87e20508)
- Option to provide a custom static permalink under the form's title editor (f9c6ed71)
- `twill:update` command and new database migrations for 1.2.2 (b251ffa0)

### Fixed

- Fix media and file local libraries: local disk is now defined automatically by Twill, and configured to work
  seamlessly with Glide (10b9cc7a, 52cabe32, ff1add80, 10aa2c53, 876c93a2)
- Fix repeaters issues with restoration, update, medias and files fields support (7ec42565, 6425a3fe, c2703b25,
  60a239b8, 7e348f4d)
- Fix #32: markdown based mail notifications breaking in host Laravel apps (c0239ad7)
- Fix authorization gates conflicts (d2036f29, b08b1218)
- Fix default Quill.js WYSIWYG theme rendering (e593ac6f)
- Fix browser when a selected item is deleted (5e085139)
- Fix global search input misbehavior (31fef7ce)
- Fix publish button label copy when publishing is not available (82ec2c8d)
- Fix Twill dev script console errors by disabling host check in hot script (0707f5bc)
- Fix Twill provided blocks validation rule (cc277f5e)
- Fix support for custom app namespace (#280) (eb780a5b)
- Fix canvas rendered cropped image no-cache hack (#261) (ebe4450b)
- Fix S3 uploader signature function calls (#259) (41828cd5)
- Fix missing header method exception in ValidateBackHistory middleware (#234) (2ee1080d)
- Fix media metadata helper issues (1b07f493)
- Fix some documentation typos (df870b54, a6dda857)
- Fix some styling bugs (faa4f89e, 77e4d2d0)
- Fix dashboard settings: activity option was not used (f67ca2ef)

### Improved

- Twill's CLI now automatically format the provided module name to be valid: `article`, `articles`, `Article`, you name
  it, will now correctly generate file for an `articles` Twill module with the correct stub replacements. (3e5d6e99)
- Forms extensibility improvements (d2f4008c, 7382c64c, a06b7a8a)
- Switch from push() to save() when creating/updating models (661e5cfd)
- Add more Language code to label mappings (#299) (d842b441)
- Support more languages in frontend slugify function (2f656287)
- Improved support for Quill.js toolbar modules on the `wysiwyg` form field (e593ac6f, ff9a8319, 3f675d27)
- Improve support for translatable.use_property_fallback (15a9331b)
- Use morphClass consistently in browsers (4ec38c2b)
- Use module controller defined scopes when counting by status (56a2d3aa)
- Code quality (replace helpers and facades by dependency injection when possible or fully qualified facades) (6f449ac2,
  89687c1f, 9554a0cd, b0a3297c, 358ca416, 86192a16, 21068eb3, d443309d, 05bdfa2a, 80a0f919, 5acb7f1f, 49b2c664,
  7625fb33, 1dea3d93, 6972435b, d597f713, 1de922b6, 37b4fd2a, 6092fba0, 6fe254a8, 5044c8ef, f9e2b5cd, c9ef6b52,
  bcc77308, 2b3f6d3f, df3650a0, a6106b7e, 6b5c49ac, d80ef94c, c889c116, 4f80c83d, 6f4e9c92)

### Chore

- Update composer dependencies (e1dfc11e)
- Update npm dependencies (06184c0b)
- Update docs to VuePress 1.0 (72217206)

## 1.2.1 2019-03-15

### Added

- Laravel 5.8 support (#209)
- CMS users 2 factor authentication (requires the `php-imagick` extension installed when enabled) (2753b4aa)
- Media library custom fields (181eabe3)
- Browser field with multi-types (a0804b7, e6864f4)
- Medias, select and radio fields support in settings (#87) (5ba1dcd, 8d251f1)
- Support for default values in input and wysiwyg fields (1b27210)
- Add option to keep value inside connector field when toggled (d0a92f2)
- Implement an easy way to check for images existence (#53) (19e6f8f)
- Provide a way to disable the main content fieldset in forms (862307e)
- Add wide modal option to browser form field (#105) (389ce5d)
- Enable HTML rendering in browsers (#100) (f318bb1, 9ff1bc5)
- Add a way to add pattern for the routes and domain of the admin (fbc4919)

### Fixed

- Fix medias and files form fields conflicts (#72) (adbfe66)
- Fix login error state (e55fd55)
- Fix npm scripts in documentation (5a6d368)
- Correct documentation typos (#43) (aece0a3)
- Fix reference to hard-coded twill users table name by using config value (ec9b377)
- Fix wrong parameter order in fileObject helper (#99) (1746daf)
- Fix settings for all types of translatable configurations (2570c5f)
- Fix select field value in settings for codebases with multiple languages (0936899)
- Update and block vue-select to last version (2.5.1). Update style and logic according to changes in vue-select (
  b3d200d)
- Fixed published scopes hook (3bfbfd0)
- Fix publication timeframe listing column (2eee60e)
- Fix CMS global search on translated titles (a5b05d3)
- Fix for non existing crop settings (ca778f6)
- Fix default locale column length Closes #80 (209e63f)
- Fix logged-in admin user privilege escalation (27cd3f8a)
- Prevent unauthorized users from accessing CMS users listing
- Fix translated file form field creating duplicate attached files after saving twice
- Fix uploader showing duplicate on upload error

### Improved

- Update to Laravel Mix 4 (#113)
- Address some install and build issues:
    - Publish compiled assets on install
    - Provide an experimental artisan based build command `php artisan twill:build`
    - Move npm documentation down as this is not needed to get started anymore, only when creating custom blocks
    - Fix npm scripts cp syntax once again, fixing #165
- Update front language components to support large number of languages (#47) (5e6c22a)
- Check database connection before twill:install (#66) (30b25be)
- Improve create super admin command (#68) (8ca8927)
- Added default false value to published column on module's default migration (#93) (21e7317)
- Wysiwyg - Default styling for the superscript (8b0e950)
- Update image styling in browser items list (b3c1103)
- Memoize translations to avoid querying the relationship multiple times when checking for active translations (d0b85be,
  90c1b78)
- Languages list in listings – show first 4 only (ad434c7)
- Allow main nav to scroll on overflow-x (432b463)
- Add repeaterName parameter to repository repeater relates functions (#129) (aead7aa)
- Remove unecessary check for empty value before saving text fields into vuex store (e8866e4)
- Improve usability of the full screen content editor on mobile
- Various documentation improvements

## 1.2.0 2018-09-24

It's been an exciting first few months for Twill, and along the way, we've been listening to
your [feedback](http://github.com/area17/twill/issues). Today, we're excited to release Twill 1.2 with easier setup,
improved documentation, and several improvements. We also happily welcomed our first external contribution from
@yanhao-li and a lot of research on extensibility from @IllyaMoskvin!

[Breaking changes](#changed) have been kept to a minimum and we've provided configuration variables for backward
compatibility.

Reminder: Twill's versioning scheme maintains the following convention: `paradigm.major.minor`, exactly like Laravel.
Fun fact: this is called [Romantic Versioning](http://blog.legacyteam.info/2015/12/romver-romantic-versioning/)! When
referencing Twill from your application, you should always use a version constraint such as `1.2.*`, since major
releases of Twill do include breaking changes.

### Added

- Support for Laravel 5.7  (40210129, f3156836)
- Package auto-discovery for Laravel >= 5.5 (1642477)
- Documentation sources (VuePress project running at [twill.io/docs](https://twill.io/docs))
- Updated documentation sections:
    - Architecture concepts
    - Local environment requirements and installation
    - Configuration
    - Revisions and previewing
    - Dashboard
    - Global search setup
    - Settings sections
    - Imgix sources setup
- Default CMS global search implementation (edac38ae, b234170)
- My drafts module in dashboard (70d89aa1)
- Option to enable the activity log when dashboard is disabled (3eb4b2a)
- Support for browser field in repeaters (f1f68bc)
- CMS users optional fields (title, description) (a75cb00b)

### Fixed

- Revision restoration (e87a71bd, eb9718ab, 937bbd24)
- Previewing repeaters in blocks (ffde802b, 8d9f656a, a6136cf1, e0f3e70c)
- Cropped thumbnail rendering CORS issue (f9f6896e)
- Prevent undefined formFieldValue in input and wysiwyg fields (5211a447)
- Uploader autoretry (342a79cf)
- CMS users permissions (publishers can't edit other users, admins can create new users) (1dd825c)
- CMS users profile image cropping parameters (b9e22a6a)
- Irrelevant error during Twill setup (94589134)
- Media library console errors on dashboard (e5f959a)

### Improved

- Installation process and compatibility with existing applications (0ab27de, c6353e7)
- Previews and block editor developer experience (48a7fd8)
- Blocks customization (221a03ed, 145b35b2, a10a3d6f)
- Dashboard activities labels (15e098dc)
- Update npm deps (e1a4117c)
- CRUD module generator output (bd84f41)

### Changed

- CMS users and their password reset tokens are now stored in `twill_users` and `twill_password_resets` tables by
  default, with options to provide custom table names in `config/twill.php` for backward
  compatibility (`twill.users_table` and `twill.password_resets_table`) (c6353e7)
- Twill's exception handler is bound to all controllers, with an option to opt-out for
  extensibility (`twill.bind_exception_handler`) (43f27de)
- Change default column in repository's listAll helper function to `title` (from `name`) (024be645)
- Configuration enables dashboard, search and buckets features by default (a02c59c). You can disable them in
  the `enabled` configuration array of your `config/twill.php` file.

## 1.1.0 2018-07-05

### Added

- Option to the browser field to disable sorting (228babb)
- Option to the select form field to enable search (9f49c11)
- Helper CMS image function that takes the first available attached image (3d573dc)
- Block editor custom validation rule (57cceae)
- Allow passing extra data when rendering blocks (e9a5f4d)
- Save button inside the full screen content editor (615c168)
- Configuration based CMS dashboard (81e8dfa, b1d17b3, 25f9419, 0ced2cd, 6753027, 4b125aa, b6cef76, c7a0bba)
- UI warnings when deleting from the media library, listings, and blocks from the block editor (ff8cd77)

### Fixed

- Select options escaping (7180e63)
- Form error when content revisions have no user anymore (2483120)
- Support older Debugbar version for Laravel <5.5 (2efc9ff)
- Slugs management on non translated models in a translated app (5c30e40)

### Improved

- Babel transpilation targeted browsers (13b502a)
- Refactored nested listing (9454cdf, 3b86512, 4b4ba95, 2358a1f)
- Refactored cropping logic (79ef4fc, 310fc78)
- Cleanup and linting (ee65800, d0df756, 2d77eb7, 08d94fd, d8636bc, 5813a82, b6111a2, d495b39, 65fc025)
- Show thumbnail if available in buckets and browsers (e751272, 4f0ac41)
- Preview iframe rendering issue on Chrome (b25f457)
- Relationships sync hydration: allow hydrating a custom relationship name (f9aa631)
- Bucket screen can now live under the third level of CMS navigation (9069bb8)

### Changed

- Renamed from CMS Toolkit to Twill (a30a33e, eea3abc, d395066, 93da8e2, f409597)

## 1.0.13 2018-04-20

### Fixed

- Media field: fix canvas based cropped thumbnail (make sure it is working on Chrome and Firefox, still fallbacking to
  the original thumbnail on Safari because of lack of support for tainted canvas with CORS)

## 1.0.12 2018-04-19

### Improved

- Case insensitive search when using Postgres (47a64c1)

### Fixed

- Buckets: custom routes save button URL (1febe6c)

## 1.0.11 2018-04-17

### Fixed

- Media field cropped thumbnail: fix Safari error (missing support for tainted canvas with CORS) (!68)

### Improved

- Media field cropped thumbnail: prevent CORS errors entirely (!68)
- Cropper component refactor (!68)

### Changed

- First hint of renaming introducing Twill credit in footer (b84a5f6c)

## 1.0.10 2018-04-12

### Improved

- Media field : crop is now using smart crop to detect the best crop by default (58141925)
- Media field : refresh the thumbnail of media field on the fly based on the first crop (58141925)

## 1.0.9 2018-04-10

### Improved

- Drop laravel-mix requirement on host projects (!66)

```
This is to avoid conflicts with arbitrary npm setups in hosts projects
(like a project running on Webpack 4, which is not compatible with Laravel Mix as of April 2018).
Provided NPM scripts have been modified to use a simple copy command.
This means the CMS build is fully independent from the project build.
It also gives up a slight performance boost in HMR mode when developing.
```

- Media field cropped information (2f802d8)

## 1.0.8 2018-04-05

### Added

- Ability to disable sorting on the "title" listing column (03b65a8)

### Fixed

- Content editor: non draggable list of blocks in Firefox (!65)
- Media Library: switching types quickly is creating wrong listing (!64)
- Media library: bulk tagging (60c6fe9, c6ab250, 51dfd3d, 9be8227)

### Changed

- Updated flatpicker and cropper deps to more recent versions (!63)

## 1.0.7 2018-04-03

### Added

- Support for files input in forms, blocks and repeaters (!61)
- Ability to invalidate specific paths on Cloudfront (!60)
- New block icon (text-2col) (!59)

### Fixed

- Ignore blocks in database if config for type is not available (0a4f528)

### Improved

- Refactor and hook up files library with the new single media library tab system (!61)
    * Ability to configure allowed file extensions for images and files
    * Ability to configure the file service (defaults to Disk)
    * Ability to add custom types (documentation TODO)
- Merge Cloudfront config with host application's services config (!60)
- Move AWS sdk version and region to services configuration file (!60)
- Improve global error management and session expired UX (dd3390b)
- Fix block icons position (!59)

## 1.0.6 2018-03-28

### Added

- Code highlighting module in WYSIWYG form field (`code-block` in toolbarOptions) (!56)
- @pushonce(stack:key) and @endpushonce Blade directives to push to a Blade stack, but only once (by suffixing the stack
  name with an arbitrary unique key) (9830ef0c)

### Fixed

- Support direct S3 upload to non-default (us-east-1) S3 regions (!58)
- Block editor option to render childs in previews (64756f0)

### Improved

- Frontend build configuration slimming down non-vendor admin assets by around 40% (auto-vendorize imports from
  node-modules) (!57)
- Refactor external js/css loader into a reusable util (d177d0ec)

## 1.0.5 2018-03-22

### Fixed

- Module generator hasRevisions option (3fcf7f0)

### Improved

- Misc responsive fixes for small screen (!55):
    * Cropper modal update
    * Media library : grid is showing 2 images on the same row on mobile
    * Dropdown : resize based on available space
    * Overlay header : adjust infos showing up on smaller screens
    * Listing and search results : dont show thumbnails on smaller screens

## 1.0.4 2018-03-21

### Fixed

- Module repository filter ignoring null scopes (1de874e)

## 1.0.3 2018-03-21

### Fixed

- Eventual duplicate index name from migration helpers (!54)
- Listing filters overflow after opening (18577c1)

## 1.0.2 - 2018-03-21

### Improved

- Responsive: navigation, datepickers, modals, notifications, accordeons, dropdowns, filters (!52)
- Login: footer position (!52)

### Fixed

- Datepickers with no time option: fix value update in vuex store (!53)

## 1.0.1 - 2018-03-20

### Added

- Error pages for error 419 and error 429 (page expired and too many requests) (!48)

### Improved

- Focus states, active states, accessibility (!50)
- Previewer responsiveness (!50)
- Pagination reload (no reload if same page and constraint page number input) (!50)

### Fixed

- Missing brackets to build the index name in related table migration helper (!51)
- Color picker hue selector jumps (!49)
- NPM warning because of missing config in package.json

## 1.0.0 - 2018-03-19

### Added

- Full-screen block editor with left side editing and right side drag and drop-able previews
- Blocks can now be created as regular forms using @formField Blade directives
- Vue.js blocks components generator: php artisan twill:blocks
- Form layout helpers: collapsed fields, columns, inline checkboxes and radios, connected fields
- Listings status filters (published/mine/draft/trash)
- Per CMS user listings options saved in local storage (items per page, displayed columns)
- Bulk editing in listings (publish/feature/delete/restore)
- Display/hide columns in listings
- Support for nested listings (to use in combination with a nested set)
- Support for blocks and revisions features in module stub and generator
- Publication management: add public/private and publication timeframe options
- Ability to create and edit content in a modal when a full form page is not necessary
- Custom email template
- Color picker form field
- Bulk delete and multiple selection with shift in media library
- Replace image in media form field
- Context based image alternative text and caption
- Restore soft deleted models
- Suggested frontend controller for show and preview routes with its associated router macro (Route::
  moduleShowWithPreview)
- Allow custom buckets routes prefixes, default to "featured" prefix
- Support starred items in buckets
- Preview in selected language
- Preview model hydration support for multi-select, browsers and repeaters
- More image helpers
- Provide a way to transform index items collection
- Provide a hook to add custom data per index item
- Allows querying module's model through its repository
- Contributions guidelines

### Improved

- Simplified form views
- Unified form fields options
- Inline form fields validation messages
- Blocks are now their own Eloquent model and a polymorphic relationship instead of being a dead json column in each
  module
- Media in the media library can't be deleted in they are attached to a module or block
- Use consistant syntax for config keys
- Use database transactions in module repository operations
- Support slugs with non latin languages
- Slugs management when restoring a soft deleted model
- UI responsiveness
- Documentation

### Changed

- Redesign of every single part of the admin ui
- Admin frontend assets sources are now part of this repository (in frontend/) and consists of multiple Vue.js apps
  compiled using Laravel Mix
- Laravel and Vue communicates using Vuex store hydration at page load and ajax requests
- Admin assets need to be compiled by the project using this library in order to include its own blocks
- Block editor changed from SirTrevor to custom Vue.js components
- WYSIWYG editor changed from Medium Editor JS to Quill.js
- Modules don't need an index Blade view anymore, all listings options are defined in the controller
- Repeaters for inline one-to-many relationships are now created as blocks

## 0.7 - 2017-10-03

### Added

- Settings feature (831c3de, d2f76dd)
- Add a ratio selector on image fields (64edd52)
- Add optional open live site link to global nav (4ede5a2)
- Add a preview/open action to listings (a9a2821)
- Allow disabling delete in module listing (df7cf5b)
- Add a copy preview link to clipboard feature (dirty js, will clean up during redesign) (f50c03a)
- Add a way to prevent publication in listing by checking a canPublish property on the model item (347cc6a)
- Add new setting to block editor config: iframe width (defaults to 66) (5dc0461)
- Add a new links only config for medium editor fields in blocks (2eb64b5)
- Allow hints in blocks input fields (21b677f)
- Add placeholder in block text fields for simple repeater blocks based on numbers (e5042fd)
- Add a button to preview module landing with drafts (2957584)
- Add a scopes parameters to apply where conditions on forSlug helper (d6d10bb)
- Add 403 error page (9aa40d5)
- Log block errors (f9d8778)

### Fixed

- Prevent initializing already initialiazed medium editor in blocks (1742a17)
- Fix module show and preview routes (extra /) (b01c1f6)
- Fix preview links (0618bc6)
- Make sure module previews are only accessible to read only users, not disabled ones. (d92d07b)
- Fix slug input (3b25ef0)

### Improved

- Allow custom publish field name in forms (043107c)
- Improve uploader drop-zone style to align with images grid (cfd32a9)
- Wording on image attachment button: use add everywhere for consistency with blocks (e6d6918)
- Hide filters dropdowns while loading select2 styles (f2eeabe)
- Hide block editor ugly json showing in textarea before Sir Trevor loads (df2193e, adf651d)
- Improve block editor UX (show title while loading, stay on edit view if validation errors) (98b8af0)
- Change cms user publish status wording (d8177be)
- Allow raw html string as index column (useful for classic model accessor instead of presenter usage) (2c057af)

### Changed

- Soft delete slugs on delete and allow reusing deleted ones (b48b563)
- Do not force plain text pasting in block editor medium fields (a01e42f)
- Allow empty or "/" module preview route prefix for catch-all route (1dda40d)
- Wording on attachment: replace detach by remove (769d18d)
- Update CMS builds from UI Toolkit (c61fd17)
- Update composer.lock (6a567c9)
- Open preview in a new tab (f48fa99)
- Revisions and links wording (4bd3e29)

## 0.6 - 2017-10-03

### Added

- Implement revisions with preview and side by side comparison (55ebdae, e35e824, 805e6b2, c51c99c, 04d1910, 303875d,
  e3fb70c, 28daed4, 21dd9dd, b18276c, a31b889)
- Add feature permission for publishers and admins (84e2ae0)
- Allow custom logo partial for the CMS header (435e65e)
- Add a way to add a message on top of CRUD listings (4afefe0, c9ad242)
- Add a variable to disable secondary navigation in views (a5ee316)
- Add options to the checkbox form field to enable connected actions (5dbf3c1)
- Add a way to disable feature using a canFeature attribute in models. Defaults to true. (a63aeb1)
- Add setters to the SEO object to keep defaults if passed is empty (79f9747)
- Easy way to add links in browser fields (c0d66b3, 33540d3)
- Allow raw url in CMS navigation (6e6ac31)
- Add an option to prevent related content deletion (b3016ab)
- Add an option to show the CMS users links in the top right navbar (febd212)
- Add a repository method to find first or create (0799840)
- Add a new default config with anchor for the medium editor form field (0eea90b)
- Add a scope to order with a raw string on translations (6281f1d)
- Add a scope to order by a translated field (694d8c9)
- Let's share a published scope in the parent model (c5e83e5)
- Add a way to delete existing belongsToMany repeater elements (when not used along with a multiselect) (422a924)
- Add an option to show templates on the frontend domain and protect templates from unauthenticated eyes in production (
  1bf3fc7)
- Add a simple way to reuse the default blocks with custom views (36ea67f)
- Add blocks css to block editor configuration (0aa829f)
- Add a new default quote block with rich editing capabilities (4f3ecad)

### Fixed

- Fix has slug behavior when using translations with a single locale (d574b33)
- Add global css fixes to the block editor form field (4f50df9)
- Force translations index name to be shorter (76bd481)
- Fix admin host lookup in exception handler and allow view override (b49c081)
- Fix characters limits display (missing space) (642129a)
- Don't show delete column header in browsers module if delete is not allowed (5fd4830)
- Fix fields in repeater (TODO: test on other projects) (c0277a7)
- Quickly fix the Laravel 5.4.22 security fix to accomodate for our convention of not specifying the scheme in APP_URL (
  d541983)
- Security update: force admin url on password reset routes. (271b4bb)
- Don't load blocks css if config say we use iframes (5ce6f1a)
- Fix medium editor link only button (ce368a7)
- Fix debug config (2728b7e)

### Improved

- Improve hints display on medium textarea fields (e619967)
- Improve search and filters in browser (7380e6c)
- Retain params on listing pagination (bb41603)
- Allow custom frontend view path for errors views (e8f3822)
- CMS listing titles first letter uppercase (0f2893b)
- Fields hints improvements (238f65f)
- Browser field improvements (1be5a0d)
- Support custom button title prefix on repeaters (3debd56)
- Prevent errors and provide more ways to grab images dimensions in the Imgix service (5d9e0ca)
- Disable scrollbars on the modal frame (24e325e)
- Hide scrollbars in blocks previews (a35c919)
- Use a tinier button for repeaters (2715efb)
- Cleanup (c2875df, 6a118c2)
- Cleanup module controllers by adding default empty arrays for index and form datas (09d31eb)
- Open live site in new tab (c8543b1)

### Changed

- Switch extra_css and extra_js to Blade stacks (4741806)
- Prepended scope better be prepended (83f45c6)
- Disable CMS users image by default (143f41b)
- Make parent model abstract (eed6d21)
- Remove default button block (had no renderer) (fd7b537)
- Force capitalize model first letter in getModelRepository internal helper (f7901ac)
- Don't search for tags in search, we have a filter for it (efc05ad)
- Repository searchIn helper now bundle or where queries together to avoid conflicts with other scopes (df0973b)
- Update style of the iframe for previewing the block editor (180c69d)
- Allow calling module controller form method from child controllers (ba95fba)
- Small wording updates (ed03107)
- Use the new date picker (a15830b)
- Update base blocks and text field builder (cf8fc7b)

## 0.5 - 2017-10-02

### Added

- Implement block editor previews using iframe to prevent styles conflicts (5303259)
- Add automatic buckets from configuration (ece23a9, 72b7c6c, 98118cd, 32b011f)
- Add getItemBySlug helper function to retrieve a resource from a repository (a663cd4)
- Add required label to media and file form field (737585c)
- Add belongs_to param to the browser form field to enable single selection on browser fields (b59e129)
- Add an option to ignore fields when saving, to enable partial forms for a module (51917ac)
- Add an imageObjects method to the HasMedias trait to retrieve a collection of Image associated (06a6899)

### Fixed

- Allow https on S3 library (81982b3, 2b6b2de)
- Fix the URL of the back link when a validation error occurred (9f6d568)
- Fix browser module view resolution when using a custom module name (882bd8b)
- Force mediables ordering by id for medias form field with multiple images (8d0a3b7)

### Improved

- Turn flash message into a js notification (e2ecb13 )
- Media form field failover in case of media params changes (new crop name for example) (8a074cd)

### Changed

- Move Imgix specific params to Imgix image service implementation (b4c1aed )

## 0.4 - 2017-03-01

### Added

- Functional block editor with default blocks (b53da8fe, 6bae67a, 1ad7cfc, 24f144ad, e884f14c, d838d04, 3714396e)
- Repeater form field (105c3f22a)
- Toggle columns in module listings (6f29f20)
- Tagging support for all models (e001d5e)

### Fixed

- Toolkit module views resolution (7afcf044)
- Browser insert partial (fea42b7, 84db3a6b, e7c220f)
- Translations and slugs migration helpers (786fb06)
- Password reset routes and welcome email sending policy (f04abe21)
- Slugs params for single locale setup and custom model accessor (ecfba9924, 9788a23a)
- Paginator (custom view based since L5.3) (3d8ec24)

### Improved

- Laravel 5.4 support (2c5634cb, 4a129364)
- Date picker, allow custom options (f18bbf18)
- Resource browser: Add an option to allow a module name independent from the relationship (26368c7)
- Resource browser: Add option to pass parameters to browser from the view calling the browser (af3e06ab)
- Filters style on index view (now uses custom select style) (948df42, adcbd628, d4af4b89)
- Install/setup/module commands (dd19da3, f2ec13dc, acc2a662, b38a5f07)
- Documentation (using @joyce's feedback, thanks a lot!) (ac41d07ec)

### Changed

- Differentiate Medium editor and rich text area (3125e5e)
- Form lang switcher is now included and hidden by default (892a1da9b)
- Added an ACL param to the uploader (2298ff40)
- Update assets command now call vendor:publish on the CMS Toolkit (f75eb38)

## 0.3 - 2017-02-03

### Added

- Laravel 5.4 support (a3f7ca3, 44ccf77, a7121e2, 59301db)
- Frontend assets configuration (5bc0dfc, 281a394, 423a524, cd30daa, f1280b2, ff6f280)
- Browser for related content (bc0fba0, 595f146, e1811a3, 3dd25be)
- Nested modules (3835a75, 798118a, 9bbb77e, df06492, 48a8949, ad39dd6, c1f059f, 4fb42ab, e0bf2f6)
- Hidden form field (0d9d44b)

### Fixed

- Fix uploads on environments where config cache is enabled (178f65f)
- Prevent browser back button to get back to an authenticated page after logout (0cf4248)
- Fix date_picker fieldname (d877fa9)
- Fix checkbox partial name (40e1bca)
- Lists is deprecated (e7efee1)
- Fix resourceView blade directive (3babbcc)
- Fix non translated slugs

### Improved

- Documentation (43e8cdb)
- Config merging (be425df)
- Pluralization (4e6caf5, 3d66250)

### Changed

- Remove the need to set perPage for Sortable modules (3abf48a)

## 0.2 - 2017-01-11

### Added

- Syntaxic sugar to add like where clause in controllers filters (c032539)
- Checkbox form partial (d8e98f3)

### Improved

- Documentation (d4ef4e3, 2d289bf, 067d036, a732c4d, 21b5dfe, fa1d26a, 632ebb0, f981056, b2f38b4, a5466d2, 888897d)
- Installation (14b4507, b2dcbae, f35a730, 37232d3, ca26e7b, 366c9a2, 6b41db2, 6d65801, 96dc178, 59aef13, 4f113f8,
  67d64e2, 9c89233, 6b5ed46, 576dc16, ebbeb9e, 25b5d27, f313f07)
- Module generator (7870d02, 868bb26, 380e214)
- User management (a43edfd, 315e95b, 8932206, 7abf5ef)
- Module views (7ea66d6, f866e19, e03aab6, 4841087)

### Changed

- Rename Sorts traits to HasPosition for consistency (c09c531)

## 0.1 - 2016-12-16

- Initial release<|MERGE_RESOLUTION|>--- conflicted
+++ resolved
@@ -2,7 +2,6 @@
 
 All notable changes to `twill` will be documented in this file.
 
-<<<<<<< HEAD
 ## Unreleased Twill 3.x
 
 ### Major features
@@ -27,7 +26,7 @@
 - Better defaults [PR](https://github.com/area17/twill/pull/1484)
 - Config file names are aligned with their config key name [PR](https://github.com/area17/twill/pull/1434)
 - Namespaces have been renamed from Admin to Twill [PR](https://github.com/area17/twill/pull/1388)
-    - You can use php artisan twill:upgrade to automate this in your code base
+  - You can use php artisan twill:upgrade to automate this in your code base
 
 ### Bugfixes
 
@@ -36,7 +35,7 @@
 ### Documentation
 
 - Documented capsules [PR](https://github.com/area17/twill/pull/1628)
-=======
+
 ## 2.8.3 (2022-05-19)
 
 ### Fixes
@@ -56,7 +55,6 @@
 - Fix visual issue with long notes on media [`#1612`](https://github.com/area17/twill/pull/1612)
 - Change search to allow less then 3 characters [`#1613`](https://github.com/area17/twill/pull/1613)
 - Add polyfill for doesntContain to ensure Laravel 7 compatability [`#1635`](https://github.com/area17/twill/pull/1635)
->>>>>>> dd249be7
 
 ## 2.8.1 (2022-04-26)
 
