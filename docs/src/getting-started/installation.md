---
pageClass: twill-doc
---

# Installation

You can install Twill on an existing Laravel application or a new one.

## Composer

Twill package can be added to your application using Composer:

```bash
composer require area17/twill:"^2.0"
```

## Artisan

<<<<<<< HEAD
Run the `install` Artisan command:
=======
Run the `twill:install` Artisan command: 
>>>>>>> f9702590

```bash
php artisan twill:install
```

:::danger
This command will migrate your database.

Make sure to setup your .env file with your database credentials and to run it where your database is accessible (ie. inside Vagrant if you are using Laravel Homestead).
:::

Twill's `install` command consists of:
- creating an `twill.php` routes files in your application's `routes` directory. This is where you will declare your own admin console routes.
- migrating your database with Twill's migrations.
- publishing Twill's configuration files to your application's `config` directory.
- publishing Twill's assets for the admin console UI.
- prompting you to create a superadmin user.

## Example setup

If this is your first time using Twill or you just want to experiment with a Twill installation you can use the demo
setup to quickly get started.

The demo setup is a blog. It comes with:

- A blog module
- A categories module
- A blade based frontend
- 2 example blocks to use in the block builder

The install command is the same as above. Except that you pass the parameter `blog` to install it.

```bash
php artisan twill:install blog
```

## .env

By default, Twill's admin console is available at `admin.domain.test`. This is assuming that your .env `APP_URL` variable does not include a scheme (`http`/`https`):

```bash
APP_URL=domain.test
```

In development, make sure that the `admin` subdomain is available and pointing to your app's `public` directory.

If you are a Valet user, this is already done for you (any subdomain is linked to the same directory as the linked domain).

If you are a Homestead user, make sure to add the subdomain to your `/etc/hosts` file too:

```bash
# this is an example, use your own IP and domain
192.168.10.10 domain.test
192.168.10.10 admin.domain.test
```

Optionally, you can specify a custom admin console url using the `ADMIN_APP_URL` variable. For example:

```bash
ADMIN_APP_URL=manage.domain.test
```

As well as a path using the `ADMIN_APP_PATH` variable. For example, to have the admin console available on a subdirectory of your app (`domain.test/admin`):

```bash
APP_URL=domain.test
ADMIN_APP_URL=domain.test
ADMIN_APP_PATH=admin
```

When running on 2 different subdomains (which is the default configuration as seen above), you  want to share cookies between both domains so that publishers can access drafts on the frontend. Use the `SESSION_DOMAIN` variable with your domain, prefixed by a dot, like in the following example:

```bash
SESSION_DOMAIN=.domain.test
```

## Accessing the admin console

At this point, you should be able to login at `admin.domain.test`, `manage.domain.test` or `domain.test/admin` depending on your environment configuration. You should be presented with a dashboard with an empty activities list, a link to open Twill's media library and a dropdown to manage users, your own account and logout.

## Setting up the media library

From there, you might want to configure Twill's media library's storage provider and its rendering service.

By default Twill uses local storage and local image rendering using [Glide](https://glide.thephpleague.com/), if you have
more advanced image storage needs you can setup AWS as instructed below.

See the [media library's configuration documentation](/media-library/) for more information.

### AWS

Provide the following .env variables to get up and running to store uploads on `AWS S3` and to render
images via [Imgix](https://imgix.com)

```bash
S3_KEY=S3_KEY
S3_SECRET=S3_SECRET
S3_BUCKET=bucket-name

IMGIX_SOURCE_HOST=source.imgix.net
```

## A note about the frontend

On your frontend domain (`domain.test`), nothing changed, and that's ok! Twill does not make any assumptions regarding how you might want to build your own applications. It is up to you to setup Laravel routes that queries content created through Twill's admin console. You can decide to use server side rendering with Laravel's Blade templating and/or to define API endpoints to build your frontend application using any client side solution (eg. Vue, React, Angular, ...).

On a clean Laravel install, you should still see Laravel's welcome screen. If you installed Twill on an existing Laravel application, your setup should not be affected. Do not hesitate to reach out on [GitHub](https://github.com/area17/twill/issues) if you have a specific use case or any trouble using Twill with your existing application.<|MERGE_RESOLUTION|>--- conflicted
+++ resolved
@@ -16,11 +16,7 @@
 
 ## Artisan
 
-<<<<<<< HEAD
-Run the `install` Artisan command:
-=======
 Run the `twill:install` Artisan command: 
->>>>>>> f9702590
 
 ```bash
 php artisan twill:install
