--- conflicted
+++ resolved
@@ -16,11 +16,7 @@
 
 ## Artisan
 
-<<<<<<< HEAD
-Run the `install` Artisan command:
-=======
 Run the `twill:install` Artisan command: 
->>>>>>> c195fc7e
 
 ```bash
 php artisan twill:install
