# Installing Laravel

Before we dive in, this guide will have some assumptions about knowing Laravel. However, we do our best to make these
guides as starter-friendly as possible.

We do however, expect knowledge about PHP (>8.0), MySQL, Composer and that you already have a development environment setup.

If you have any questions about a step, let us know on our Discord and we will try to help you out!

## Install Laravel

For the installation of Laravel, we will use some steps from the [official documentation](https://laravel.com/docs/10.x).

The official documentation is a goldmine of knowledge, if you ever have trouble understanding a concept, make sure to
check it out!

To install, let's open up our directory where we work from. Then we use a composer project to install a new Laravel
project:

`composer create-project laravel/laravel laravel-twill`

This command will create a directory called `laravel-twill` (You can give it another name if you wish) and will
download and extract all the required packages inside.

Once the command is complete, we can go into the directory using `cd laravel-twill`.

In this directory you will have a full Laravel directory structure. Now, depending on your local development environment
go ahead and link it so that you can open it in your web browser.

If you do not have a local environment, you can use `php artisan serve` to run Laravel's built in web server.

When you visit your website, you should see a simple Laravel landing page with links to the documentation and other
useful websites.

### Configurations

With Laravel up and running, open up the `.env` file in the root of the project and make sure you have a MySQL database
setup.

While you are there, make sure that `APP_URL` matches your local url. For example:

`APP_URL=http://laravel-twill.test`

If you do not have MySQL setup, you can use [SQLite](https://laravel.com/docs/10.x#databases-and-migrations) as well.

<<<<<<< HEAD
As mentioned before, the Laravel documentation is far more extensive about the setup procedure, if this guide went too
quick, make sure to give those a read.
=======
As mentioned before, the Laravel documentation is far more extensive about the setup procedure, if this guide went too quick, make sure to give those a read.
>>>>>>> 0d52a578

### Initialize GIT

Now that that is done, let's do one more (optional) step.

When working with PHP and other code projects, it is recommended to use GIT. GIT is a versioning system that will allow
you to save your work, roll back if needed, but it wil also help you share your work.

We will not go into details about GIT here, but we will run `git init` inside the `laravel-twill` directory, followed by
a `git add .` and `git commit -m "Initial commit"` to add all the work we did in this step to our git repository.<|MERGE_RESOLUTION|>--- conflicted
+++ resolved
@@ -43,12 +43,8 @@
 
 If you do not have MySQL setup, you can use [SQLite](https://laravel.com/docs/10.x#databases-and-migrations) as well.
 
-<<<<<<< HEAD
 As mentioned before, the Laravel documentation is far more extensive about the setup procedure, if this guide went too
 quick, make sure to give those a read.
-=======
-As mentioned before, the Laravel documentation is far more extensive about the setup procedure, if this guide went too quick, make sure to give those a read.
->>>>>>> 0d52a578
 
 ### Initialize GIT
 
