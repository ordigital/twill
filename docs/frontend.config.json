{
  "structure": {
    "breakpoints": {
      "xs": "0",
      "sm": "544px",
      "md": "650px",
      "lg": "990px",
      "xl": "1280px",
      "xxl": "1600px"
    },
    "columns": {
      "xs": "4",
      "sm": "4",
      "md": "8",
      "lg": "12",
      "xl": "12",
      "xxl": "12"
    },
    "container": {
      "xs": "auto",
      "sm": "auto",
      "md": "auto",
      "lg": "auto",
      "xl": "auto",
      "xxl": "1520px"
    },
    "gutters": {
      "inner": {
        "xs": "10px",
        "sm": "15px",
        "md": "20px",
        "lg": "30px",
        "xl": "40px",
        "xxl": "40px"
      },
      "outer": {
        "xs": "32px",
        "sm": "32px",
        "md": "40px",
        "lg": "40px",
        "xl": "40px",
        "xxl": "0px"
      }
    }
  },
  "spacing": {
    "tokens": {
      "scaler": 4,
      "max": 240,
      "arbritraries": {
        "3": 3,
        "5": 5,
        "6": 6,
        "10": 10,
        "15": 15,
        "18": 18,
        "30": 30,
        "37": 37,
        "300": 300,
        "740": 740
      }
    },
    "groups": {
      "outer-1": {
        "xs": 64,
        "lg": 96
      },
      "inner-1": {
        "xs": 24,
        "md": 40,
        "lg": 64
      },
      "inner-2": {
        "xs": 16,
        "md": 24,
        "lg": 32
      }
    }
  },
  "color": {
    "tokens": {
      "black": "#000",
      "white": "#fff",
      "purple": "#793CB8",
      "grey": "#EAECEF",
      "yellow": "#B29402",
      "red": "#FF0000",
      "blue": "rgb(30, 58, 138)",
      "yellow-light": "rgba(255, 245, 0, 0.15)",
      "red-light": "rgba(255, 0, 0, 0.1)",
      "purple-light": "rgba(121, 60, 184, 0.1)",
      "blue-light": "rgb(30, 58, 138, 0.1)",
      "grey-dark": "#7F7F7F",
      "gray-100": "#111",
      "gray-200": "#222",
      "docsearch-primary-color": "#793CB8"
    },
    "border": {
      "primary": "grey",
      "tag": "purple",
      "filename": "purple",
      "tab": "black",
      "tab-active": "purple"
    },
    "text": {
      "title": "black",
      "primary": "black",
      "warn": "yellow",
      "danger": "red",
      "link": "purple",
      "tip": "purple",
<<<<<<< HEAD
      "link": "purple",
      "disabled": "grey-dark"
=======
      "tag": "purple",
      "disabled": "grey-dark",
      "info": "blue",
      "githubBtn": "white",
      "tab": "white",
      "tab-active": "purple"
>>>>>>> 0d52a578
    },
    "background": {
      "primary": "white",
      "secondary": "grey",
      "warn": "yellow-light",
      "danger": "red-light",
      "tip": "purple-light",
      "info": "blue-light",
      "filename": "grey",
      "githubBtn": "black",
      "githubBtnHover": "purple",
      "tab": "black",
      "tab-hover": "#333",
      "tab-active": "white",
      "code": "grey"
    }
  },
  "typography": {
    "families": {
      "sans": "\"Inter\", sans-serif"
    },
    "typesets": {
      "headline": {
        "xs": {
          "font-family": "var(--sans)",
          "font-weight": "500",
          "font-size": "40",
          "line-height": "1",
          "font-smoothing": "true"
        },
        "md": {
          "font-size": "52"
        },
        "lg": {
          "font-size": "70",
          "line-height": "1.2",
          "letter-spacing": "-0.05em"
        }
      },
      "h1": {
        "xs": {
          "font-family": "var(--sans)",
          "font-weight": "500",
          "font-size": "40",
          "line-height": "1",
          "font-smoothing": "true"
        }
      },
      "h2": {
        "xs": {
          "font-family": "var(--sans)",
          "font-weight": "500",
          "font-size": "23",
          "line-height": "1.3",
          "font-smoothing": "true"
        }
      },
      "h3": {
        "xs": {
          "font-family": "var(--sans)",
          "font-weight": "500",
          "font-size": "18px",
          "line-height": "1.1",
          "font-smoothing": "true"
        }
      },
      "h4": {
        "xs": {
          "font-family": "var(--sans)",
          "font-weight": "500",
          "font-size": "16",
          "line-height": "1.56",
          "font-smoothing": "true"
        }
      },
      "body": {
        "xs": {
          "font-family": "var(--sans)",
          "font-weight": "400",
          "font-size": "16",
          "line-height": "1.66",
          "font-smoothing": "true"
        }
      },
      "body-2": {
        "xs": {
          "font-family": "var(--sans)",
          "font-weight": "400",
          "font-size": "14",
          "line-height": "1",
          "font-smoothing": "true"
        }
      },
      "sidebar": {
        "xs": {
          "font-family": "var(--sans)",
          "font-weight": "400",
          "font-size": "16",
          "line-height": "1.5",
          "font-smoothing": "true"
        }
      },
      "ui-1": {
        "xs": {
          "font-family": "var(--sans)",
          "font-weight": "400",
          "font-size": "14",
          "line-height": "1.18",
          "font-smoothing": "true"
        }
      },
      "doc-title": {
        "xs": {
          "font-family": "var(--sans)",
          "font-weight": "600",
          "font-size": "18",
          "line-height": "1.11",
          "font-smoothing": "true"
        }
      }
    }
  }
}<|MERGE_RESOLUTION|>--- conflicted
+++ resolved
@@ -107,19 +107,14 @@
       "primary": "black",
       "warn": "yellow",
       "danger": "red",
+      "tip": "purple",
+      "tag": "purple",
       "link": "purple",
-      "tip": "purple",
-<<<<<<< HEAD
-      "link": "purple",
-      "disabled": "grey-dark"
-=======
-      "tag": "purple",
       "disabled": "grey-dark",
       "info": "blue",
       "githubBtn": "white",
       "tab": "white",
       "tab-active": "purple"
->>>>>>> 0d52a578
     },
     "background": {
       "primary": "white",
