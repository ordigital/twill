--- conflicted
+++ resolved
@@ -1,7 +1,6 @@
 const {
   ApplyColorVariables,
   Setup,
-  ApplyColorVariables,
   GridGap,
   ColorTokens,
   SpacingTokens,
@@ -32,7 +31,6 @@
     spacing: SpacingTokens(feConfig.spacing.tokens),
     spacingGroups: feConfig.spacing.groups,
     colors: feConfig.color.tokens,
-<<<<<<< HEAD
     borderColor: {
       ...feConfig.color.tokens,
       ...ApplyColorVariables(feConfig.color.tokens, feConfig.color.borderColor),
@@ -45,11 +43,6 @@
       ...feConfig.color.tokens,
       ...ApplyColorVariables(feConfig.color.tokens, feConfig.color.backgroundColor),
     },
-=======
-    borderColor: ApplyColorVariables(feConfig.color.tokens, feConfig.color.border),
-    textColor: ApplyColorVariables(feConfig.color.tokens, feConfig.color.text),
-    backgroundColor: ApplyColorVariables(feConfig.color.tokens, feConfig.color.background),
->>>>>>> 0d52a578
     extend: {
       spacing: {
         header: '80px'
