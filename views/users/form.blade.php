--- conflicted
+++ resolved
@@ -3,6 +3,10 @@
     'editModalTitle' => twillTrans('twill::lang.user-management.edit-modal-title'),
     'reloadOnSuccess' => true
 ])
+
+@php
+    $isSuperAdmin = isset($item->role) ? $item->role === 'SUPERADMIN' : false;
+@endphp
 
 @section('contentFields')
 
@@ -97,28 +101,23 @@
         @endunless
     @endif
 
-<<<<<<< HEAD
     @can('manage-users')
         @if(config('twill.enabled.users-2fa') && $item->google_2fa_enabled && ($item->id !== $currentUser->id))
-            @formField('checkbox', [
-                'name' => 'google_2fa_enabled',
-                'label' => twillTrans('twill::lang.user-management.2fa'),
-            ])
-
-            @component('twill::partials.form.utils._connected_fields', [
-                'fieldName' => 'google_2fa_enabled',
-                'fieldValues' => false,
-            ])
-                @formField('input', [
-                    'name' => 'force-2fa-disable-challenge',
-                    'label' => twillTrans('twill::lang.user-management.force-2fa-disable'),
-                    'note' => twillTrans('twill::lang.user-management.force-2fa-disable-description'),
-                    'placeholder' => twillTrans('twill::lang.user-management.force-2fa-disable-challenge', ['user' => $item->email])
-                ])
-            @endcomponent
+            <x-twill::checkbox name="google_2fa_enabled" :label="__('twill::lang.user-management.2fa')"/>
+
+            <x-twill::formConnectedFields
+                field-name="google_2fa_enabled"
+                :field-values="false"
+            >
+                <x-twill::input name="force-2fa-disable-challenge"
+                                :label="__('twill::lang.user-management.force-2fa-disable')"
+                                :note="__('twill::lang.user-management.force-2fa-disable-description')"
+                                :placeholder="__('twill::lang.user-management.force-2fa-disable-challenge', ['user' => $item->email])"
+                />
+            </x-twill::formConnectedFields>
         @endif
     @endcan
-=======
+
     @if(config('twill.enabled.permissions-management') && config('twill.permissions.level') !== 'role')
         @can('edit-user-groups')
             <x-twill::browser
@@ -179,7 +178,6 @@
             @endif
         @endcan
     @endif
->>>>>>> 1280c1a7
 
 @stop
 
