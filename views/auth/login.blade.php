--- conflicted
+++ resolved
@@ -32,9 +32,6 @@
                     @endif
                 </form>
             </section>
-<<<<<<< HEAD
-            @include('twill::partials.footer')
-=======
 
             <div class="login__copyright f--small">
                 <a href="https://twill.io/" target="_blank" rel="noopener">Made with
@@ -44,7 +41,6 @@
                     </svg>
                 </a>
             </div>
->>>>>>> cba2ae36
         </div>
     </body>
 </html>