@php
    $required = $required ?? "";
    $value_field = $value_field ?? null;
    $options = [];

    if (isset($disabled)) {
        $options['disabled'] = 'disabled';
    }

    if (isset($placeholder)) {
        $options['placeholder'] = $placeholder;
    }

    if (isset($maxlength)) {
        $options['maxlength'] = $maxlength;
    }

    if (isset($readonly)) {
        $options['readonly'] = $readonly;
    }

    if (isset($field_wrapper)) {
        $fullField = $field_wrapper . '[' . $field . ']';
        $fieldValue = $form_fields[$fullField] ?? (isset($item) && $item->$field_wrapper ? $item->$field_wrapper->$field : null);
    } else {
        $fullField = $field;
        $fieldValue = $form_fields[$fullField] ?? null;
    }

    if (isset($repeater) && $repeater) {
        $fullField = $moduleName . '[' . $repeaterIndex . '][' . $field . ']';
        $fieldValue = $form_fields[$fullField] ?? null;
    }
@endphp

<<<<<<< HEAD
<div class="input string {{ $fullField }}">
    <label class="string control-label" for="{{ $fullField }}">
        {!! $field_name !!} {!! !empty($required) ? '<abbr title="required">*</abbr>' : '' !!}
        {!! isset($hint) ? '<span class="hint">'.$hint.'</span>' : '' !!}
    </label>
    {!! Form::text($fullField, $fieldValue, ['class' => "string", 'id' => $fullField] + $options) !!}
=======
<div class="input string {{ $field }}">
    <label class="string control-label" for="{{ $field }}">
        {!! $field_name !!} {!! !empty($required) ? '<abbr title="required">*</abbr>' : '' !!}
        {!! isset($hint) ? '<span class="hint">'.$hint.'</span>' : '' !!}
    </label>
    {!! Form::text($field, $value_field, ['class' => "string", 'id'=> $field] + $options) !!}
>>>>>>> 9788a23a
</div><|MERGE_RESOLUTION|>--- conflicted
+++ resolved
@@ -33,19 +33,10 @@
     }
 @endphp
 
-<<<<<<< HEAD
 <div class="input string {{ $fullField }}">
     <label class="string control-label" for="{{ $fullField }}">
         {!! $field_name !!} {!! !empty($required) ? '<abbr title="required">*</abbr>' : '' !!}
         {!! isset($hint) ? '<span class="hint">'.$hint.'</span>' : '' !!}
     </label>
     {!! Form::text($fullField, $fieldValue, ['class' => "string", 'id' => $fullField] + $options) !!}
-=======
-<div class="input string {{ $field }}">
-    <label class="string control-label" for="{{ $field }}">
-        {!! $field_name !!} {!! !empty($required) ? '<abbr title="required">*</abbr>' : '' !!}
-        {!! isset($hint) ? '<span class="hint">'.$hint.'</span>' : '' !!}
-    </label>
-    {!! Form::text($field, $value_field, ['class' => "string", 'id'=> $field] + $options) !!}
->>>>>>> 9788a23a
 </div>