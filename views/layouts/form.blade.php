--- conflicted
+++ resolved
@@ -112,13 +112,7 @@
         reviewProcess: {!! isset($reviewProcess) ? json_encode($reviewProcess) : '[]' !!}
     }
 
-<<<<<<< HEAD
-    window.STORE.form.editor = {{ $editor ? 'true' : 'false' }}
-
     window.STORE.revisions = {!! json_encode($revisions ?? []) !!}
-=======
-    window.STORE.revisions = {!! json_encode($revisions ?? [])  !!}
->>>>>>> 7147643a
 
     window.STORE.parentId = {{ $item->parent_id ?? 0 }}
     window.STORE.parents = {!! json_encode($parents ?? [])  !!}
