--- conflicted
+++ resolved
@@ -180,77 +180,6 @@
     }
 
     window['{{ config('twill.js_namespace') }}'].STORE.publication = {
-<<<<<<< HEAD
-        withPublicationToggle: {{ json_encode(($publish ?? true) && isset($item) && $item->isFillable('published')) }},
-        published: {{ isset($item) && $item->published ? 'true' : 'false' }},
-        createWithoutModal: {{ isset($createWithoutModal) && $createWithoutModal ? 'true' : 'false' }},
-        withPublicationTimeframe: {{ json_encode(($schedule ?? true) && isset($item) && $item->isFillable('publish_start_date')) }},
-        publishedLabel: '{{ $customPublishedLabel ?? twillTrans('twill::lang.main.published') }}',
-        expiredLabel: '{{twillTrans('twill::lang.publisher.expired')}}',
-        scheduledLabel: '{{twillTrans('twill::lang.publisher.scheduled')}}',
-        draftLabel: '{{ $customDraftLabel ?? twillTrans('twill::lang.main.draft') }}',
-        submitDisableMessage: '{{ $submitDisableMessage ?? '' }}',
-        startDate: '{{ $item->publish_start_date ? \Carbon\Carbon::parse($item->publish_start_date)->toIso8601ZuluString() : '' }}',
-        endDate: '{{ $item->publish_end_date ?\Carbon\Carbon::parse($item->publish_end_date)->toIso8601ZuluString() : '' }}',
-        visibility: '{{ isset($item) && $item->isFillable('public') ? ($item->public ? 'public' : 'private') : false }}',
-        reviewProcess: {!! isset($reviewProcess) ? json_encode($reviewProcess) : '[]' !!},
-        submitOptions: @if(isset($item) && $item->cmsRestoring) {
-            draft: [
-                {
-                    name: 'restore',
-                    text: '{{ twillTrans('twill::lang.publisher.restore-draft') }}'
-                },
-                {
-                    name: 'restore-close',
-                    text: '{{ twillTrans('twill::lang.publisher.restore-draft-close') }}'
-                },
-                {
-                    name: 'restore-new',
-                    text: '{{ twillTrans('twill::lang.publisher.restore-draft-new') }}'
-                },
-                {
-                    name: 'cancel',
-                    text: '{{ twillTrans('twill::lang.publisher.cancel') }}'
-                }
-            ],
-            live: [
-                {
-                    name: 'restore',
-                    text: '{{ twillTrans('twill::lang.publisher.restore-live') }}'
-                },
-                {
-                    name: 'restore-close',
-                    text: '{{ twillTrans('twill::lang.publisher.restore-live-close') }}'
-                },
-                {
-                    name: 'restore-new',
-                    text: '{{ twillTrans('twill::lang.publisher.restore-live-new') }}'
-                },
-                {
-                    name: 'cancel',
-                    text: '{{ twillTrans('twill::lang.publisher.cancel') }}'
-                }
-            ],
-            update: [
-                {
-                    name: 'restore',
-                    text: '{{ twillTrans('twill::lang.publisher.restore-live') }}'
-                },
-                {
-                    name: 'restore-close',
-                    text: '{{ twillTrans('twill::lang.publisher.restore-live-close') }}'
-                },
-                {
-                    name: 'restore-new',
-                    text: '{{ twillTrans('twill::lang.publisher.restore-live-new') }}'
-                },
-                {
-                    name: 'cancel',
-                    text: '{{ twillTrans('twill::lang.publisher.cancel') }}'
-                }
-            ]
-        } @else null @endif
-=======
     withPublicationToggle: {{ json_encode(($publish ?? true) && $item?->isFillable('published')) }},
     published: {{ $item?->published ? 'true' : 'false' }},
     createWithoutModal: {{ isset($createWithoutModal) && $createWithoutModal ? 'true' : 'false' }},
@@ -260,8 +189,8 @@
     expiredLabel: '{{twillTrans('twill::lang.publisher.expired')}}',
     scheduledLabel: '{{twillTrans('twill::lang.publisher.scheduled')}}',
     submitDisableMessage: '{{ $submitDisableMessage ?? '' }}',
-    startDate: '{{ $item?->publish_start_date ?? '' }}',
-    endDate: '{{ $item?->publish_end_date ?? '' }}',
+    startDate: '{{ $item->publish_start_date ? \Carbon\Carbon::parse($item->publish_start_date)->toIso8601ZuluString() : '' }}',
+    endDate: '{{ $item->publish_end_date ?\Carbon\Carbon::parse($item->publish_end_date)->toIso8601ZuluString() : '' }}',
     visibility: '{{ $item?->isFillable('public') ? ($item?->public ? 'public' : 'private') : false }}',
     reviewProcess: {!! isset($reviewProcess) ? json_encode($reviewProcess) : '[]' !!},
     submitOptions: @if($item?->cmsRestoring)
@@ -324,7 +253,6 @@
     @else
         null
     @endif
->>>>>>> 629d23e7
     }
 
     window['{{ config('twill.js_namespace') }}'].STORE.revisions = {!! json_encode($revisions ?? []) !!}
