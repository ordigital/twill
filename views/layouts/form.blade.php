@extends('twill::layouts.main')

@section('appTypeClass', 'body--form')

@push('extra_css')
    @if(app()->isProduction())
        <link href="{{ twillAsset('main-form.css') }}" rel="preload" as="style" crossorigin/>
    @endif

    @unless(config('twill.dev_mode', false))
        <link href="{{ twillAsset('main-form.css') }}" rel="stylesheet" crossorigin/>
    @endunless
@endpush

@push('extra_js_head')
    @if(app()->isProduction())
        <link href="{{ twillAsset('main-form.js') }}" rel="preload" as="script" crossorigin/>
    @endif
@endpush

@php
    $editor = $editor ?? false;
    $translate = $translate ?? false;
    $translateTitle = $translateTitle ?? $translate ?? false;
    $titleFormKey = $titleFormKey ?? 'title';
    $customForm = $customForm ?? false;
    $controlLanguagesPublication = $controlLanguagesPublication ?? true;
    $disableContentFieldset = $disableContentFieldset ?? false;
@endphp

@section('content')
    <div class="form" v-sticky data-sticky-id="navbar" data-sticky-offset="0" data-sticky-topoffset="12" >
        <div class="navbar navbar--sticky" data-sticky-top="navbar">
            @php
                $additionalFieldsets = $additionalFieldsets ?? [];
                if(!$disableContentFieldset) {
                    array_unshift($additionalFieldsets, [
                        'fieldset' => 'content',
                        'label' => $contentFieldsetLabel ?? twillTrans('twill::lang.form.content')
                    ]);
                }
            @endphp
            <a17-sticky-nav data-sticky-target="navbar" :items="{{ json_encode($additionalFieldsets) }}">
                <a17-title-editor
                    name="{{ $titleFormKey }}"
                    :editable-title="{{ json_encode($editableTitle ?? true) }}"
                    custom-title="{{ $customTitle ?? '' }}"
                    custom-permalink="{{ $customPermalink ?? '' }}"
                    slot="title"
                    @if(isset($editModalTitle)) modal-title="{{ $editModalTitle }}" @endif
                >
                    <template slot="modal-form">
                        @partialView(($moduleName ?? null), 'create')
                    </template>
                </a17-title-editor>
                <div slot="actions">
                    <a17-langswitcher :all-published="{{ json_encode(!$controlLanguagesPublication) }}"></a17-langswitcher>
                    <a17-button v-if="editor" type="button" variant="editor" size="small" @click="openEditor(-1)">
                        <span v-svg symbol="editor"></span>{{ twillTrans('twill::lang.form.editor') }}
                    </a17-button>
                </div>
            </a17-sticky-nav>
        </div>
        <form action="{{ $saveUrl }}" novalidate method="POST" @unless($customForm) v-on:submit.prevent="submitForm" @endif>
            <input type="hidden" name="_token" value="{{ csrf_token() }}">
            <div class="container">
                <div class="wrapper wrapper--reverse" v-sticky data-sticky-id="publisher" data-sticky-offset="80">
                    <aside class="col col--aside">
                        <div class="publisher" data-sticky-target="publisher">
                            <a17-publisher :show-languages="{{ json_encode($controlLanguagesPublication) }}">
                                @yield('publisherRows')
                            </a17-publisher>
                            <a17-page-nav
                                placeholder="Go to page"
                                previous-url="{{ $parentPreviousUrl ?? '' }}"
                                next-url="{{ $parentNextUrl ?? '' }}"
                            ></a17-page-nav>
                            @hasSection('sideFieldset')
                                <a17-fieldset title="{{ $sideFieldsetLabel ?? 'Options' }}" id="options">
                                    @yield('sideFieldset')
                                </a17-fieldset>
                            @endif
                            @yield('sideFieldsets')
                        </div>
                    </aside>
                    <section class="col col--primary" data-sticky-top="publisher">
                        @unless($disableContentFieldset)
                            <a17-fieldset title="{{ $contentFieldsetLabel ?? twillTrans('twill::lang.form.content') }}" id="content">
                                @yield('contentFields')
                            </a17-fieldset>
                        @endunless

                        @yield('fieldsets')
                    </section>
                </div>
            </div>
            <a17-spinner v-if="loading"></a17-spinner>
        </form>
    </div>
    <a17-modal class="modal--browser" ref="browser" mode="medium" :force-close="true">
        <a17-browser></a17-browser>
    </a17-modal>
    <a17-modal class="modal--browser" ref="browserWide" mode="wide" :force-close="true">
        <a17-browser></a17-browser>
    </a17-modal>
    <a17-editor v-if="editor" ref="editor" bg-color="{{ config('twill.block_editor.background_color') ?? '#FFFFFF' }}"></a17-editor>
    <a17-previewer ref="preview"></a17-previewer>
    <a17-dialog ref="warningContentEditor" modal-title="Delete content" confirm-label="Delete">
        <p class="modal--tiny-title"><strong>Delete content</strong></p>
        <p>Are you sure ?<br />This change can't be undone.</p>
    </a17-dialog>
@stop

@section('initialStore')

    window['{{ config('twill.js_namespace') }}'].STORE.form = {
        baseUrl: '{{ $baseUrl ?? '' }}',
        saveUrl: '{{ $saveUrl }}',
        previewUrl: '{{ $previewUrl ?? '' }}',
        restoreUrl: '{{ $restoreUrl ?? '' }}',
        blockPreviewUrl: '{{ $blockPreviewUrl ?? '' }}',
        availableRepeaters: {!! json_encode(config('twill.block_editor.repeaters')) !!},
        repeaters: {!! json_encode(($form_fields['repeaters'] ?? []) + ($form_fields['blocksRepeaters'] ?? [])) !!},
        fields: [],
        editor: {{ $editor ? 'true' : 'false' }},
        isCustom: {{ $customForm ? 'true' : 'false' }},
        reloadOnSuccess: {{ ($reloadOnSuccess ?? false) ? 'true' : 'false' }}
    }

    window['{{ config('twill.js_namespace') }}'].STORE.publication = {
        withPublicationToggle: {{ json_encode(($publish ?? true) && isset($item) && $item->isFillable('published')) }},
        published: {{ isset($item) && $item->published ? 'true' : 'false' }},
        withPublicationTimeframe: {{ json_encode(($schedule ?? true) && isset($item) && $item->isFillable('publish_start_date')) }},
<<<<<<< HEAD
        publishedLabel: '{{ $customPublishedLabel ?? twillTrans('twill::lang.main.published') }}',
        draftLabel: '{{ $customDraftLabel ?? twillTrans('twill::lang.main.draft') }}',
=======
        publishedLabel: '{{ $customPublishedLabel ?? 'Live' }}',
        draftLabel: '{{ $customDraftLabel ?? 'Draft' }}',
        submitDisableMessage: '{{ $submitDisableMessage ?? '' }}',
>>>>>>> 9129e642
        startDate: '{{ $item->publish_start_date ?? '' }}',
        endDate: '{{ $item->publish_end_date ?? '' }}',
        visibility: '{{ isset($item) && $item->isFillable('public') ? ($item->public ? 'public' : 'private') : false }}',
        reviewProcess: {!! isset($reviewProcess) ? json_encode($reviewProcess) : '[]' !!},
        submitOptions: @if(isset($item) && $item->cmsRestoring) {
            draft: [
                {
                    name: 'restore',
                    text: 'Restore as a draft'
                },
                {
                    name: 'restore-close',
                    text: 'Restore as a draft and close'
                },
                {
                    name: 'restore-new',
                    text: 'Restore as a draft and create new'
                },
                {
                    name: 'cancel',
                    text: 'Cancel'
                }
            ],
            live: [
                {
                    name: 'restore',
                    text: 'Restore as published'
                },
                {
                    name: 'restore-close',
                    text: 'Restore as published and close'
                },
                {
                    name: 'restore-new',
                    text: 'Restore as published and create new'
                },
                {
                    name: 'cancel',
                    text: 'Cancel'
                }
            ],
            update: [
                {
                    name: 'restore',
                    text: 'Restore as published'
                },
                {
                    name: 'restore-close',
                    text: 'Restore as published and close'
                },
                {
                    name: 'restore-new',
                    text: 'Restore as published and create new'
                },
                {
                    name: 'cancel',
                    text: 'Cancel'
                }
            ]
        } @else null @endif
    }

    window['{{ config('twill.js_namespace') }}'].STORE.revisions = {!! json_encode($revisions ?? []) !!}

    window['{{ config('twill.js_namespace') }}'].STORE.parentId = {{ $item->parent_id ?? 0 }}
    window['{{ config('twill.js_namespace') }}'].STORE.parents = {!! json_encode($parents ?? [])  !!}

    window['{{ config('twill.js_namespace') }}'].STORE.medias.crops = {!! json_encode(($item->mediasParams ?? []) + config('twill.block_editor.crops') + (config('twill.settings.crops') ?? [])) !!}
    window['{{ config('twill.js_namespace') }}'].STORE.medias.selected = {}

    window['{{ config('twill.js_namespace') }}'].STORE.browser = {}
    window['{{ config('twill.js_namespace') }}'].STORE.browser.selected = {}

    window['{{ config('twill.js_namespace') }}'].APIKEYS = {
        'googleMapApi': '{{ config('twill.google_maps_api_key') }}'
    }
@stop

@prepend('extra_js')
    @includeWhen(config('twill.block_editor.inline_blocks_templates', true), 'twill::partials.form.utils._blocks_templates')
    <script src="{{ twillAsset('main-form.js') }}" crossorigin></script>
@endprepend<|MERGE_RESOLUTION|>--- conflicted
+++ resolved
@@ -131,14 +131,9 @@
         withPublicationToggle: {{ json_encode(($publish ?? true) && isset($item) && $item->isFillable('published')) }},
         published: {{ isset($item) && $item->published ? 'true' : 'false' }},
         withPublicationTimeframe: {{ json_encode(($schedule ?? true) && isset($item) && $item->isFillable('publish_start_date')) }},
-<<<<<<< HEAD
         publishedLabel: '{{ $customPublishedLabel ?? twillTrans('twill::lang.main.published') }}',
         draftLabel: '{{ $customDraftLabel ?? twillTrans('twill::lang.main.draft') }}',
-=======
-        publishedLabel: '{{ $customPublishedLabel ?? 'Live' }}',
-        draftLabel: '{{ $customDraftLabel ?? 'Draft' }}',
         submitDisableMessage: '{{ $submitDisableMessage ?? '' }}',
->>>>>>> 9129e642
         startDate: '{{ $item->publish_start_date ?? '' }}',
         endDate: '{{ $item->publish_end_date ?? '' }}',
         visibility: '{{ isset($item) && $item->isFillable('public') ? ($item->public ? 'public' : 'private') : false }}',
