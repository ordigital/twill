@extends('twill::layouts.main')

@section('appTypeClass', 'body--form')

@push('extra_css')
    @if(app()->isProduction())
        <link href="{{ twillAsset('main-form.css') }}" rel="preload" as="style" crossorigin/>
    @endif

    @unless(config('twill.dev_mode', false))
        <link href="{{ twillAsset('main-form.css') }}" rel="stylesheet" crossorigin/>
    @endunless
@endpush

@push('extra_js_head')
    @if(app()->isProduction())
        <link href="{{ twillAsset('main-form.js') }}" rel="preload" as="script" crossorigin/>
    @endif
@endpush

@php
    $editor = $editor ?? false;
    $translate = $translate ?? false;
    $translateTitle = $translateTitle ?? $translate ?? false;
    $titleFormKey = $titleFormKey ?? 'title';
    $customForm = $customForm ?? false;
    $controlLanguagesPublication = $controlLanguagesPublication ?? true;
    $disableContentFieldset = $disableContentFieldset ?? false;
    $editModalTitle = ($createWithoutModal ?? false) ? twillTrans('twill::lang.modal.create.title') : null;
    $item = isset($item) ? $item : null;

    if (config('twill.enabled.permissions-management')) {
        $users = app()->make('A17\Twill\Repositories\UserRepository')->published()->notSuperAdmin()->get();
        $groups = app()->make('A17\Twill\Repositories\GroupRepository')->get()->map(function ($group) {
            return [
                'name' => $group->id . '_group_authorized',
                'value' => $group->id,
                'label' => $group->name
            ];
        });
    }
@endphp

@section('content')
    <div class="form" v-sticky data-sticky-id="navbar" data-sticky-offset="0" data-sticky-topoffset="12">
        <div class="navbar navbar--sticky" data-sticky-top="navbar">
            @php
                $additionalFieldsets = $additionalFieldsets ?? [];
                if(!$disableContentFieldset) {
                    array_unshift($additionalFieldsets, [
                        'fieldset' => 'content',
                        'label' => $contentFieldsetLabel ?? twillTrans('twill::lang.form.content')
                    ]);
                }
            @endphp
            <a17-sticky-nav data-sticky-target="navbar" :items="{{ json_encode($additionalFieldsets) }}">
                <a17-title-editor
                    name="{{ $titleFormKey }}"
                    thumbnail="{{ $titleThumbnail ?? '' }}"
                    :editable-title="{{ json_encode($editableTitle ?? true) }}"
                    :control-languages-publication="{{ json_encode($controlLanguagesPublication) }}"
                    custom-title="{{ $customTitle ?? '' }}"
                    custom-permalink="{{ $customPermalink ?? '' }}"
                    localized-permalinkbase="{{ json_encode($localizedPermalinkBase ?? '') }}"
                    localized-custom-permalink="{{ json_encode($localizedCustomPermalink ?? '') }}"
                    slot="title"
                    @if($createWithoutModal ?? false) :show-modal="true" @endif
                    @if(isset($editModalTitle)) modal-title="{{ $editModalTitle }}" @endif
                >
                    <template slot="modal-form">
                        @partialView(($moduleName ?? null), 'create')
                    </template>
                </a17-title-editor>
                <div slot="actions">
                    <a17-langswitcher
                        :all-published="{{ json_encode(!$controlLanguagesPublication) }}"></a17-langswitcher>
                    <a17-button v-if="editor" type="button" variant="editor" size="small" @click="openEditor(-1)">
                        <span v-svg symbol="editor"></span>{{ twillTrans('twill::lang.form.editor') }}
                    </a17-button>
                </div>
            </a17-sticky-nav>
        </div>
        <form action="{{ $saveUrl }}" novalidate method="POST" @if($customForm) ref="customForm"
              @else v-on:submit.prevent="submitForm" @endif>
            <input type="hidden" name="_token" value="{{ csrf_token() }}">
            <div class="container">
                <div class="wrapper wrapper--reverse" v-sticky data-sticky-id="publisher" data-sticky-offset="80">
                    <aside class="col col--aside">
                        <div class="publisher" data-sticky-target="publisher">
                            <a17-publisher
                                {!! !empty($publishDateDisplayFormat) ? "date-display-format='{$publishDateDisplayFormat}'" : '' !!}
                                {!! !empty($publishDateFormat) ? "date-format='{$publishDateFormat}'" : '' !!}
                                {!! !empty($publishDate24Hr) && $publishDate24Hr ? ':date_24h="true"' : '' !!}
                                :show-languages="{{ json_encode($controlLanguagesPublication) }}"
                            >
                                @yield('publisherRows')
                            </a17-publisher>
                            <a17-page-nav
                                placeholder="Go to page"
                                previous-url="{{ $parentPreviousUrl ?? '' }}"
                                next-url="{{ $parentNextUrl ?? '' }}"
                            ></a17-page-nav>
                            @hasSection('sideFieldset')
                                <a17-fieldset title="{{ $sideFieldsetLabel ?? 'Options' }}" id="options">
                                    @yield('sideFieldset')
                                </a17-fieldset>
                            @endif
                            @yield('sideFieldsets')
                        </div>
                    </aside>
                    <section class="col col--primary" data-sticky-top="publisher">
                        @unless($disableContentFieldset)
                            <a17-fieldset title="{{ $contentFieldsetLabel ?? twillTrans('twill::lang.form.content') }}"
                                          id="content">
                                @if (isset($renderFields) && $renderFields->isNotEmpty())
                                    @foreach($renderFields as $field)
                                        {!! $field->render() !!}
                                    @endforeach
                                @else
                                    @yield('contentFields')
                                @endif
                            </a17-fieldset>
                        @endunless

                        @if(\A17\Twill\Facades\TwillPermissions::levelIs(\A17\Twill\Enums\PermissionLevel::LEVEL_ROLE_GROUP_ITEM))
                            @if($showPermissionFieldset ?? null)
                                @can('manage-item', isset($item) ? $item : null)
                                    <a17-fieldset title="User Permissions" id="permissions">
                                        <x-twill::select-permissions
                                            :items-in-selects-tables="$users"
                                            label-key="name"
                                            name-pattern="user_%id%_permission"
                                            :list-user="true"
                                        />
                                    </a17-fieldset>
                                @endcan
                            @endif
                        @endif

                        @yield('fieldsets')
                    </section>
                </div>
            </div>
            <a17-spinner v-if="loading"></a17-spinner>
        </form>
    </div>
    <a17-modal class="modal--browser" ref="browser" mode="medium" :force-close="true">
        <a17-browser></a17-browser>
    </a17-modal>
    <a17-modal class="modal--browser" ref="browserWide" mode="wide" :force-close="true">
        <a17-browser></a17-browser>
    </a17-modal>
    <a17-editor v-if="editor" ref="editor"
                bg-color="{{ config('twill.block_editor.background_color') ?? '#FFFFFF' }}"></a17-editor>
    <a17-previewer ref="preview"></a17-previewer>
    <a17-dialog ref="warningContentEditor" modal-title="{{ twillTrans('twill::lang.form.dialogs.delete.title') }}"
                confirm-label="{{ twillTrans('twill::lang.form.dialogs.delete.confirm') }}">
        <p class="modal--tiny-title"><strong>{{ twillTrans('twill::lang.form.dialogs.delete.delete-content') }}</strong>
        </p>
        <p>{!! twillTrans('twill::lang.form.dialogs.delete.confirmation') !!}</p>
    </a17-dialog>
@stop

@section('initialStore')
    window['{{ config('twill.js_namespace') }}'].STORE.form = {
    baseUrl: '{{ $baseUrl ?? '' }}',
    saveUrl: '{{ $saveUrl }}',
    previewUrl: '{{ $previewUrl ?? '' }}',
    restoreUrl: '{{ $restoreUrl ?? '' }}',
    availableBlocks: {},
    blocks: {},
    blockPreviewUrl: '{{ $blockPreviewUrl ?? '' }}',
    availableRepeaters: {!! $availableRepeaters ?? '{}' !!},
    repeaters: {!! json_encode(($form_fields['repeaters'] ?? []) + ($form_fields['blocksRepeaters'] ?? [])) !!},
    fields: [],
    editor: {{ $editor ? 'true' : 'false' }},
    isCustom: {{ $customForm ? 'true' : 'false' }},
    reloadOnSuccess: {{ ($reloadOnSuccess ?? false) ? 'true' : 'false' }},
    editorNames: []
    }

    window['{{ config('twill.js_namespace') }}'].STORE.publication = {
<<<<<<< HEAD
    withPublicationToggle: {{ json_encode(($publish ?? true) && $item?->isFillable('published')) }},
    published: {{ $item?->published ? 'true' : 'false' }},
    createWithoutModal: {{ isset($createWithoutModal) && $createWithoutModal ? 'true' : 'false' }},
    withPublicationTimeframe: {{ json_encode(($schedule ?? true) && $item?->isFillable('publish_start_date')) }},
    publishedLabel: '{{ $publishedLabel ?? twillTrans('twill::lang.main.published') }}',
    draftLabel: '{{ $draftLabel ?? twillTrans('twill::lang.main.draft') }}',
    expiredLabel: '{{twillTrans('twill::lang.publisher.expired')}}',
    scheduledLabel: '{{twillTrans('twill::lang.publisher.scheduled')}}',
    submitDisableMessage: '{{ $submitDisableMessage ?? '' }}',
    startDate: '{{ $item?->publish_start_date ?? '' }}',
    endDate: '{{ $item?->publish_end_date ?? '' }}',
    visibility: '{{ $item?->isFillable('public') ? ($item?->public ? 'public' : 'private') : false }}',
    reviewProcess: {!! isset($reviewProcess) ? json_encode($reviewProcess) : '[]' !!},
    submitOptions: @if($item?->cmsRestoring)
        {
        draft: [
        {
        name: 'restore',
        text: '{{ twillTrans('twill::lang.publisher.restore-draft') }}'
        },
        {
        name: 'restore-close',
        text: '{{ twillTrans('twill::lang.publisher.restore-draft-close') }}'
        },
        {
        name: 'restore-new',
        text: '{{ twillTrans('twill::lang.publisher.restore-draft-new') }}'
        },
        {
        name: 'cancel',
        text: '{{ twillTrans('twill::lang.publisher.cancel') }}'
        }
        ],
        live: [
        {
        name: 'restore',
        text: '{{ twillTrans('twill::lang.publisher.restore-live') }}'
        },
        {
        name: 'restore-close',
        text: '{{ twillTrans('twill::lang.publisher.restore-live-close') }}'
        },
        {
        name: 'restore-new',
        text: '{{ twillTrans('twill::lang.publisher.restore-live-new') }}'
        },
        {
        name: 'cancel',
        text: '{{ twillTrans('twill::lang.publisher.cancel') }}'
        }
        ],
        update: [
        {
        name: 'restore',
        text: '{{ twillTrans('twill::lang.publisher.restore-live') }}'
        },
        {
        name: 'restore-close',
        text: '{{ twillTrans('twill::lang.publisher.restore-live-close') }}'
        },
        {
        name: 'restore-new',
        text: '{{ twillTrans('twill::lang.publisher.restore-live-new') }}'
        },
        {
        name: 'cancel',
        text: '{{ twillTrans('twill::lang.publisher.cancel') }}'
        }
        ]
        }
    @else
        null
    @endif
=======
        withPublicationToggle: {{ json_encode(($publish ?? true) && isset($item) && $item->isFillable('published')) }},
        published: {{ isset($item) && $item->published ? 'true' : 'false' }},
        createWithoutModal: {{ isset($createWithoutModal) && $createWithoutModal ? 'true' : 'false' }},
        withPublicationTimeframe: {{ json_encode(($schedule ?? true) && isset($item) && $item->isFillable('publish_start_date')) }},
        publishedLabel: '{{ $customPublishedLabel ?? twillTrans('twill::lang.main.published') }}',
        expiredLabel: '{{twillTrans('twill::lang.publisher.expired')}}',
        scheduledLabel: '{{twillTrans('twill::lang.publisher.scheduled')}}',
        draftLabel: '{{ $customDraftLabel ?? twillTrans('twill::lang.main.draft') }}',
        submitDisableMessage: '{{ $submitDisableMessage ?? '' }}',
        startDate: '{{ $item->publish_start_date ?? '' }}',
        endDate: '{{ $item->publish_end_date ?? '' }}',
        visibility: '{{ isset($item) && $item->isFillable('public') ? ($item->public ? 'public' : 'private') : false }}',
        reviewProcess: {!! isset($reviewProcess) ? json_encode($reviewProcess) : '[]' !!},
        submitOptions: {!! isset($submitOptions) ? json_encode($submitOptions) : 'null' !!}
>>>>>>> 1af703f3
    }

    window['{{ config('twill.js_namespace') }}'].STORE.revisions = {!! json_encode($revisions ?? []) !!}

    window['{{ config('twill.js_namespace') }}'].STORE.parentId = {{ $item?->parent_id ?? 0 }}
    window['{{ config('twill.js_namespace') }}'].STORE.parents = {!! json_encode($parents ?? [])  !!}

    @if (isset($item) && classHasTrait($item, \A17\Twill\Models\Behaviors\HasMedias::class))
        window['{{ config('twill.js_namespace') }}'].STORE.medias.crops = {!! json_encode(($item->getMediasParams()) + config('twill.block_editor.crops') + (config('twill.settings.crops') ?? [])) !!}
    @else
        window['{{ config('twill.js_namespace') }}'].STORE.medias.crops = {!! json_encode(config('twill.block_editor.crops') + (config('twill.settings.crops') ?? [])) !!}
    @endif
    window['{{ config('twill.js_namespace') }}'].STORE.medias.selected = {}

    window['{{ config('twill.js_namespace') }}'].STORE.browser = {}
    window['{{ config('twill.js_namespace') }}'].STORE.browser.selected = {}

    window['{{ config('twill.js_namespace') }}'].APIKEYS = {
    'googleMapApi': '{{ config('twill.google_maps_api_key') }}'
    }

    {{-- Permissions --}}
    window['{{ config('twill.js_namespace') }}'].STORE.groups = {!! isset($groups) ? json_encode($groups) : '[]' !!};
    window['{{ config('twill.js_namespace') }}'].STORE.groupUserMapping = {!! isset($groupUserMapping) ? json_encode($groupUserMapping) : '[]' !!};
@stop

@prepend('extra_js')
    @includeWhen(config('twill.block_editor.inline_blocks_templates', true), 'twill::partials.form.utils._blocks_templates')
    <script src="{{ twillAsset('main-form.js') }}" crossorigin></script>
    <script>
        const groupUserMapping = {!! isset($groupUserMapping) ? json_encode($groupUserMapping) : '[]' !!};
        window['{{ config('twill.js_namespace') }}'].vm.$store.subscribe((mutation, state) => {
            if (mutation.type === 'updateFormField' && mutation.payload.name.endsWith('group_authorized')) {
                const groupId = mutation.payload.name.replace('_group_authorized', '')
                const checked = mutation.payload.value
                if (!isNaN(groupId)) {
                    const users = groupUserMapping[groupId]
                    users.forEach(function (userId) {
                        // If the user's permission is <= view, it will be updated
                        const currentPermission = state['form']['fields'].find(function (e) {
                            return e.name == `user_${userId}_permission`
                        }).value
                        if (currentPermission === '' || currentPermission === 'view-item') {
                            const field = {
                                name: `user_${userId}_permission`,
                                value: checked ? 'view-item' : ''
                            }
                            window['{{ config('twill.js_namespace') }}'].vm.$store.commit('updateFormField', field)
                        }
                    })
                }
            }
        })
    </script>
@endprepend<|MERGE_RESOLUTION|>--- conflicted
+++ resolved
@@ -180,96 +180,20 @@
     }
 
     window['{{ config('twill.js_namespace') }}'].STORE.publication = {
-<<<<<<< HEAD
-    withPublicationToggle: {{ json_encode(($publish ?? true) && $item?->isFillable('published')) }},
-    published: {{ $item?->published ? 'true' : 'false' }},
-    createWithoutModal: {{ isset($createWithoutModal) && $createWithoutModal ? 'true' : 'false' }},
-    withPublicationTimeframe: {{ json_encode(($schedule ?? true) && $item?->isFillable('publish_start_date')) }},
-    publishedLabel: '{{ $publishedLabel ?? twillTrans('twill::lang.main.published') }}',
-    draftLabel: '{{ $draftLabel ?? twillTrans('twill::lang.main.draft') }}',
-    expiredLabel: '{{twillTrans('twill::lang.publisher.expired')}}',
-    scheduledLabel: '{{twillTrans('twill::lang.publisher.scheduled')}}',
-    submitDisableMessage: '{{ $submitDisableMessage ?? '' }}',
-    startDate: '{{ $item?->publish_start_date ?? '' }}',
-    endDate: '{{ $item?->publish_end_date ?? '' }}',
-    visibility: '{{ $item?->isFillable('public') ? ($item?->public ? 'public' : 'private') : false }}',
-    reviewProcess: {!! isset($reviewProcess) ? json_encode($reviewProcess) : '[]' !!},
-    submitOptions: @if($item?->cmsRestoring)
-        {
-        draft: [
-        {
-        name: 'restore',
-        text: '{{ twillTrans('twill::lang.publisher.restore-draft') }}'
-        },
-        {
-        name: 'restore-close',
-        text: '{{ twillTrans('twill::lang.publisher.restore-draft-close') }}'
-        },
-        {
-        name: 'restore-new',
-        text: '{{ twillTrans('twill::lang.publisher.restore-draft-new') }}'
-        },
-        {
-        name: 'cancel',
-        text: '{{ twillTrans('twill::lang.publisher.cancel') }}'
-        }
-        ],
-        live: [
-        {
-        name: 'restore',
-        text: '{{ twillTrans('twill::lang.publisher.restore-live') }}'
-        },
-        {
-        name: 'restore-close',
-        text: '{{ twillTrans('twill::lang.publisher.restore-live-close') }}'
-        },
-        {
-        name: 'restore-new',
-        text: '{{ twillTrans('twill::lang.publisher.restore-live-new') }}'
-        },
-        {
-        name: 'cancel',
-        text: '{{ twillTrans('twill::lang.publisher.cancel') }}'
-        }
-        ],
-        update: [
-        {
-        name: 'restore',
-        text: '{{ twillTrans('twill::lang.publisher.restore-live') }}'
-        },
-        {
-        name: 'restore-close',
-        text: '{{ twillTrans('twill::lang.publisher.restore-live-close') }}'
-        },
-        {
-        name: 'restore-new',
-        text: '{{ twillTrans('twill::lang.publisher.restore-live-new') }}'
-        },
-        {
-        name: 'cancel',
-        text: '{{ twillTrans('twill::lang.publisher.cancel') }}'
-        }
-        ]
-        }
-    @else
-        null
-    @endif
-=======
-        withPublicationToggle: {{ json_encode(($publish ?? true) && isset($item) && $item->isFillable('published')) }},
-        published: {{ isset($item) && $item->published ? 'true' : 'false' }},
+        withPublicationToggle: {{ json_encode(($publish ?? true) && $item?->isFillable('published')) }},
+        published: {{ $item?->published ? 'true' : 'false' }},
         createWithoutModal: {{ isset($createWithoutModal) && $createWithoutModal ? 'true' : 'false' }},
-        withPublicationTimeframe: {{ json_encode(($schedule ?? true) && isset($item) && $item->isFillable('publish_start_date')) }},
-        publishedLabel: '{{ $customPublishedLabel ?? twillTrans('twill::lang.main.published') }}',
+        withPublicationTimeframe: {{ json_encode(($schedule ?? true) && $item?->isFillable('publish_start_date')) }},
+        publishedLabel: '{{ $publishedLabel ?? twillTrans('twill::lang.main.published') }}',
+        draftLabel: '{{ $draftLabel ?? twillTrans('twill::lang.main.draft') }}',
         expiredLabel: '{{twillTrans('twill::lang.publisher.expired')}}',
         scheduledLabel: '{{twillTrans('twill::lang.publisher.scheduled')}}',
-        draftLabel: '{{ $customDraftLabel ?? twillTrans('twill::lang.main.draft') }}',
         submitDisableMessage: '{{ $submitDisableMessage ?? '' }}',
-        startDate: '{{ $item->publish_start_date ?? '' }}',
-        endDate: '{{ $item->publish_end_date ?? '' }}',
-        visibility: '{{ isset($item) && $item->isFillable('public') ? ($item->public ? 'public' : 'private') : false }}',
+        startDate: '{{ $item?->publish_start_date ?? '' }}',
+        endDate: '{{ $item?->publish_end_date ?? '' }}',
+        visibility: '{{ $item?->isFillable('public') ? ($item?->public ? 'public' : 'private') : false }}',
         reviewProcess: {!! isset($reviewProcess) ? json_encode($reviewProcess) : '[]' !!},
         submitOptions: {!! isset($submitOptions) ? json_encode($submitOptions) : 'null' !!}
->>>>>>> 1af703f3
     }
 
     window['{{ config('twill.js_namespace') }}'].STORE.revisions = {!! json_encode($revisions ?? []) !!}
