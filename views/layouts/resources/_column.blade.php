--- conflicted
+++ resolved
@@ -8,11 +8,7 @@
     @endphp
     <a class="main" href="{{ moduleRoute("{$columnOptions['nested']['parent']}.{$columnOptions['nested']['field']}", $routePrefix, $nestedCount > 0 ? 'index' : 'create', [$item->id]) }}">
     @if(($nestedCount) > 0)
-<<<<<<< HEAD
-        {{ $nestedCount }} {{ $nestedCount > 1 ? str_plural($columnOptions['title']) : $columnOptions['title'] }}
-=======
         {{ $nestedCount }} {{ $nestedCount > 1 ? str_plural($columnOptions['title']) : str_singular($columnOptions['title']) }}
->>>>>>> 595f146e
     @else
         Create {{$columnOptions['title']}}
     @endif
