@unless($withoutSeparator)
<hr/>
@endunless
<<<<<<< HEAD
<a17-blocks
    title="{{ $title }}"
    @if ($renderForBlocks) :editor-name="repeaterName('{{ $name }}')" @else editor-name="{{ $name }}" @endif
    trigger="{{ $trigger }}">
</a17-blocks>
=======
<a17-blocks title="{{ $label }}" trigger="{{ $trigger }}" editor-name="{{ $name }}"></a17-blocks>
>>>>>>> 7c61cf06

@push('vuexStore')
    window['{{ config('twill.js_namespace') }}'].STORE.form.availableBlocks['{{ $name }}'] = {!! json_encode(array_values($allowedBlocks)) !!}
    window['{{ config('twill.js_namespace') }}'].STORE.form.editorNames.push({!! json_encode($editorName) !!})
@endpush

@pushonce('vuexStore:block_editor')
    @include('twill::partials.form.utils._block_editor_store')
@endpushonce<|MERGE_RESOLUTION|>--- conflicted
+++ resolved
@@ -1,15 +1,11 @@
 @unless($withoutSeparator)
 <hr/>
 @endunless
-<<<<<<< HEAD
 <a17-blocks
-    title="{{ $title }}"
+    title="{{ $label }}"
     @if ($renderForBlocks) :editor-name="repeaterName('{{ $name }}')" @else editor-name="{{ $name }}" @endif
     trigger="{{ $trigger }}">
 </a17-blocks>
-=======
-<a17-blocks title="{{ $label }}" trigger="{{ $trigger }}" editor-name="{{ $name }}"></a17-blocks>
->>>>>>> 7c61cf06
 
 @push('vuexStore')
     window['{{ config('twill.js_namespace') }}'].STORE.form.availableBlocks['{{ $name }}'] = {!! json_encode(array_values($allowedBlocks)) !!}
