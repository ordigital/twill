--- conflicted
+++ resolved
@@ -1,26 +1,3 @@
-<<<<<<< HEAD
-@php
-    $type = $type ?? 'text';
-    $translated = $translated ?? false;
-    $required = $required ?? false;
-    $note = $note ?? false;
-    $placeholder = $placeholder ?? false;
-    $maxlength = $maxlength ?? false;
-    $disabled = $disabled ?? false;
-    $readonly = $readonly ?? false;
-    $default = $default ?? false;
-    $rows = $rows ?? false;
-    $ref = $ref ?? false;
-    $mask = isset($mask) && $type === 'text' ? $mask : null;
-    $onChange = $onChange ?? false;
-    $onChangeAttribute = $onChangeAttribute ?? false;
-    $onChangeFullAttribute = $onChangeAttribute ? "('".$onChangeAttribute."', ...arguments)" : "";
-    $prefix = $prefix ?? false;
-    $inModal = $fieldsInModal ?? false;
-@endphp
-
-=======
->>>>>>> 3cd65c88
 @if($translated)
     <a17-locale
         type="a17-textfield"
