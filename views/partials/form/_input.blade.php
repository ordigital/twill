--- conflicted
+++ resolved
@@ -8,14 +8,11 @@
     $disabled = $disabled ?? false;
     $readonly = $readonly ?? false;
     $rows = $rows ?? false;
-<<<<<<< HEAD
     $ref = $ref ?? false;
     $onChange = $onChange ?? false;
     $onChangeAttribute = $onChangeAttribute ?? false;
     $onChangeFullAttribute = $onChangeAttribute ? "('".$onChangeAttribute."', ...arguments)" : "";
-=======
     $prefix = $prefix ?? false;
->>>>>>> b2cf0166
 @endphp
 
 @if($translated)
@@ -50,12 +47,9 @@
         @if ($disabled) disabled @endif
         @if ($readonly) readonly @endif
         @if ($rows) :rows="{{ $rows }}" @endif
-<<<<<<< HEAD
         @if ($ref) ref="{{ $ref }}" @endif
         @if ($onChange) v-on:change="{{ $onChange }}{{ $onChangeFullAttribute }}" @endif
-=======
         @if ($prefix) prefix="{{ $prefix }}" @endif
->>>>>>> b2cf0166
         in-store="value"
     ></a17-textfield>
 @endif
