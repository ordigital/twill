<<<<<<< HEAD
@unless(\A17\Twill\TwillServiceProvider::supportsBladeComponents())
    @php
        $name = $name ?? $type;
        $buttonAsLink = $buttonAsLink ?? false;
        $max = $max ?? null;
    @endphp
@endunless
=======
@php
    $name = $name ?? $type;
    $buttonAsLink = $buttonAsLink ?? false;
    $max = $max ?? null;
    $reorder = $reorder ?? true;
@endphp
>>>>>>> 8bdd0db3

<a17-repeater
    type="{{ $type }}"
    @if ($max) :max="{{$max}}" @endif
    @if (!$reorder) :draggable="false" @endif
    @if ($renderForBlocks) :name="repeaterName('{{ $name }}')" @else name="{{ $name }}" @endif
    @if ($buttonAsLink) :button-as-link="true" @endif
></a17-repeater>

@push('vuexStore')
    @foreach($form_fields['repeaterFields'][$name] ?? [] as $field)
        window['{{ config('twill.js_namespace') }}'].STORE.form.fields.push({!! json_encode($field) !!})
    @endforeach

    @foreach($form_fields['repeaterMedias'][$name] ?? [] as $repeater => $medias)
        window['{{ config('twill.js_namespace') }}'].STORE.medias.selected["{{ $repeater }}"] = {!! json_encode($medias) !!}
    @endforeach

    @foreach($form_fields['repeaterFiles'][$name] ?? [] as $repeater => $files)
        window['{{ config('twill.js_namespace') }}'].STORE.medias.selected["{{ $repeater }}"] = {!! json_encode($files) !!}
    @endforeach

    @foreach($form_fields['repeaterBrowsers'][$name] ?? [] as $repeater => $fields)
        window['{{ config('twill.js_namespace') }}'].STORE.browser.selected["{{ $repeater }}"] = {!! json_encode($fields) !!}
    @endforeach
@endpush<|MERGE_RESOLUTION|>--- conflicted
+++ resolved
@@ -1,19 +1,11 @@
-<<<<<<< HEAD
 @unless(\A17\Twill\TwillServiceProvider::supportsBladeComponents())
     @php
         $name = $name ?? $type;
         $buttonAsLink = $buttonAsLink ?? false;
         $max = $max ?? null;
+        $reorder = $reorder ?? true;
     @endphp
 @endunless
-=======
-@php
-    $name = $name ?? $type;
-    $buttonAsLink = $buttonAsLink ?? false;
-    $max = $max ?? null;
-    $reorder = $reorder ?? true;
-@endphp
->>>>>>> 8bdd0db3
 
 <a17-repeater
     type="{{ $type }}"
