<<<<<<< HEAD
@unless(\A17\Twill\TwillServiceProvider::supportsBladeComponents())
    @php
        $name = $name ?? $type;
        $buttonAsLink = $buttonAsLink ?? false;
    @endphp
@endunless
=======
@php
    $name = $name ?? $type;
    $buttonAsLink = $buttonAsLink ?? false;
    $max = $max ?? null;
@endphp
>>>>>>> 7d15ee64

<a17-repeater
    type="{{ $type }}"
    @if ($max) :max="{{$max}}" @endif
    @if ($renderForBlocks) :name="repeaterName('{{ $name }}')" @else name="{{ $name }}" @endif
    @if ($buttonAsLink) :button-as-link="true" @endif
></a17-repeater>

@push('vuexStore')
    @foreach($form_fields['repeaterFields'][$name] ?? [] as $field)
        window['{{ config('twill.js_namespace') }}'].STORE.form.fields.push({!! json_encode($field) !!})
    @endforeach

    @foreach($form_fields['repeaterMedias'][$name] ?? [] as $repeater => $medias)
        window['{{ config('twill.js_namespace') }}'].STORE.medias.selected["{{ $repeater }}"] = {!! json_encode($medias) !!}
    @endforeach

    @foreach($form_fields['repeaterFiles'][$name] ?? [] as $repeater => $files)
        window['{{ config('twill.js_namespace') }}'].STORE.medias.selected["{{ $repeater }}"] = {!! json_encode($files) !!}
    @endforeach

    @foreach($form_fields['repeaterBrowsers'][$name] ?? [] as $repeater => $fields)
        window['{{ config('twill.js_namespace') }}'].STORE.browser.selected["{{ $repeater }}"] = {!! json_encode($fields) !!}
    @endforeach
@endpush<|MERGE_RESOLUTION|>--- conflicted
+++ resolved
@@ -1,17 +1,10 @@
-<<<<<<< HEAD
 @unless(\A17\Twill\TwillServiceProvider::supportsBladeComponents())
     @php
         $name = $name ?? $type;
         $buttonAsLink = $buttonAsLink ?? false;
+        $max = $max ?? null;
     @endphp
 @endunless
-=======
-@php
-    $name = $name ?? $type;
-    $buttonAsLink = $buttonAsLink ?? false;
-    $max = $max ?? null;
-@endphp
->>>>>>> 7d15ee64
 
 <a17-repeater
     type="{{ $type }}"
