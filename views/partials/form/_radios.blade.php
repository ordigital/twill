@unless(\A17\Twill\TwillServiceProvider::supportsBladeComponents())
    @php
        $note = $note ?? false;
        $options = is_object($options) && method_exists($options, 'map') ? $options->map(function($label, $value) {
            return [
                'value' => $value,
                'label' => $label
            ];
        })->values()->toArray() : $options;

        $required = $required ?? false;
        $default = $default ?? false;
        $inline = $inline ?? false;
        $border = $border ?? false;
        $columns = $columns ?? 0;

<<<<<<< HEAD
        // do not use for now, but this will allow you to create a new option directly from the form
        $addNew = $addNew ?? false;
        $moduleName = $moduleName ?? null;
        $storeUrl = $storeUrl ?? '';
        $inModal = $fieldsInModal ?? false;
        $confirmMessageText = $confirmMessageText ?? '';
        $confirmTitleText = $confirmTitleText ?? '';
        $requireConfirmation = $requireConfirmation ?? false;
    @endphp
@endunless
=======
    $disabled = $disabled ?? false;

    // do not use for now, but this will allow you to create a new option directly from the form
    $addNew = $addNew ?? false;
    $moduleName = $moduleName ?? null;
    $storeUrl = $storeUrl ?? '';
    $inModal = $fieldsInModal ?? false;
    $confirmMessageText = $confirmMessageText ?? '';
    $confirmTitleText = $confirmTitleText ?? '';
    $requireConfirmation = $requireConfirmation ?? false;
@endphp
>>>>>>> 8bdd0db3

<a17-singleselect
    label="{{ $label }}"
    @include('twill::partials.form.utils._field_name')
    :options="{{ json_encode($options) }}"
    @if ($default) selected="{{ $default }}" @endif
    :grid="false"
    :columns="{{ $columns }}"
    :disabled="{{$disabled ? 'true' : 'false'}}"
    @if ($inline) :inline="true" @endif
    @if ($border) :border="true" @endif
    @if ($required) :required="true" @endif
    @if ($inModal) :in-modal="true" @endif
    @if ($addNew) add-new='{{ $storeUrl }}' @elseif ($note) note='{{ $note }}' @endif
    @if ($confirmMessageText) confirm-message-text="{{ $confirmMessageText }}"  @endif
    @if ($confirmTitleText) confirm-title-text="{{ $confirmTitleText }}"  @endif
    :has-default-store="true"
    @if ($requireConfirmation) :require-confirmation="true" @endif
    in-store="value"
>
    @if($addNew)
        <div slot="addModal">
            @partialView(($moduleName ?? null), 'create', ['renderForModal' => true, 'fieldsInModal' => true])
        </div>
    @endif
</a17-singleselect>

@unless($renderForBlocks || $renderForModal || (!isset($item->$name) && null == $formFieldsValue = getFormFieldsValue($form_fields, $name, $default)))
@push('vuexStore')
    @include('twill::partials.form.utils._selector_input_store')
@endpush
@endunless<|MERGE_RESOLUTION|>--- conflicted
+++ resolved
@@ -14,7 +14,8 @@
         $border = $border ?? false;
         $columns = $columns ?? 0;
 
-<<<<<<< HEAD
+        $disabled = $disabled ?? false;
+
         // do not use for now, but this will allow you to create a new option directly from the form
         $addNew = $addNew ?? false;
         $moduleName = $moduleName ?? null;
@@ -25,19 +26,6 @@
         $requireConfirmation = $requireConfirmation ?? false;
     @endphp
 @endunless
-=======
-    $disabled = $disabled ?? false;
-
-    // do not use for now, but this will allow you to create a new option directly from the form
-    $addNew = $addNew ?? false;
-    $moduleName = $moduleName ?? null;
-    $storeUrl = $storeUrl ?? '';
-    $inModal = $fieldsInModal ?? false;
-    $confirmMessageText = $confirmMessageText ?? '';
-    $confirmTitleText = $confirmTitleText ?? '';
-    $requireConfirmation = $requireConfirmation ?? false;
-@endphp
->>>>>>> 8bdd0db3
 
 <a17-singleselect
     label="{{ $label }}"
