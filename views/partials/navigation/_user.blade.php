--- conflicted
+++ resolved
@@ -21,19 +21,11 @@
             </span>
         </a>
         <div slot="dropdown__content">
-<<<<<<< HEAD
             @if ($currentUser->can('access-user-management'))
                 <a href="{{ route($user_management_route) }}">{{ twillTrans('twill::lang.nav.cms-users') }}</a>
             @endif
             <a href="{{ route('admin.users.edit', $currentUser->id) }}">{{ twillTrans('twill::lang.nav.profile') }}</a>
-            <a href="{{ route('admin.logout') }}">{{ twillTrans('twill::lang.nav.logout') }}</a>
-=======
-            @can('manage-users')
-                <a href="{{ route('admin.users.index') }}">{{ twillTrans('twill::lang.nav.cms-users') }}</a>
-            @endcan
-            <a href="{{ route('admin.users.edit', $currentUser->id) }}">{{ twillTrans('twill::lang.nav.settings') }}</a>
             <a href="#" data-logout-btn>{{ twillTrans('twill::lang.nav.logout') }}</a>
->>>>>>> 9514ceef
         </div>
     </a17-dropdown>
 @endif