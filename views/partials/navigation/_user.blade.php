--- conflicted
+++ resolved
@@ -1,11 +1,11 @@
 @php
-    $user_management_route = 'admin.users.index';
+    $user_management_route = 'twill.users.index';
     if ($currentUser->can('edit-users')) {
-        $user_management_route = 'admin.users.index';
+        $user_management_route = 'twill.users.index';
     } elseif ($currentUser->can('edit-user-roles')) {
-        $user_management_route = 'admin.roles.index';
+        $user_management_route = 'twill.roles.index';
     } elseif ($currentUser->can('edit-user-groups')) {
-        $user_management_route = 'admin.groups.index';
+        $user_management_route = 'twill.groups.index';
     }
 @endphp
 
@@ -21,17 +21,10 @@
             </span>
         </a>
         <div slot="dropdown__content">
-<<<<<<< HEAD
             @if ($currentUser->can('access-user-management'))
                 <a href="{{ route($user_management_route) }}">{{ twillTrans('twill::lang.nav.cms-users') }}</a>
             @endif
-            <a href="{{ route('admin.users.edit', $currentUser->id) }}">{{ twillTrans('twill::lang.nav.profile') }}</a>
-=======
-            @can('manage-users')
-                <a href="{{ route('twill.users.index') }}">{{ twillTrans('twill::lang.nav.cms-users') }}</a>
-            @endcan
-            <a href="{{ route('twill.users.edit', $currentUser->id) }}">{{ twillTrans('twill::lang.nav.settings') }}</a>
->>>>>>> 18cc74cf
+            <a href="{{ route('twill.users.edit', $currentUser->id) }}">{{ twillTrans('twill::lang.nav.profile') }}</a>
             <a href="#" data-logout-btn>{{ twillTrans('twill::lang.nav.logout') }}</a>
         </div>
     </a17-dropdown>
