--- conflicted
+++ resolved
@@ -22,124 +22,72 @@
       label: 'Private'
     }
   ],
-<<<<<<< HEAD
+  submitDisableMessage: window[process.env.VUE_APP_NAME].STORE.publication.submitDisableMessage || '',
   submitOptions: window[process.env.VUE_APP_NAME].STORE.publication.submitOptions || {
     draft: [
       {
         name: 'save',
-        text: window.$trans('publisher.save', 'Save as draft')
-      },
-      {
-        name: 'save-close',
-        text: window.$trans('publisher.save-close', 'Save as draft and close')
-      },
-      {
-        name: 'save-new',
-        text: window.$trans('publisher.save-new', 'Save as draft and create new')
-      },
-      {
-        name: 'cancel',
-        text: window.$trans('publisher.cancel', 'Cancel')
-=======
-  submitDisableMessage: window.STORE.publication.submitDisableMessage || '',
-  submitOptions: window.STORE.publication.submitOptions || {
-    draft: [
-      {
-        name: 'save',
-        text: 'Save as draft',
+        text: window.$trans('publisher.save', 'Save as draft'),
         disabled: false
       },
       {
         name: 'save-close',
-        text: 'Save as draft and close',
+        text: window.$trans('publisher.save-close', 'Save as draft and close'),
         disabled: false
       },
       {
         name: 'save-new',
-        text: 'Save as draft and create new',
+        text: window.$trans('publisher.save-new', 'Save as draft and create new'),
         disabled: false
       },
       {
         name: 'cancel',
-        text: 'Cancel',
+        text: window.$trans('publisher.cancel', 'Cancel'),
         disabled: false
->>>>>>> 9129e642
       }
     ],
     live: [
       {
         name: 'publish',
-<<<<<<< HEAD
-        text: window.$trans('publisher.publish', 'Publish')
-      },
-      {
-        name: 'publish-close',
-        text: window.$trans('publisher.publish-close', 'Publish and close')
-      },
-      {
-        name: 'publish-new',
-        text: window.$trans('publisher.publish-new', 'Publish and create new')
-      },
-      {
-        name: 'cancel',
-        text: window.$trans('publisher.cancel', 'Cancel')
-=======
-        text: 'Publish',
+        text: window.$trans('publisher.publish', 'Publish'),
         disabled: false
       },
       {
         name: 'publish-close',
-        text: 'Publish and close',
+        text: window.$trans('publisher.publish-close', 'Publish and close'),
         disabled: false
       },
       {
         name: 'publish-new',
-        text: 'Publish and create new',
+        text: window.$trans('publisher.publish-new', 'Publish and create new'),
         disabled: false
       },
       {
         name: 'cancel',
-        text: 'Cancel',
+        text: window.$trans('publisher.cancel', 'Cancel'),
         disabled: false
->>>>>>> 9129e642
       }
     ],
     update: [
       {
         name: 'update',
-<<<<<<< HEAD
-        text: window.$trans('publisher.update', 'Update')
-      },
-      {
-        name: 'update-close',
-        text: window.$trans('publisher.update-close', 'Update and close')
-      },
-      {
-        name: 'update-new',
-        text: window.$trans('publisher.update-new', 'Update and create new')
-      },
-      {
-        name: 'cancel',
-        text: window.$trans('publisher.cancel', 'Cancel')
-=======
-        text: 'Update',
+        text: window.$trans('publisher.update', 'Update'),
         disabled: false
       },
       {
         name: 'update-close',
-        text: 'Update and close',
+        text: window.$trans('publisher.update-close', 'Update and close'),
         disabled: false
       },
       {
         name: 'update-new',
-        text: 'Update and create new',
+        text: window.$trans('publisher.update-new', 'Update and create new'),
         disabled: false
       },
       {
         name: 'cancel',
-        text: 'Cancel',
+        text: window.$trans('publisher.cancel', 'Cancel'),
         disabled: false
->>>>>>> 9129e642
       }
     ]
   }
