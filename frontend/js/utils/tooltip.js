/*

Tooltip
Information showing up when hovering some UI/texts. (see tooltip.scss for styling the template)

Highly inspired by popper.js's tooltip (https://popper.js.org/tooltip-documentation.html) but way simpler

*/

const DEFAULT_OPTIONS = {
  container: false,
  delay: 0, // could be : delay: { show: 0, hide: 0 }
  html: false,
  budge: 15,
  placement: 'top',
  theme: 'default',
  title: '',
  template: '<div class="tooltip" role="tooltip"><div class="tooltip__arrow"></div><div class="tooltip__inner"></div></div>',
  trigger: 'hover focus',
  offset: 0
}

export default class Tooltip {
  constructor (ref, options) {
<<<<<<< HEAD
=======
    // todo apply options here
>>>>>>> f4b9a8f9
    options = {...DEFAULT_OPTIONS, ...options}

    // save reference and options
    this.reference = ref
    this.options = options

    // get events list
    const events = typeof options.trigger === 'string'
      ? options.trigger.split(' ').filter(trigger => ['click', 'hover', 'focus'].indexOf(trigger) !== -1)
      : []

    // set initial state
    this._isOpen = false

    // set event listeners
    this._setEventListeners(ref, events, options)
  }

  //
  // Public methods
  //

  /**
   * Reveals an element's tooltip. This is considered a "manual" triggering of the tooltip.
   * Tooltips with zero-length titles are never displayed.
   * @method Tooltip#show
   * @memberof Tooltip
   */
  show = () => this._show(this.reference, this.options)

  /**
   * Hides an element’s tooltip. This is considered a “manual” triggering of the tooltip.
   * @method Tooltip#hide
   * @memberof Tooltip
   */
  hide = () => this._hide()

  /**
   * Hides and destroys an element’s tooltip.
   * @method Tooltip#dispose
   * @memberof Tooltip
   */
  dispose = () => this._dispose()

  /**
   * Toggles an element’s tooltip. This is considered a “manual” triggering of the tooltip.
   * @method Tooltip#toggle
   * @memberof Tooltip
   */
  toggle = () => {
    if (this._isOpen) {
      return this.hide()
    } else {
      return this.show()
    }
  }

  //
  // Defaults
  //
  innerSelector = '.tooltip__inner'

  //
  // Private methods
  //

  _events = []

  /**
   * Creates a new tooltip node
   * @memberof Tooltip
   * @private
   * @param {HTMLElement} reference
   * @param {String} template
   * @param {String|HTMLElement|TitleFunction} title
   * @param {Boolean} allowHtml
   * @return {HTMLelement} tooltipNode
   */
  _create (reference, template, theme, title, allowHtml) {
    if (this._tooltipNode) {
      return this
    }

    // create tooltip element
    const tooltipTemp = window.document.createElement('div')
    tooltipTemp.innerHTML = template.trim()
    const tooltipNode = tooltipTemp.childNodes[0]

    // add unique ID to our tooltip (needed for accessibility reasons)
    tooltipNode.id = `tooltip--${Math.random().toString(36).substr(2, 10)}`

    // set initial `aria-hidden` state to `false` (it's visible!)
    tooltipNode.setAttribute('aria-hidden', 'false')

    // add theme class
    tooltipNode.classList.add('tooltip--' + theme)

    // add title to tooltip
    const titleNode = tooltipTemp.querySelector(this.innerSelector)
    if (title.nodeType === 1) {
      // if title is a node, append it only if allowHtml is true
      allowHtml && titleNode.appendChild(title)
    } else {
      // if it's just a simple text, set innerText or innerHtml depending by `allowHtml` value
      allowHtml ? (titleNode.innerHTML = title) : (titleNode.innerText = title)
    }

    // return the generated tooltip node
    return tooltipNode
  }

  _position (reference, placement, budge) {
    let left = 0
    let top = 0
    let newPosition = placement
    let refBoundingRect = reference.getBoundingClientRect()

    // reset class
    this._tooltipNode.classList.remove('tooltip--' + newPosition)

    // Calculates : top and left coordinates relative to the refBoundingRect
    // top, right, bottom, left
    let topCoord = Math.round(refBoundingRect.top - this._tooltipNode.offsetHeight - budge)
    let topCenteredCoord = Math.round(refBoundingRect.top + (refBoundingRect.height / 2) - (this._tooltipNode.offsetHeight / 2))

    let rightCoord = Math.round(refBoundingRect.left + refBoundingRect.width + budge)

    let bottomCoord = Math.round(refBoundingRect.top + refBoundingRect.height + budge)
    let leftCoord = Math.round(refBoundingRect.left - this._tooltipNode.offsetWidth - budge)
    let leftCenteredCoord = Math.round(refBoundingRect.left + (refBoundingRect.width / 2) - (this._tooltipNode.offsetWidth / 2))

    if (placement === 'top') {
      left = leftCenteredCoord // horizontally centered
      top = topCoord
      newPosition = 'top'

      if (left < 10) left = 10

      if (top < 0) {
        top = bottomCoord
        newPosition = 'bottom'
      }
    }

    if (placement === 'top-right') {
      left = rightCoord
      top = topCoord
      newPosition = 'top'

      if (top < 0) {
        top = bottomCoord
        newPosition = 'bottom'
      }
    }

    if (placement === 'bottom') {
      left = leftCenteredCoord // horizontally centered
      top = bottomCoord
      newPosition = 'bottom'

      if (left < 10) left = 10

      if (top > 0) {
        top = topCoord
        newPosition = 'top'
      }
    }

    if (placement === 'right') {
      left = rightCoord
      top = topCenteredCoord // vertically centered
      newPosition = 'right'
    }

    if (placement === 'left') {
      left = leftCoord
      top = topCenteredCoord // vertically centered
      newPosition = 'left'

      if (left < 0) {
        left = rightCoord
        newPosition = 'right'
      }
    }

    this._tooltipNode.style.left = left + 'px'
    this._tooltipNode.style.top = top + 'px'
    this._tooltipNode.classList.add('tooltip--' + newPosition)
  }

  _show (reference, options) {
    // don't show if it's already visible
    if (this._isOpen && !this._isOpening) {
      return this
    }
    this._isOpen = true

    // get budge
    const budge = reference.getAttribute('data-tooltip-budge') || options.budge

    // get theme
    const theme = reference.getAttribute('data-tooltip-theme') || options.theme

    // get placement
    const placement = reference.getAttribute('data-tooltip-placement') || options.placement

    // if the tooltipNode already exists, just show it
    if (this._tooltipNode) {
      this._tooltipNode.style.opacity = ''
      this._tooltipNode.style.visibility = ''
      this._tooltipNode.style.transition = 'opacity 0.3s'
      this._tooltipNode.setAttribute('aria-hidden', 'false')

      // refresh position
      this._position(reference, placement, budge)

      return this
    }

    // get title
    const title = reference.getAttribute('data-tooltip-title') || options.title

    // create tooltip node
    const tooltipNode = this._create(
      reference,
      options.template,
      theme,
      title,
      options.html
    )

    // Add `aria-describedby` to our reference element for accessibility reasons
    reference.setAttribute('aria-describedby', tooltipNode.id)

    // append tooltip to container
    const container = this._findContainer(options.container, reference)

    this._append(tooltipNode, container)

    this._tooltipNode = tooltipNode

    // refresh position
    this._position(reference, placement, budge)

    return this
  }

  _hide () {
    // don't hide if it's already hidden
    if (!this._isOpen) {
      return this
    }

    this._isOpen = false

    // hide tooltipNode
    this._tooltipNode.style.opacity = '0'
    this._tooltipNode.style.visibility = 'hidden'
    this._tooltipNode.style.transition = ''
    this._tooltipNode.setAttribute('aria-hidden', 'true')

    return this
  }

  _dispose () {
    // remove event listeners
    if (this._events.length) {
      this._events.forEach(({func, event}) => {
        this.reference.removeEventListener(event, func)
      })
      this._events = []
    }

    if (this._tooltipNode) {
      this._hide()

      // destroy tooltipNode
      this._tooltipNode.parentNode.removeChild(this._tooltipNode)
      this._tooltipNode = null
    }

    return this
  }

  _findContainer (container, reference) {
    if (typeof container === 'string') {
      container = window.document.querySelector(container)
    } else if (container === false) {
      // if container is `false`, set it to reference parent
      container = reference.parentNode
    }
    return container
  }

  /**
   * Append tooltip to container
   * @memberof Tooltip
   * @private
   * @param {HTMLElement} tooltip
   * @param {HTMLElement|String|false} container
   */
  _append (tooltipNode, container) {
    container.appendChild(tooltipNode)
  }

  _setEventListeners (reference, events, options) {
    const directEvents = []
    const oppositeEvents = []

    events.forEach(event => {
      switch (event) {
        case 'hover':
          directEvents.push('mouseenter')
          oppositeEvents.push('mouseleave')
          break
        case 'focus':
          directEvents.push('focus')
          oppositeEvents.push('blur')
          break
        case 'click':
          directEvents.push('click')
          oppositeEvents.push('click')
          break
      }
    })

    // schedule show tooltip
    directEvents.forEach(event => {
      const func = evt => {
        if (this._isOpening === true) {
          return
        }
        evt.usedByTooltip = true
        this._scheduleShow(reference, options.delay, options, evt)
      }
      this._events.push({event, func})
      reference.addEventListener(event, func)
    })

    // schedule hide tooltip
    oppositeEvents.forEach(event => {
      const func = evt => {
        if (evt.usedByTooltip === true) {
          return
        }
        this._scheduleHide(reference, options.delay, options, evt)
      }
      this._events.push({event, func})
      reference.addEventListener(event, func)
    })
  }

  _scheduleShow (reference, delay, options /*, evt */) {
    this._isOpening = true
    // defaults to 0
    const computedDelay = (delay && delay.show) || delay || 0
    if (computedDelay > 0) window.setTimeout(() => this._show(reference, options), computedDelay)
    else this._show(reference, options)
  }

  _scheduleHide (reference, delay, options, evt) {
    this._isOpening = false
    // defaults to 0
    const computedDelay = (delay && delay.hide) || delay || 0
    window.setTimeout(() => {
      if (this._isOpen === false) {
        return
      }
      if (!document.body.contains(this._tooltipNode)) {
        return
      }

      // if we are hiding because of a mouseleave, we must check that the new
      // reference isn't the tooltip, because in this case we don't want to hide it
      if (evt.type === 'mouseleave') {
        const isSet = this._setTooltipNodeEvent(evt, reference, delay, options)

        // if we set the new event, don't hide the tooltip yet
        // the new event will take care to hide it if necessary
        if (isSet) {
          return
        }
      }

      this._hide()
    }, computedDelay)
  }

  _setTooltipNodeEvent = (evt, reference, delay, options) => {
    const relatedreference = evt.relatedreference || evt.toElement

    const callback = evt2 => {
      const relatedreference2 = evt2.relatedreference || evt2.toElement

      // Remove event listener after call
      this._tooltipNode.removeEventListener(evt.type, callback)

      // If the new reference is not the reference element
      if (!reference.contains(relatedreference2)) {
        // Schedule to hide tooltip
        this._scheduleHide(reference, options.delay, options, evt2)
      }
    }

    if (this._tooltipNode.contains(relatedreference)) {
      // listen to mouseleave on the tooltip element to be able to hide the tooltip
      this._tooltipNode.addEventListener(evt.type, callback)
      return true
    }

    return false
  }
}<|MERGE_RESOLUTION|>--- conflicted
+++ resolved
@@ -22,10 +22,6 @@
 
 export default class Tooltip {
   constructor (ref, options) {
-<<<<<<< HEAD
-=======
-    // todo apply options here
->>>>>>> f4b9a8f9
     options = {...DEFAULT_OPTIONS, ...options}
 
     // save reference and options
