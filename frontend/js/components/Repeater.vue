--- conflicted
+++ resolved
@@ -205,15 +205,13 @@
       expandAllBlocks: function () {
         this.opened = true
       },
-<<<<<<< HEAD
-      openBrowser: function () {
-        this.browserIsOpen = true
-=======
       checkExpandBlocks () {
         if (this.$refs.blockList[this.$refs.blockList.length - 1] !== undefined) {
           this.$refs.blockList[this.$refs.blockList.length - 1].toggleExpand()
         }
->>>>>>> f9cd9eee
+      },
+      openBrowser: function () {
+        this.browserIsOpen = true
       }
     },
     mounted: function () {
