<template>
  <div class="publisher__wrapper">
<<<<<<< HEAD
      <a17-switcher :title="$trans('publisher.switcher-title', 'Status')" name="publish_state" v-if="withPublicationToggle" :textEnabled="textEnabled" :textDisabled="textDisabled"></a17-switcher>
      <slot></slot>
      <a17-userinfo v-if="userInfo" :userInfo="userInfo"></a17-userinfo>
      <a17-reviewaccordion  v-if="reviewProcess && reviewProcess.length" :options="reviewProcess" name="review_process" :value="reviewProcessCompleteValues" :open="openStates['A17Reviewaccordion']" @open="openCloseAccordion">{{ $trans('publisher.review-status') }}</a17-reviewaccordion>
      <a17-radioaccordion  v-if="visibility && visibilityOptions && visibilityOptions.length" :radios="visibilityOptions" name="visibility" :value="visibility" :open="openStates['A17Radioaccordion']" @open="openCloseAccordion" @change="updateVisibility">{{ $trans('publisher.visibility') }}</a17-radioaccordion>
      <a17-checkboxaccordion  v-if="languages && showLanguages&& languages.length > 1" :options="languages" name="active_languages" :value="publishedLanguagesValues" :open="openStates['A17Checkboxaccordion']" @open="openCloseAccordion">{{ $trans('publisher.languages') }}</a17-checkboxaccordion>
      <a17-pubaccordion :date-display-format="dateDisplayFormat" :date-format="dateFormat" :date_24h="date_24h" :open="openStates['A17Pubaccordion']" @open="openCloseAccordion" v-if="withPublicationTimeframe">{{ $trans('publisher.published-on') }}</a17-pubaccordion>
      <a17-revaccordion v-if="revisions.length" :open="openStates['A17Revisions']" @open="openCloseAccordion" :revisions="revisions">{{ $trans('publisher.revisions') }}</a17-revaccordion>
      <a17-parentaccordion v-if="parents.length" :open="openStates['A17Parents']" @open="openCloseAccordion" :parents="parents" :value="parentId">{{ $trans('publisher.parent-page') }}</a17-parentaccordion>
      <div class="publisher__item" v-if="revisions.length">
        <a href="#" class="publisher__link" @click.prevent="openPreview"><span v-svg symbol="preview"></span><span class="f--link-underlined--o">{{ $trans('publisher.preview') }}</span></a>
      </div>
      <div class="publisher__item publisher__item--btns">
        <a17-multibutton @button-clicked="buttonClicked" :options="submitOptions" type="submit" :message="submitDisableMessage"></a17-multibutton>
      </div>
=======
    <a17-switcher
        v-if="withPublicationToggle"
        :title="$trans('publisher.switcher-title', 'Status')"
        name="publish_state"
        :text-scheduled="textScheduled"
        :text-expired="textExpired"
        :textEnabled="textEnabled"
        :textDisabled="textDisabled"
    />
    <slot></slot>
    <a17-reviewaccordion v-if="reviewProcess && reviewProcess.length" :options="reviewProcess" name="review_process"
                         :value="reviewProcessCompleteValues" :open="openStates['A17Reviewaccordion']"
                         @open="openCloseAccordion">{{ $trans('publisher.review-status') }}
    </a17-reviewaccordion>
    <a17-radioaccordion v-if="visibility && visibilityOptions && visibilityOptions.length" :radios="visibilityOptions"
                        name="visibility" :value="visibility" :open="openStates['A17Radioaccordion']"
                        @open="openCloseAccordion" @change="updateVisibility">{{ $trans('publisher.visibility') }}
    </a17-radioaccordion>
    <a17-checkboxaccordion v-if="languages && showLanguages&& languages.length > 1" :options="languages"
                           name="active_languages" :value="publishedLanguagesValues"
                           :open="openStates['A17Checkboxaccordion']" @open="openCloseAccordion">{{
        $trans('publisher.languages')
      }}
    </a17-checkboxaccordion>
    <a17-pubaccordion :date-display-format="dateDisplayFormat" :date-format="dateFormat" :date_24h="date_24h"
                      :open="openStates['A17Pubaccordion']" @open="openCloseAccordion"
                      v-if="withPublicationTimeframe">{{ $trans('publisher.published-on') }}
    </a17-pubaccordion>
    <a17-revaccordion v-if="revisions.length" :open="openStates['A17Revisions']" @open="openCloseAccordion"
                      :revisions="revisions">{{ $trans('publisher.revisions') }}
    </a17-revaccordion>
    <a17-parentaccordion v-if="parents.length" :open="openStates['A17Parents']" @open="openCloseAccordion"
                         :parents="parents" :value="parentId">{{ $trans('publisher.parent-page') }}
    </a17-parentaccordion>
    <div class="publisher__item" v-if="revisions.length">
      <a href="#" class="publisher__link" @click.prevent="openPreview"><span v-svg symbol="preview"></span><span
          class="f--link-underlined--o">{{ $trans('publisher.preview') }}</span></a>
    </div>
    <div class="publisher__item publisher__item--btns">
      <a17-multibutton @button-clicked="buttonClicked" :options="submitOptions" type="submit"
                       :message="submitDisableMessage"></a17-multibutton>
    </div>
>>>>>>> b1309457
  </div>
  <!-- <div class="publisher__trash">
    <a href="#" @click.prevent="openMoveToTrashModal" class="f--small f--note f--underlined">Move to Trash</a>
  </div> -->
</template>

<script>
  import { mapState, mapGetters } from 'vuex'

  import { PUBLICATION } from '@/store/mutations'

  import { getTimeFormatForCurrentLocale, isCurrentLocale24HrFormatted } from '@/utils/locale'

  import a17Switcher from '@/components/Switcher.vue'
  import a17RadioAccordion from '@/components/RadioAccordion.vue'
  import a17ReviewAccordion from '@/components/ReviewAccordion.vue'
  import a17CheckboxAccordion from '@/components/CheckboxAccordion.vue'
  import a17RevisionAccordion from '@/components/RevisionAccordion.vue'
  import a17PubAccordion from '@/components/PubAccordion.vue'
  import a17ParentsAccordion from '@/components/ParentsAccordion.vue'
  import a17MultiButton from '@/components/MultiButton.vue'
  import a17UserInfo from '@/components/UserInfo.vue'

  import a17VueFilters from '@/utils/filters.js'

  export default {
    name: 'A17Publisher',
    components: {
      'a17-switcher': a17Switcher,
      'a17-radioaccordion': a17RadioAccordion,
      'a17-checkboxaccordion': a17CheckboxAccordion,
      'a17-reviewaccordion': a17ReviewAccordion,
      'a17-revaccordion': a17RevisionAccordion,
      'a17-parentaccordion': a17ParentsAccordion,
      'a17-pubaccordion': a17PubAccordion,
      'a17-multibutton': a17MultiButton,
      'a17-userinfo': a17UserInfo
    },
    props: {
      showLanguages: {
        type: Boolean,
        default: true
      },
      dateFormat: {
        type: String,
        default: null
      },
      dateDisplayFormat: {
        type: String,
        default: 'MMM, DD, YYYY, ' + getTimeFormatForCurrentLocale()
      },
      date_24h: {
        type: Boolean,
        default: isCurrentLocale24HrFormatted()
      }
    },
    data: function () {
      return {
        singleOpen: true,
        openStates: {
          A17Reviewaccordion: false,
          A17Radioaccordion: false,
          A17Checkboxaccordion: false,
          A17Revisions: false,
          A17Pubaccordion: false,
          A17Parents: false
        }
      }
    },
    filters: a17VueFilters,
    computed: {
      reviewProcessCompleteValues: function () {
        const values = []

        if (this.reviewProcessComplete.length) {
          this.reviewProcessComplete.forEach(function (item) {
            values.push(item.value)
          })
        }

        return values
      },
      submitOptions: function () {
        return this.$store.getters.getSubmitOptions
      },
      publishedLanguagesValues: function () {
        const values = []

        if (this.publishedLanguages.length) {
          this.publishedLanguages.forEach(function (item) {
            values.push(item.value)
          })
        }

        return values
      },
      ...mapState({
        languages: state => state.language.all,
        revisions: state => state.revision.all,
        parentId: state => state.parents.active,
        parents: state => state.parents.all,
        published: state => state.publication.published,
        publishSubmit: state => state.publication.publishSubmit,
        textEnabled: state => state.publication.publishedLabel,
        textDisabled: state => state.publication.draftLabel,
        textExpired: state => state.publication.expiredLabel,
        textScheduled: state => state.publication.scheduledLabel,
        withPublicationToggle: state => state.publication.withPublicationToggle,
        withPublicationTimeframe: state => state.publication.withPublicationTimeframe,
        visibility: state => state.publication.visibility,
        visibilityOptions: state => state.publication.visibilityOptions,
        reviewProcess: state => state.publication.reviewProcess,
        submitDisableMessage: state => state.publication.submitDisableMessage,
<<<<<<< HEAD
        userInfo: state => state.publication.userInfo
=======
        hasUnsavedChanges: state => state.publication.hasUnsavedChanges
>>>>>>> b1309457
      }),
      ...mapGetters([
        'publishedLanguages',
        'reviewProcessComplete'
      ])
    },
    methods: {
      buttonClicked: function (buttonName) {
        this.$store.commit(PUBLICATION.UPDATE_SAVE_TYPE, buttonName)
      },
      openCloseAccordion: function (isOpen, componentname) {
        if (!this.singleOpen) return

        if (isOpen) {
          for (const prop in this.openStates) {
            this.openStates[prop] = prop === componentname
          }
        } else {
          this.openStates[componentname] = false
        }
      },
      openPreview: function () {
        if (this.$root.$refs.preview) this.$root.$refs.preview.open(0)
      },
      updateVisibility: function (newValue) {
        this.$store.commit(PUBLICATION.UPDATE_PUBLISH_VISIBILITY, newValue)
      },
      openMoveToTrashModal: function () {
        this.$parent.$refs.moveToTrashModal.open() // Goes back to parent Form.vue componenent
      }
    }
  }
</script>

<style lang="scss" scoped>

  $trigger_height: 55px;

  .publisher {
  }

  .publisher__wrapper {
    border-radius: 2px;
    border: 1px solid $color__border;
    background: $color__background;
    margin-bottom: 20px;
  }

  .publisher__trash {
    padding: 0 10px;
    margin-bottom: 20px;
  }

  .publisher__item {
    border-bottom: 1px solid $color__border--light;

    &:last-child {
      border-bottom: 0 none;
    }
  }

  .publisher__item {
    color: $color__text--light;

    a {
      color: $color__link;
      text-decoration: none;

      // &:hover {
      //   text-decoration: underline;
      // }
    }
  }

  .revisionaccordion__list {
    padding: 20px;
  }

  .publisher__unsaved-changes {
    height:$trigger_height;
    line-height:$trigger_height;
    color: $color__warningDark;
    padding:0 20px;
    display:block;
  }

  .publisher__link {
    height: $trigger_height;
    line-height: $trigger_height;
    padding: 0 20px;
    display: block;

    .icon {
      margin-right: 10px;
      color: $color__link;
    }
  }

  .publisher__item--btns {
    padding: 10px;
  }
</style><|MERGE_RESOLUTION|>--- conflicted
+++ resolved
@@ -1,7 +1,9 @@
 <template>
   <div class="publisher__wrapper">
-<<<<<<< HEAD
-      <a17-switcher :title="$trans('publisher.switcher-title', 'Status')" name="publish_state" v-if="withPublicationToggle" :textEnabled="textEnabled" :textDisabled="textDisabled"></a17-switcher>
+      <a17-switcher :title="$trans('publisher.switcher-title', 'Status')" name="publish_state" v-if="withPublicationToggle" :textEnabled="textEnabled" :textDisabled="textDisabled"
+                    :text-scheduled="textScheduled"
+                    :text-expired="textExpired"
+      ></a17-switcher>
       <slot></slot>
       <a17-userinfo v-if="userInfo" :userInfo="userInfo"></a17-userinfo>
       <a17-reviewaccordion  v-if="reviewProcess && reviewProcess.length" :options="reviewProcess" name="review_process" :value="reviewProcessCompleteValues" :open="openStates['A17Reviewaccordion']" @open="openCloseAccordion">{{ $trans('publisher.review-status') }}</a17-reviewaccordion>
@@ -16,50 +18,6 @@
       <div class="publisher__item publisher__item--btns">
         <a17-multibutton @button-clicked="buttonClicked" :options="submitOptions" type="submit" :message="submitDisableMessage"></a17-multibutton>
       </div>
-=======
-    <a17-switcher
-        v-if="withPublicationToggle"
-        :title="$trans('publisher.switcher-title', 'Status')"
-        name="publish_state"
-        :text-scheduled="textScheduled"
-        :text-expired="textExpired"
-        :textEnabled="textEnabled"
-        :textDisabled="textDisabled"
-    />
-    <slot></slot>
-    <a17-reviewaccordion v-if="reviewProcess && reviewProcess.length" :options="reviewProcess" name="review_process"
-                         :value="reviewProcessCompleteValues" :open="openStates['A17Reviewaccordion']"
-                         @open="openCloseAccordion">{{ $trans('publisher.review-status') }}
-    </a17-reviewaccordion>
-    <a17-radioaccordion v-if="visibility && visibilityOptions && visibilityOptions.length" :radios="visibilityOptions"
-                        name="visibility" :value="visibility" :open="openStates['A17Radioaccordion']"
-                        @open="openCloseAccordion" @change="updateVisibility">{{ $trans('publisher.visibility') }}
-    </a17-radioaccordion>
-    <a17-checkboxaccordion v-if="languages && showLanguages&& languages.length > 1" :options="languages"
-                           name="active_languages" :value="publishedLanguagesValues"
-                           :open="openStates['A17Checkboxaccordion']" @open="openCloseAccordion">{{
-        $trans('publisher.languages')
-      }}
-    </a17-checkboxaccordion>
-    <a17-pubaccordion :date-display-format="dateDisplayFormat" :date-format="dateFormat" :date_24h="date_24h"
-                      :open="openStates['A17Pubaccordion']" @open="openCloseAccordion"
-                      v-if="withPublicationTimeframe">{{ $trans('publisher.published-on') }}
-    </a17-pubaccordion>
-    <a17-revaccordion v-if="revisions.length" :open="openStates['A17Revisions']" @open="openCloseAccordion"
-                      :revisions="revisions">{{ $trans('publisher.revisions') }}
-    </a17-revaccordion>
-    <a17-parentaccordion v-if="parents.length" :open="openStates['A17Parents']" @open="openCloseAccordion"
-                         :parents="parents" :value="parentId">{{ $trans('publisher.parent-page') }}
-    </a17-parentaccordion>
-    <div class="publisher__item" v-if="revisions.length">
-      <a href="#" class="publisher__link" @click.prevent="openPreview"><span v-svg symbol="preview"></span><span
-          class="f--link-underlined--o">{{ $trans('publisher.preview') }}</span></a>
-    </div>
-    <div class="publisher__item publisher__item--btns">
-      <a17-multibutton @button-clicked="buttonClicked" :options="submitOptions" type="submit"
-                       :message="submitDisableMessage"></a17-multibutton>
-    </div>
->>>>>>> b1309457
   </div>
   <!-- <div class="publisher__trash">
     <a href="#" @click.prevent="openMoveToTrashModal" class="f--small f--note f--underlined">Move to Trash</a>
@@ -172,12 +130,9 @@
         visibility: state => state.publication.visibility,
         visibilityOptions: state => state.publication.visibilityOptions,
         reviewProcess: state => state.publication.reviewProcess,
+        hasUnsavedChanges: state => state.publication.hasUnsavedChanges,
         submitDisableMessage: state => state.publication.submitDisableMessage,
-<<<<<<< HEAD
         userInfo: state => state.publication.userInfo
-=======
-        hasUnsavedChanges: state => state.publication.hasUnsavedChanges
->>>>>>> b1309457
       }),
       ...mapGetters([
         'publishedLanguages',
