--- conflicted
+++ resolved
@@ -270,11 +270,7 @@
     mounted () {
       // if there are blocks, these should be all collapse by default
       this.$nextTick(function () {
-<<<<<<< HEAD
-        if (this.blocks(this.editorName) && this.blocks(this.editorName).length < 4 && this.$refs.blockList) {
-=======
         if (this.$refs.blockList && this.blocks(this.editorName) && this.blocks(this.editorName).length < 4) {
->>>>>>> 629d23e7
           this.$refs.blockList.forEach((block) => block.toggleExpand())
         }
       })
