<template>
  <div class="vselectOuter">
    <a17-inputframe :error="error" :label="label" :note="note" :size="size" :name="name" :label-for="uniqId"
                    :required="required" :add-new="addNew">
      <div class="vselect" :class="vselectClasses">
        <div class="vselect__field">
          <input type="hidden" :name="name" :id="uniqId" :value="inputValue"/>
          <v-select
<<<<<<< HEAD
            :multiple="multiple"
            :placeholder="placeholder"
            :value="value"
            :options="currentOptions"
            :searchable="searchable"
            :clearSearchOnSelect="clearSearchOnSelect"
            :label="optionsLabel"
            :taggable="taggable"
            :pushTags="pushTags"
            :transition="transition"
            :requiredValue="required"
            :maxHeight="maxHeight"
            @input="updateValue"
            @search="getOptions"
=======
              :multiple="multiple"
              :placeholder="placeholder"
              :value="value"
              :options="currentOptions"
              :searchable="searchable"
              :clearSearchOnSelect="clearSearchOnSelect"
              :label="optionsLabel"
              :on-search="getOptions"
              :taggable="taggable"
              :pushTags="pushTags"
              :transition="transition"
              :requiredValue="required"
              :maxHeight="maxHeight"
              :disabled="disabled"
              @input="updateValue"
>>>>>>> 8c3dc568
          >
            <span slot="no-options">{{ emptyText }}</span>
          </v-select>
        </div>
      </div>
    </a17-inputframe>
    <template v-if="addNew">
      <a17-modal-add ref="addModal" :name="name" :form-create="addNew" :modal-title="'Add new ' + label">
        <slot name="addModal"></slot>
      </a17-modal-add>
    </template>
  </div>
</template>

<script>
  import debounce from 'lodash/debounce'
  import randKeyMixin from '@/mixins/randKey'
  import FormStoreMixin from '@/mixins/formStore'
  import InputframeMixin from '@/mixins/inputFrame'
  import AttributesMixin from '@/mixins/addAttributes'
  import extendedVSelect from '@/components/VSelect/ExtendedVSelect.vue'
  // check full options of the vueSelect here : http://sagalbot.github.io/vue-select/
  // import vSelect from 'vue-select' // check full options of the vueSelect here : http://sagalbot.github.io/vue-select/

  export default {
    name: 'A17VueSelect',
    mixins: [randKeyMixin, InputframeMixin, FormStoreMixin, AttributesMixin],
    props: {
      placeholder: {
        type: String,
        default: ''
      },
      disabled: {
        type: Boolean,
        default: false
      },
      name: {
        type: String,
        default: ''
      },
      transition: {
        type: String,
        default: 'fade_move_dropdown'
      },
      multiple: {
        type: Boolean,
        default: false
      },
      taggable: { // Enable/disable creating options from searchInput.
        type: Boolean,
        default: false
      },
      pushTags: { // When true, newly created tags will be added to the options list.
        type: Boolean,
        default: false
      },
      searchable: {
        type: Boolean,
        default: false
      },
      clearSearchOnSelect: {
        type: Boolean,
        default: true
      },
      selected: {
        default: null
      },
      emptyText: {
        default () {
          return this.$trans('select.empty-text', 'Sorry, no matching options.')
        }
      },
      options: {
        default: function () {
          return []
        }
      },
      optionsLabel: { // label in vueselect
        type: String,
        default: 'label'
      },
      endpoint: {
        type: String,
        default: ''
      },
      size: {
        type: String,
        default: '' // 'small', 'large'
      },
      required: {
        type: Boolean,
        default: false
      },
      maxHeight: { // max-height of the dropdown menu
        type: String,
        default: '400px'
      }
    },
    components: {
      'v-select': extendedVSelect
    },
    data: function () {
      return {
        value: this.selected,
        currentOptions: this.options,
        ajaxUrl: this.endpoint
      }
    },
    watch: {
      options: function (options) {
        this.currentOptions = this.options
      }
    },
    computed: {
      uniqId: function (value) {
        return this.name + '-' + this.randKey
      },
      inputValue: {
        get: function () {
          if (this.value) {
            if (!this.multiple) { // single selects
              if (typeof this.value === 'object') {
                return this.value.value
              }
            } else { // multiple selects
              if (Array.isArray(this.value)) {
                if (typeof this.value[0] === 'object') {
                  return this.value.map(e => e.value)
                }

                return this.value.join(',')
              }
            }
            return this.value
          } else {
            return ''
          }
        },
        set: function (value) {
          if (Array.isArray(value)) {
            if (this.taggable) {
              this.value = value
            } else {
              this.value = this.options.filter(o => value.includes(o.value))
            }
          } else {
            this.value = this.options.find(o => {
              // Try to always compare to the same type. But we only check for a numeric value. Because it can only be
              // a string or a number for now.
              if (typeof o.value === 'number') {
                return o.value === parseInt(value)
              }
              return o.value === String(value)
            })
          }
        }
      },
      vselectClasses: function () {
        return [
          this.value ? 'vselect--has-value' : '',
          this.multiple ? 'vselect--multiple' : 'vselect--single',
          this.size === 'small' ? 'vselect--small' : '',
          this.size === 'large' ? 'vselect--large' : '',
          this.error ? 'vselect--error' : ''
        ]
      }
    },
    methods: {
      updateFromStore: function (newValue) { // called from the formStore mixin
        this.inputValue = newValue
      },
      isAjax: function () {
        return this.ajaxUrl !== ''
      },
      updateValue: function (value) {
        // see formStore mixin
        this.value = value
        this.saveIntoStore()

        this.$emit('change', value)
      },
      getOptions: debounce(function (search, loading) {
        if (!this.isAjax()) return true

        loading(true)
        this.$http.get(this.ajaxUrl, { params: { q: search } }).then((resp) => {
          if (resp.data.items && resp.data.items.length) {
            if (this.taggable) {
              if (Array.isArray(this.value)) {
                this.currentOptions = resp.data.items.filter(i => !this.value.includes(i))
              } else {
                this.currentOptions = resp.data.items
              }
            } else {
              this.currentOptions = resp.data.items
            }
          }
          loading(false)
        }, function (resp) {
          // error callback
          loading(false)
        })
      }, 500)
    }
  }
</script><|MERGE_RESOLUTION|>--- conflicted
+++ resolved
@@ -6,22 +6,6 @@
         <div class="vselect__field">
           <input type="hidden" :name="name" :id="uniqId" :value="inputValue"/>
           <v-select
-<<<<<<< HEAD
-            :multiple="multiple"
-            :placeholder="placeholder"
-            :value="value"
-            :options="currentOptions"
-            :searchable="searchable"
-            :clearSearchOnSelect="clearSearchOnSelect"
-            :label="optionsLabel"
-            :taggable="taggable"
-            :pushTags="pushTags"
-            :transition="transition"
-            :requiredValue="required"
-            :maxHeight="maxHeight"
-            @input="updateValue"
-            @search="getOptions"
-=======
               :multiple="multiple"
               :placeholder="placeholder"
               :value="value"
@@ -29,7 +13,6 @@
               :searchable="searchable"
               :clearSearchOnSelect="clearSearchOnSelect"
               :label="optionsLabel"
-              :on-search="getOptions"
               :taggable="taggable"
               :pushTags="pushTags"
               :transition="transition"
@@ -37,7 +20,7 @@
               :maxHeight="maxHeight"
               :disabled="disabled"
               @input="updateValue"
->>>>>>> 8c3dc568
+              @search="getOptions"
           >
             <span slot="no-options">{{ emptyText }}</span>
           </v-select>
