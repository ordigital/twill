--- conflicted
+++ resolved
@@ -24,13 +24,8 @@
     <td class="browserItem__cell browserItem__cell--type" v-if="currentItem.hasOwnProperty('endpointType') && showType">
       <span>{{ currentItem.endpointType }}</span>
     </td>
-<<<<<<< HEAD
     <td class="browserItem__cell browserItem__cell--icon" v-if="deletable">
-      <a17-button class="bucket__action" icon="close" @click="deleteItem()"><span v-svg symbol="close_icon"></span></a17-button>
-=======
-    <td class="browserItem__cell browserItem__cell--icon">
       <a17-button class="bucket__action" v-if="!disabled" icon="close" @click="deleteItem()"><span v-svg symbol="close_icon"></span></a17-button>
->>>>>>> b1309457
     </td>
   </tr>
 </template>
