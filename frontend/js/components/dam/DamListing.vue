<template>
  <div class="dam-listing">
    <div class="dam-listing__list" ref="list">
      <div class="dam-listing__title">
        <h2 class="f--small">{{ listTitle }} ({{ totalItems }})</h2>
        <a17-dropdown
          ref="layoutDropdown"
          position="bottom-right"
          :offset="4"
          :clickable="true"
          :min-width="235"
        >
          <button
            @click.prevent="$refs.layoutDropdown.toggle()"
            :aria-label="$trans('dam.toggle-layout', 'Toggle layout menu')"
          >
            <span
              symbol="preferences"
              class="icon icon--preferences"
              aria-hidden="true"
            >
              <svg>
                <use
                  xmlns:xlink="http://www.w3.org/1999/xlink"
                  xlink:href="#icon--preferences"
                ></use>
              </svg>
            </span>
          </button>
          <div slot="dropdown__content">
            <a17-checkbox
              :label="$trans('dam.hide-name', 'Hide file name')"
              :initialValue="hideNames"
              value="hide_names"
              inStore="value"
              @change="hideNames = !hideNames"
            />
            <a17-radiogroup
              name="layoutSelection"
              radioClass="layout"
              :label="$trans('dam.layout', 'Layout')"
              :radios="layoutRadios"
              :initialValue="gridView ? 'grid' : 'list'"
              @change="updateLayout"
            />
          </div>
        </a17-dropdown>
      </div>
      <div class="dam-listing__list-items" @keyup.left="setCurrentMedia('previous')" @keyup.right="setCurrentMedia('next')" tabindex="0">
        <a17-mediagrid
          v-if="gridView"
          :items="renderedMediaItems"
          :selected-items="selectedMedias"
          :used-items="usedMedias"
          :hide-names="hideNames"
          variant="dam"
          @change="updateSelectedMedias"
          @shiftChange="updateSelectedMedias"
        />
        <a17-dam-datatable
          v-else
          :rows="renderedMediaItems"
          @change="updateSelectedMedias"
          @shiftChange="updateSelectedMedias"
        />
        <a17-spinner v-if="loading" class="dam-listing__spinner"
          >{{ $trans('dam.loading', 'Loading') }}&hellip;</a17-spinner
        >
      </div>
    </div>
    <a17-dam-sidebar
      v-if="selectedMedias.length"
      :medias="selectedMedias"
      :authorized="authorized"
      :extraMetadatas="extraMetadatas"
      @clear="clearSelectedMedias"
      @delete="deleteSelectedMedias"
      @tagUpdated="reloadTags"
      @tagFieldsUpdated="updateTags"
      @browserUpdated="updateMediaBrowser"
      @bulkTagsUpdated="updateMedias"
      @bulkBrowsersUpdated="updateMedias"
      :type="currentTypeObject"
      :translatableMetadatas="translatableMetadatas"
      @triggerMediaReplace="replaceMedia"
      @nextMedia="setCurrentMedia('next')"
      @previousMedia="setCurrentMedia('previous')"
    />
  </div>
</template>

<script>
  import { mapState } from 'vuex'

  import { MEDIA_LIBRARY, NOTIFICATION } from '@/store/mutations'
  import FormDataAsObj from '@/utils/formDataAsObj.js'
  import scrollToY from '@/utils/scrollToY.js'

  import api from '../../store/api/media-library'
  import A17DamDataTable from '@/components/dam/DamDataTable.vue'
  import a17MediaGrid from '@/components/media-library/MediaGrid.vue'
  import a17DamSidebar from '@/components/dam/DamSidebar.vue'
  import a17Spinner from '@/components/Spinner.vue'
  import {replaceState} from "@/utils/pushState";

  export default {
<<<<<<< HEAD
    name: 'A17DAMListing',
=======
    name: 'A17DamListing',
>>>>>>> c1048ec4
    components: {
      'a17-mediagrid': a17MediaGrid,
      'a17-dam-datatable': A17DamDataTable,
      'a17-dam-sidebar': a17DamSidebar,
      'a17-spinner': a17Spinner
    },
    props: {
      btnLabelSingle: {
        type: String,
        default: function() {
          return this.$trans('media-library.insert', 'Insert')
        }
      },
      btnLabelUpdate: {
        type: String,
        default: function() {
          return this.$trans('media-library.update', 'Update')
        }
      },
      btnLabelMulti: {
        type: String,
        default: function() {
          return this.$trans('media-library.insert', 'Insert')
        }
      },
      initialPage: {
        type: Number,
        default: 1
      },
      authorized: {
        type: Boolean,
        default: false
      },
      showInsert: {
        type: Boolean,
        default: true
      },
      extraMetadatas: {
        type: Array,
        default() {
          return []
        }
      },
      translatableMetadatas: {
        type: Array,
        default() {
          return []
        }
      },
      medias: {
        default: function() {
          return []
        }
      }
    },
    data: function() {
      return {
        loading: false,
        maxPage: 20,
        mediaItems: [],
        selectedMedias: [],
        gridHeight: 0,
        page: this.initialPage,
        tags: [],
        lastScrollTop: 0,
        gridLoaded: false,
        gridView: true,
        hideNames: true,
        totalItems: 0,
        isMobile: false
      }
    },
    computed: {
      renderedMediaItems: function() {
        return this.mediaItems.map(item => {
          item.fileExtension = item.name
            .split('.')
            .pop()
            .toLowerCase()
          item.disabled =
            (this.filesizeMax > 0 && item.filesizeInMb > this.filesizeMax) ||
            (this.widthMin > 0 && item.width < this.widthMin) ||
            (this.heightMin > 0 && item.height < this.heightMin)
          return item
        })
      },
      currentTypeObject: function() {
        return this.types.find(type => {
          return type.value === this.type
        })
      },
      btnLabel: function() {
        let type = this.$trans(
          'media-library.types.single.' + this.type,
          this.type
        )

        if (this.indexToReplace > -1) {
          return this.btnLabelUpdate + ' ' + type
        } else {
          if (this.selectedMedias.length > 1) {
            type = this.$trans(
              'media-library.types.multiple.' + this.type,
              this.type
            )
          }

          return this.btnLabelSingle + ' ' + type
        }
      },
      usedMedias: function() {
        return this.selected[this.connector] || []
      },
      selectedType: function() {
        const self = this
        const navItem = self.types.filter(function(t) {
          return t.value === self.type
        })
        return navItem[0]
      },
      canInsert: function() {
        return !this.selectedMedias.some(
          sMedia => !!this.usedMedias.find(uMedia => uMedia.id === sMedia.id)
        )
      },
      layoutRadios: function() {
        return [
          {
            value: 'grid',
            label: this.$trans('dam.grid', 'Grid')
          },
          {
            value: 'list',
            label: this.$trans('dam.list', 'List')
          }
        ]
      },
      listTitle: function() {
        return this.$trans('dam.all-assets', 'All assets')
      },
      ...mapState({
        connector: state => state.mediaLibrary.connector,
        max: state => state.mediaLibrary.max,
        filesizeMax: state => state.mediaLibrary.filesizeMax,
        widthMin: state => state.mediaLibrary.widthMin,
        heightMin: state => state.mediaLibrary.heightMin,
        type: state => state.mediaLibrary.type,
        types: state => state.mediaLibrary.types,
        strict: state => state.mediaLibrary.strict,
        selected: state => state.mediaLibrary.selected,
        indexToReplace: state => state.mediaLibrary.indexToReplace,
        endpoint: state => state.mediaLibrary.endpoint,
        filterData: state => state.mediaLibrary.filterData,
        initialFilterData: state => state.mediaLibrary.initialFilterData,
        searchData : state => state.mediaLibrary.searchData
      }),
    },
    watch: {
      type: function() {
        this.clearMediaItems()
        this.gridLoaded = false
      },
      gridView(newVal) {
        localStorage.setItem('gridView', JSON.stringify(newVal))
      },
      hideNames(newVal) {
        // TODO: Set showFileName in store
      },
      filterData(newData) {
        this.submitFilter()
      }
    },
    methods: {
      setCurrentMedia: function(direction) {
        const currentIndex = this.selectedMedias.length
          ? this.mediaItems.findIndex(media => media.id === this.selectedMedias[0].id)
          : -1;

        if (direction === 'next') { // Arrow right
          if (currentIndex < this.mediaItems.length - 1) {
            this.clearSelectedMedias();
            this.selectedMedias.push(this.mediaItems[currentIndex + 1]);
          }
        } else if (direction === 'previous') { // Arrow left
          if (currentIndex > 0) {
            this.clearSelectedMedias();
            this.selectedMedias.push(this.mediaItems[currentIndex - 1]);
          }
        }
      },
      updateMediaBrowser: function (media, data) {
        const index = this.mediaItems.findIndex(function(item) {
          return item.id === media.id
        })

        if (index > -1) {
          media.browsers = data

          this.$set(this.mediaItems, index, media)
        }
      },
      replaceMedia: function({ id }) {
        this.$refs.uploader.replaceMedia(id)
      },
      updateType: function(newType) {
        if (this.loading) return
        if (this.strict) return
        if (this.type === newType) return

        this.$store.commit(MEDIA_LIBRARY.UPDATE_MEDIA_TYPE, newType)
        this.submitFilter()
      },
      addMedia: function(media) {
        const index = this.mediaItems.findIndex(function(item) {
          return item.id === media.id
        })

        // Check of the media item exists i.e replacement
        if (index > -1) {
          for (const mediaRole in this.selected) {
            this.selected[mediaRole].forEach((mediaCrop, index) => {
              if (media.id === mediaCrop.id) {
                const crops = []

                for (const crop in mediaCrop.crops) {
                  crops[crop] = {
                    height:
                      media.height === mediaCrop.height
                        ? mediaCrop.crops[crop].height
                        : media.height,
                    name: crop,
                    width:
                      media.width === mediaCrop.width
                        ? mediaCrop.crops[crop].width
                        : media.width,
                    x:
                      media.width === mediaCrop.width
                        ? mediaCrop.crops[crop].x
                        : 0,
                    y:
                      media.height === mediaCrop.height
                        ? mediaCrop.crops[crop].y
                        : 0
                  }
                }

                this.$store.commit(MEDIA_LIBRARY.UPDATE_MEDIAS, {
                  index,
                  media: {
                    ...media,
                    width:
                      media.width === mediaCrop.width
                        ? mediaCrop.width
                        : media.width,
                    height:
                      media.height === mediaCrop.height
                        ? mediaCrop.height
                        : media.height,
                    crops
                  },
                  mediaRole
                })
              }
            })
          }

          this.$set(this.mediaItems, index, media)
          this.selectedMedias.unshift(media)
        } else {
          // add media in first position of the available media
          this.mediaItems.unshift(media)
          this.$store.commit(
            MEDIA_LIBRARY.INCREMENT_MEDIA_TYPE_TOTAL,
            this.type
          )
          // select it
          this.updateSelectedMedias(media.id)
        }
      },
      updateSelectedMedias: function(item, shift = false, ctrlKey  = false) {
        if (this.isMobile) {
          window.location.href = item.editUrl
          return
        }

        const id = item.id
        const alreadySelectedMedia = this.selectedMedias.filter(function(
          media
        ) {
          return media.id === id
        })

        // not already selected
        if (alreadySelectedMedia.length === 0) {
          if (this.max === 1 || !shift || ctrlKey) this.clearSelectedMedias()
          if (this.selectedMedias.length >= this.max && this.max > 0) return

          if (shift && this.selectedMedias.length > 0) {
            const lastSelectedMedia = this.selectedMedias[
              this.selectedMedias.length - 1
            ]
            const lastSelectedMediaIndex = this.mediaItems.findIndex(
              media => media.id === lastSelectedMedia.id
            )
            const selectedMediaIndex = this.mediaItems.findIndex(
              media => media.id === id
            )
            if (selectedMediaIndex === -1 && lastSelectedMediaIndex === -1)
              return

            let start = null
            let end = null
            if (lastSelectedMediaIndex < selectedMediaIndex) {
              start = lastSelectedMediaIndex + 1
              end = selectedMediaIndex + 1
            } else {
              start = selectedMediaIndex
              end = lastSelectedMediaIndex
            }

            const selectedMedias = this.mediaItems.slice(start, end)

            selectedMedias.forEach(media => {
              if (this.selectedMedias.length >= this.max && this.max > 0) return
              const index = this.selectedMedias.findIndex(
                m => m.id === media.id
              )
              if (index === -1) {
                this.selectedMedias.push(media)
              }
            })
          } else {
            const mediaToSelect = this.mediaItems.filter(function(media) {
              return media.id === id
            })

            // Add one media to the selected media
            if (mediaToSelect.length) this.selectedMedias.push(mediaToSelect[0])
          }
        } else {
          // Remove one item from the selected media
          this.selectedMedias = this.selectedMedias.filter(function(media) {
            return media.id !== id
          })
        }
      },
      getFormData: function(form) {
        let data = FormDataAsObj(form)

        if (data) data.page = this.page
        else data = { page: this.page }

        data.type = this.type

        if (Array.isArray(data.unused) && data.unused.length) {
          data.unused = data.unused[0]
        }

        return data
      },
      clearFilters: function() {
        const self = this
        // reset tags
        if (this.$refs.filter) this.$refs.filter.value = null
        // reset unused field
        if (this.$refs.unused) {
          const input = this.$refs.unused.$el.querySelector('input')
          input && input.checked && input.click()
        }

        this.$nextTick(function() {
          self.submitFilter()
        })
      },
      clearSelectedMedias: function() {
        this.selectedMedias.splice(0)
      },
      deleteSelectedMedias: function(mediasIds) {
        let keepSelectedMedias = []
        if (mediasIds && mediasIds.length !== this.selectedMedias.length) {
          keepSelectedMedias = this.selectedMedias.filter(
            media => !media.deleteUrl
          )
        }
        mediasIds.forEach(() => {
          this.$store.commit(
            MEDIA_LIBRARY.DECREMENT_MEDIA_TYPE_TOTAL,
            this.type
          )
        })
        this.mediaItems = this.mediaItems.filter(media => {
          return (
            !this.selectedMedias.includes(media) ||
            keepSelectedMedias.includes(media)
          )
        })
        this.selectedMedias = keepSelectedMedias
        if (this.mediaItems.length <= 40) {
          this.reloadGrid()
        }
      },
      clearMediaItems: function() {
        this.mediaItems.splice(0)
      },
      reloadGrid: function() {
        this.loading = true

        const form = this.$refs.form
        const formdata = this.getFormData(form)

        // see api/media-library for actual ajax
        api.get(
          this.endpoint,
          {
            ...formdata,
            ...this.filterData,
            ...this.initialFilterData,
            ...this.searchData
          },
          resp => {
            // add medias here
            resp.data.items.forEach(item => {
              if (!this.mediaItems.find(media => media.id === item.id)) {
                this.mediaItems.push(item)
              }
            })
            this.totalItems = resp.data.total
            this.maxPage = resp.data.maxPage || 1
            this.tags = resp.data.tags || []
            this.$store.commit(MEDIA_LIBRARY.UPDATE_MEDIA_TYPE_TOTAL, {
              type: this.type,
              total: resp.data.total
            })
            this.$store.commit(MEDIA_LIBRARY.SET_FILTERS, resp.data.filters)

            this.loading = false
            this.listenScrollPosition()
            this.gridLoaded = true

            const url = new URL(window.location.href);

            // Loop through the params object and set the query parameters
            Object.keys(this.filterData).forEach(key => {
              url.searchParams.set(key, JSON.stringify(this.filterData[key]));
            });

            // Update the URL without reloading the page
            replaceState(url)
          },
          error => {
            this.$store.commit(NOTIFICATION.SET_NOTIF, {
              message: error.data.message,
              variant: 'error'
            })
          }
        )
      },
      reloadTags: function(tags = []) {
        this.tags = tags
      },
      updateTags: function(media, data) {
        const index = this.mediaItems.findIndex(function(item) {
          return item.id === media.id
        })

        if (index > -1) {
          Object.keys(data).forEach(key => {
            if (media.hasOwnProperty(key)) {
              media[key] = data[key]
            }
          })

          this.$set(this.mediaItems, index, media)
        }
      },
      updateMedias: function(medias) {
        medias.forEach(media => {
          const index = this.mediaItems.findIndex(function(item) {
            return item.id === media.id
          })

          this.mediaItems.splice(index, 1, media)

          // Let's update selected medias too
          const selectedMediaIndex = this.selectedMedias.findIndex(function(item) {
            return item.id === media.id
          })

          this.selectedMedias.splice(selectedMediaIndex, 1, media)
        })
      },
      submitFilter: function() {
        const self = this
        const el = this.$refs.list
        // when changing filters, reset the page to 1
        this.page = 1

        this.clearMediaItems()
        this.clearSelectedMedias()

        if (el.scrollTop === 0) {
          self.reloadGrid()
          return
        }

        scrollToY({
          el,
          offset: 0,
          easing: 'easeOut',
          onComplete: function() {
            self.reloadGrid()
          }
        })
      },
      listenScrollPosition: function() {
        // re-listen for scroll position
        this.$nextTick(function() {
          if (!this.gridLoaded) return

          const list = this.$refs.list
          if (this.gridHeight !== list.scrollHeight) {
            list.addEventListener('scroll', this.scrollToPaginate)
          }
        })
      },
      scrollToPaginate: function() {
        if (!this.gridLoaded) return

        const list = this.$refs.list
        const offset = 10

        if (
          list.scrollTop > this.lastScrollTop &&
          list.scrollTop + list.offsetHeight > list.scrollHeight - offset
        ) {
          list.removeEventListener('scroll', this.scrollToPaginate)

          if (this.maxPage > this.page) {
            this.page = this.page + 1
            this.reloadGrid()
          } else {
            this.gridHeight = list.scrollHeight
          }
        }

        this.lastScrollTop = list.scrollTop
      },
      updateLayout: function() {
        this.gridView = !this.gridView
      },
      getMediaQuery() {
        if (typeof window !== 'undefined') {
          const mq = getComputedStyle(document.documentElement)
            .getPropertyValue('--breakpoint')
            .trim()
            .replace(/"/g, '')
          this.isMobile = mq === 'xsmall' || mq === 'small'
        }
      }
    },
    mounted() {
      this.getMediaQuery()

      window.addEventListener('resize', this.getMediaQuery)
    },
    created() {
      if (!this.gridLoaded) this.reloadGrid()

      this.listenScrollPosition()

      // empty selected medias (to avoid bugs when adding)
      this.selectedMedias = []

      // in replace mode : select the media to replace when opening
      if (this.connector && this.indexToReplace > -1) {
        const mediaInitSelect = this.selected[this.connector][
          this.indexToReplace
        ]
        if (mediaInitSelect) {
          this.selectedMedias.push(mediaInitSelect)
        }
      }
    }
  }
</script>

<style lang="scss">
  .dam-listing__title .dropdown__scroller {
    padding: rem-calc(20) rem-calc(16) rem-calc(12) rem-calc(16);

    > div {
      display: flex;
      flex-flow: column;
      gap: rem-calc(24);
    }

    .input__label {
      color: $color__grey--54;
      margin-bottom: rem-calc(12);
    }

    .radioGroup__item {
      padding-top: rem-calc(12);
      padding-bottom: rem-calc(12);
    }
  }

  .dam-listing__list-items {
    .mediagrid {
      display: grid;
      grid-template-columns: repeat(2, 1fr);
      grid-template-rows: auto;
      height: auto;
      line-height: normal;
      gap: rem-calc(16);

      @include breakpoint('small+') {
        grid-template-columns: repeat(3, 1fr);
        gap: rem-calc(20);
      }

      @include breakpoint('medium+') {
        grid-template-columns: repeat(4, 1fr);
      }

      @include breakpoint('large+') {
        grid-template-columns: repeat(5, 1fr);
      }
    }

    .mediagrid__item {
      width: auto;
      padding-bottom: 0;
      background: $color__light;
      aspect-ratio: 1/1;
    }

    .mediagrid__button {
      position: relative;
      top: auto;
      left: auto;
      right: auto;
      bottom: auto;
      width: 100%;
      height: 100%;
    }
  }
</style>

<style lang="scss" scoped>
  .dam-listing {
    position: relative;
    width: 100%;
    display: flex;
    flex-flow: row;
    overflow: hidden;
  }

  .dam-listing__list {
    //container: damlist / inline-size;
    flex: 1 1 auto;
    padding: rem-calc(20);

    @include breakpoint('medium+') {
      overflow-y: auto;
    }

    .itemlist {
      padding: 0;
    }
  }

  .dam-listing__list-items {
    position: relative;
    display: block;
    width: 100%;
    min-height: 100%;
  }

  // @include breakpoint('large+') {
  //   @container damlist (width > 1600px) {
  //     .mediagrid {
  //       grid-template-columns: repeat(6, 1fr);
  //     }
  //   }

  //   @container damlist (width < 880px) {
  //     .mediagrid {
  //       grid-template-columns: repeat(4, 1fr);
  //     }
  //   }
  // }

  .dam__add {
    display: none;
  }

  .dam-listing__title {
    padding: rem-calc(20) 0;
    color: $color__grey--54;
    display: flex;
    flex-flow: row;
    justify-content: space-between;
  }

  .dam-listing__title .dropdown {
    button {
      @include btn-reset;
      color: $color__grey--54;
    }
  }

  .dam-listing__title .dropdown .dropdown__inner .input {
    padding: 0;
  }
</style><|MERGE_RESOLUTION|>--- conflicted
+++ resolved
@@ -104,11 +104,7 @@
   import {replaceState} from "@/utils/pushState";
 
   export default {
-<<<<<<< HEAD
     name: 'A17DAMListing',
-=======
-    name: 'A17DamListing',
->>>>>>> c1048ec4
     components: {
       'a17-mediagrid': a17MediaGrid,
       'a17-dam-datatable': A17DamDataTable,
