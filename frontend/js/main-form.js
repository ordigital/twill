--- conflicted
+++ resolved
@@ -122,17 +122,12 @@
   computed: {
     ...mapState({
       loading: state => state.form.loading,
-<<<<<<< HEAD
       editor: state => state.content.editor,
       isCustom: state => state.form.isCustom
-    })
-=======
-      editor: state => state.content.editor
     }),
     ...mapGetters([
       'getSaveType'
     ])
->>>>>>> 36f6726e
   },
   methods: {
     submitForm: function (event) {
