<?php

namespace A17\Twill\Tests\Browser;

use A17\Twill\Models\Media;
use A17\Twill\Services\Forms\Fields\BlockEditor;
use A17\Twill\Services\Forms\Form;
use A17\Twill\Tests\Integration\Behaviors\CreatesMedia;
use A17\Twill\Tests\Integration\Behaviors\FileTools;
use Laravel\Dusk\Browser;

class BlockEditorMediaTest extends BrowserTestCase
{
    use CreatesMedia;
    use FileTools;

    public function setUp(): void
    {
        parent::setUp();

        $block = <<<HTML
@twillBlockTitle('Image')
@twillBlockIcon('image')
@twillBlockGroup('app')

<x-twill::medias
    name="image"
    label="Image"
/>
HTML;

        // Copy the block to the installation.
        $this->putContentToFilePath(
            $block,
            resource_path('views/twill/blocks/image.blade.php')
        );

        $this->putContentToFilePath(
            '{{ $block->image("image", "desktop") }}',
            resource_path('views/site/blocks/image.blade.php')
        );
    }

    public function testMediaCropsForNewBlocks(): void
    {
        $this->tweakApplication(function () {
            $pathToStore = 'app/public/uploads/uuid';
            if (!Media::whereUuid('uuid/area17.png')->exists()) {
                if (!file_exists(storage_path($pathToStore))) {
                    mkdir(storage_path($pathToStore), 0777, true);
                }
                copy(__DIR__ . '/../stubs/images/area17.png', storage_path($pathToStore . '/area17.png'));

                Media::make()->forceFill([
                    'uuid' => 'uuid/area17.png',
                    'alt_text' => 'logo',
                    'width' => 398,
                    'height' => 258,
                    'filename' => 'area17.png',
                ])->save();
            }

<<<<<<< HEAD
            $class = \A17\Twill\Tests\Integration\Anonymous\AnonymousModule::make('commands', app())
                ->withLinkInPrimaryNavigation()
=======
            \A17\Twill\Tests\Integration\Anonymous\AnonymousModule::make('commands', app())
>>>>>>> c627b5f4
                ->withFields([
                    'title' => [],
                ])
                ->withFormFields(
                    Form::make([
                        BlockEditor::make(),
                    ])
                )
                ->boot()
                ->getModelClassName();
        });

        $this->browse(function (Browser $browser) {
            $browser->loginAs($this->superAdmin, 'twill_users');
            $browser->visitTwill();
            $browser->createModuleEntryWithTitle('Command', 'Build');

            $browser->press('Add content');
            $browser->waitForText('Image');
            $browser->click('.blocks__addButton');
            $browser->waitForText('Attach image', 3);

            $browser->clickLink('Open in editor');
            $browser->click('.editorPreview__dragger');
            $browser->waitForText('Attach image', 3);
            $browser->script('$(".media__field .button--ghost").click()');

            $browser->waitFor('.mediagrid__button', 3);
            $browser->click('.mediagrid__button');
            $browser->waitForText('Insert image', 3);
            $browser->press('Insert image');

            $browser->waitFor('.editorPreview__frame iframe', 3);

            $browser->withinFrame('.editorPreview__frame iframe', function (Browser $browser) {
                $browser->waitForText('http://127.0.0.1:8001/img/uuid/area17.png', 3);
                $browser->assertSee('http://127.0.0.1:8001/img/uuid/area17.png');
            });
        });
    }
}<|MERGE_RESOLUTION|>--- conflicted
+++ resolved
@@ -60,12 +60,8 @@
                 ])->save();
             }
 
-<<<<<<< HEAD
-            $class = \A17\Twill\Tests\Integration\Anonymous\AnonymousModule::make('commands', app())
+            \A17\Twill\Tests\Integration\Anonymous\AnonymousModule::make('commands', app())
                 ->withLinkInPrimaryNavigation()
-=======
-            \A17\Twill\Tests\Integration\Anonymous\AnonymousModule::make('commands', app())
->>>>>>> c627b5f4
                 ->withFields([
                     'title' => [],
                 ])
