<?php

namespace A17\Twill\Tests\Integration\Anonymous;

use A17\Twill\Facades\TwillNavigation;
use A17\Twill\Models\Behaviors\HasSlug;
use A17\Twill\Models\Model;
use A17\Twill\Repositories\Behaviors\HandleSlugs;
use A17\Twill\Services\Forms\Fieldsets;
use A17\Twill\View\Components\Navigation\NavigationLink;
use Illuminate\Support\Arr;
use Illuminate\Support\Str;
use Illuminate\Http\Request;
use A17\Twill\Models\Revision;
use A17\Twill\Facades\TwillRoutes;
use A17\Twill\Services\Forms\Form;
use Nette\PhpGenerator\PsrPrinter;
use Nette\PhpGenerator\PhpNamespace;
use Illuminate\Support\Facades\Route;
use Illuminate\Support\Facades\Schema;
use A17\Twill\Models\Behaviors\HasBlocks;
use A17\Twill\Models\Behaviors\HasMedias;
use Illuminate\Database\Schema\Blueprint;
use A17\Twill\Models\Behaviors\HasRelated;
use A17\Twill\Models\Behaviors\HasRevisions;
<<<<<<< HEAD
use A17\Twill\Repositories\ModuleRepository;
use A17\Twill\Services\Listings\TableColumns;
use Illuminate\Database\Migrations\Migration;
=======
use A17\Twill\Models\Behaviors\HasSlug;
>>>>>>> c627b5f4
use A17\Twill\Models\Behaviors\HasTranslation;
use Illuminate\Contracts\Foundation\Application;
use A17\Twill\Models\Contracts\TwillModelContract;
use A17\Twill\Repositories\Behaviors\HandleBlocks;
use A17\Twill\Repositories\Behaviors\HandleMedias;
use Illuminate\Database\Eloquent\Relations\HasMany;
use A17\Twill\Repositories\Behaviors\HandleRevisions;
<<<<<<< HEAD
use A17\Twill\Http\Controllers\Admin\ModuleController;
=======
use A17\Twill\Repositories\Behaviors\HandleSlugs;
>>>>>>> c627b5f4
use A17\Twill\Repositories\Behaviors\HandleTranslations;
use A17\Twill\Repositories\Behaviors\HandleJsonRepeaters;
use Illuminate\Foundation\Application as FoundationApplication;

/**
 * NOTES: You cannot have multiple of the same class loaded. So this might be a bit difficult when writing tests.
 *
 * When a class already exists we cannot unload it. So we simply check if an instance exists then we increment the
 * className. So when you are using anonymousModules always rely on $modelClass, $controllerClass etc.
 */
class AnonymousModule
{
    private ?TableColumns $tableColumns = null;
    private ?TableColumns $additionalTableColumns = null;

    private Form|Fieldsets|null $formFields = null;

    private Form|Fieldsets|null $sideFieldsets = null;

    private array $setupMethods = [];

    public array $fields = ['title' => []];

    private array $additionalProps = [];

    private array $related = [];

    /**
     * A array of key (method) and value (class) to add as belongsToMany on the model
     *
     * This adds updateBrowser to the repository.
     */
    private array $belongsToMany = [];

    /**
     * Repeaters that should be handled (class name).
     */
    private array $repeaters = [];

    /**
     * A array of key (method) and value (class) to add as belongsTo on the model
     */
    private array $belongsTo = [];

    private bool $publishable = false;

    private bool $withRevisions = false;

    private bool $withSlugs = false;

    private array $slugFields = [];

    private bool $withMedia = false;

    private ?string $modelClass = null;

    private ?string $revisionClass = null;

    private ?string $slugClass = null;

    private ?string $controllerClass = null;

    private ?string $modelTranslationClass = null;

    private ?string $repositoryClass = null;

    private PsrPrinter $classPrinter;

    /** @var string[] */
    private array $slugAttributes = [];

    protected function __construct(public string $namePlural, public Application $app)
    {
        $this->classPrinter = new PsrPrinter();
    }

    public static function make(string $namePlural, Application $app): self
    {
        return new self($namePlural, $app);
    }

    public function withRevisions(): self
    {
        $this->withRevisions = true;

        return $this;
    }

    public function withSlugs(array $slugFields = ['title']): self
    {
        $this->withSlugs = true;
        $this->slugFields = $slugFields;

        return $this;
    }

    public function withBelongsToMany(array $items): self
    {
        $this->belongsToMany = $items;

        return $this;
    }

    public function withRepeaters(array $classes): self
    {
        $this->repeaters = $classes;

        return $this;
    }

    public function withRelated(array $related): self
    {
        $this->related = $related;

        return $this;
    }

    public function withBelongsTo(array $items): self
    {
        $this->belongsTo = $items;

        return $this;
    }

    public function publishable(): self
    {
        $this->publishable = true;

        return $this;
    }

    public function withMedias(): self
    {
        $this->withMedia = true;

        return $this;
    }

    public function withTableColumns(TableColumns $tableColumns): self
    {
        $this->tableColumns = $tableColumns;

        return $this;
    }

    public function withAdditionalTableColumns(TableColumns $tableColumns): self
    {
        $this->additionalTableColumns = $tableColumns;

        return $this;
    }

    public function withFormFields(Form|Fieldsets $formFields): self
    {
        $this->formFields = $formFields;

        return $this;
    }

    public function withSideFieldsets(Form|Fieldsets $formFields): self
    {
        $this->sideFieldsets = $formFields;

        return $this;
    }

    public function withSetupMethods(array $setupMethods): self
    {
        $this->setupMethods = $setupMethods;

        return $this;
    }

    public function withAdditionalProp(string $prop, mixed $value): self
    {
        $this->additionalProps[$prop] = $value;

        return $this;
    }


    public function withLinkInPrimaryNavigation(): self
    {
        TwillNavigation::addLink(
            NavigationLink::make()
                ->forModule($this->namePlural)
                ->title(Str::title($this->namePlural))
        );

        return $this;
    }

    /**
     * $fields  is an array that needs the field name as key, and an array as value.
     *
     * The array can contain:
     * ['default' => 'The default value'] => default is null for string, false for boolean
     * ['type' => 'The field type (string|boolean)'] => default is string
     * ['nullable' => 'The field type (string|boolean)'] => default is false
     */
    public function withFields(array $fields): self
    {
        $this->fields = $fields;

        return $this;
    }

    public function withSlugAttributes(array $fields): self
    {
        $this->slugAttributes = $fields;

        return $this;
    }

    /**
     * Boots the anonymous module and returns the model class.
     */
    public function boot(): self
    {
        // Shared data.
        $modelName = Str::singular(Str::studly($this->namePlural));

        /*
         * The translation model.
         */
        $this->modelTranslationClass = '\App\Models\Translations\\' . $modelName . 'Translation';

        if (! class_exists($this->modelTranslationClass)) {
            eval($this->classPrinter->printNamespace($this->getTranslationModelClass($this->modelTranslationClass)));
        }

        /*
         * The regular model.
         */
        $this->modelClass = '\App\Models\\' . $modelName;

        if (! class_exists($this->modelClass)) {
            eval($this->classPrinter->printNamespace($this->getModelClass($this->modelClass)));
        }

        /*
         * The revision model.
         */
        $this->revisionClass = '\App\Models\Revisions\\' . $modelName . 'Revision';

        if (! class_exists($this->revisionClass)) {
            eval($this->classPrinter->printNamespace($this->getRevisionClass($this->revisionClass)));
        }

        /*
<<<<<<< HEAD
         * The slug model.
         */
        $this->slugClass = '\App\Models\Slugs\\' . $modelName . 'Slug';

        if (! class_exists($this->slugClass)) {
=======
         * The slug class.
         */
        $this->slugClass = '\App\Models\Slugs\\' . $modelName . 'Slug';
        if (!class_exists($this->slugClass)) {
>>>>>>> c627b5f4
            eval($this->classPrinter->printNamespace($this->getSlugClass($this->slugClass)));
        }

        /*
         * The controller class.
         */
        $this->controllerClass = '\App\Http\Controllers\Twill\\' . $modelName . 'Controller';

        if (! class_exists($this->controllerClass)) {
            eval($this->classPrinter->printNamespace($this->getControllerClass($this->controllerClass)));
        }

        /*
         * The repository.
         */
        $this->repositoryClass = '\App\Repositories\\' . $modelName . 'Repository';

        if (! class_exists($this->repositoryClass)) {
            eval($this->classPrinter->printNamespace($this->getRepositoryClass($this->repositoryClass)));
        }

        /*
         * Other tasks.
         */
        // Migrate the database.
        $this->migrate();

        // Generate twill module routes.
        $this->buildAnonymousRoutes($this->namePlural, $this->controllerClass);

        /** @var \Illuminate\Routing\Router $router */
        $router = app()->make('router');
        $router->getRoutes()->refreshNameLookups();

        return $this;
    }

    public function getModelClassName(): string
    {
        return $this->modelClass;
    }

    public function getRepositoryClassName(): string
    {
        return $this->repositoryClass;
    }

    /**
     * @return Model
     */
    public function getSlugModelClassName(): string
    {
        return $this->slugClass;
    }

    public function getRepository(): ModuleRepository
    {
        return app()->make($this->getRepositoryClassName());
    }

    public function getModelController(): ModuleController
    {
        return app()->make($this->controllerClass);
    }

    protected function buildAnonymousRoutes(string $slug, string $className): void
    {
        $slugs = explode('.', $slug);
        $prefixSlug = str_replace('.', '/', $slug);
        Arr::last($slugs);

        $customRoutes = [
            'reorder',
            'publish',
            'bulkPublish',
            'browser',
            'feature',
            'bulkFeature',
            'tags',
            'preview',
            'restore',
            'bulkRestore',
            'forceDelete',
            'bulkForceDelete',
            'bulkDelete',
            'restoreRevision',
            'duplicate',
        ];
        $defaults = [
            'reorder',
            'publish',
            'bulkPublish',
            'browser',
            'feature',
            'bulkFeature',
            'tags',
            'preview',
            'restore',
            'bulkRestore',
            'forceDelete',
            'bulkForceDelete',
            'bulkDelete',
            'restoreRevision',
            'duplicate',
        ];

        if (isset($options['only'])) {
            $customRoutes = array_intersect(
                $defaults,
                (array)$options['only']
            );
        } elseif (isset($options['except'])) {
            $customRoutes = array_diff(
                $defaults,
                (array)$options['except']
            );
        }

        // Check if name will be a duplicate, and prevent if needed/allowed
        $customRoutePrefix = $slug;

        $adminAppPath = config('twill.admin_app_path');

        TwillRoutes::addToRouteRegistry($slug, $customRoutePrefix);

        foreach ($customRoutes as $route) {
            $routeSlug = "$adminAppPath/{$prefixSlug}/{$route}";
            $mapping = [
                'as' => $customRoutePrefix . ".{$route}",
            ];

            if (in_array($route, ['browser', 'tags'])) {
                Route::get($routeSlug, [$className => $route])->name('twill.' . $mapping['as'])
                    ->middleware(['web', 'twill_auth:twill_users']);
            }

            if ($route === 'restoreRevision') {
                Route::get($routeSlug . '/{id}', [$className => $route])->name('twill.' . $mapping['as'])
                    ->middleware(['web', 'twill_auth:twill_users']);
            }

            if (
                in_array($route, [
                    'publish',
                    'feature',
                    'restore',
                    'forceDelete',
                ])
            ) {
                Route::put(
                    $routeSlug,
                    function (Request $request, Application $app) use ($className, $route) {
                        return (new $className($app, $request))->{$route}();
                    }
                )
                    ->name('twill.' . $mapping['as'])
                    ->middleware(['web', 'twill_auth:twill_users']);
            }

            if ($route === 'duplicate' || $route === 'preview') {
                Route::put($routeSlug . '/{id}', [$className => $route])->name('twill.' . $mapping['as'])
                    ->middleware(['web', 'twill_auth:twill_users']);
            }

            if (
                in_array($route, [
                    'reorder',
                    'bulkPublish',
                    'bulkFeature',
                    'bulkDelete',
                    'bulkRestore',
                    'bulkForceDelete',
                ])
            ) {
                Route::post($routeSlug, [$className => $route])->name('twill.' . $mapping['as'])
                    ->middleware(['web', 'twill_auth:twill_users']);
            }
        }

        Route::group(
            [],
            function () use ($slug, $className, $adminAppPath) {
                $arrayToAdd = [
                    'index' => [
                        'path' => '/',
                        'method' => 'index',
                        'type' => 'GET',
                    ],
                    'edit' => [
                        'path' => '/{' . Str::singular($slug) . '}/edit',
                        'method' => 'edit',
                        'type' => 'GET',
                    ],
                    'create' => [
                        'path' => '/create',
                        'method' => 'create',
                        'type' => 'POST',
                    ],
                    'store' => [
                        'path' => '/store',
                        'method' => 'store',
                        'type' => 'POST',
                    ],
                    'destroy' => [
                        'path' => '/{' . Str::singular($slug) . '}',
                        'method' => 'destroy',
                        'type' => 'DELETE',
                    ],
                    'update' => [
                        'path' => '/{' . Str::singular($slug) . '}',
                        'method' => 'update',
                        'type' => 'PUT',
                    ],
                ];

                foreach ($arrayToAdd as $name => $data) {
                    $method = $data['method'];
                    if ($data['type'] === 'GET') {
                        Route::get(
                            $adminAppPath . '/' . $slug . $data['path'],
                            function (Request $request, Application $app, $model = null) use (
                                $className,
                                $method
                            ) {
                                return (new $className($app, $request))->{$method}($model);
                            }
                        )
                            ->middleware(['web', 'twill_auth:twill_users'])
                            ->name('twill.' . $slug . '.' . $name);
                    } elseif ($data['type'] === 'POST') {
                        Route::post(
                            $adminAppPath . '/' . $slug . $data['path'],
                            function (Request $request, Application $app, $model = null) use (
                                $className,
                                $method
                            ) {
                                return (new $className($app, $request))->{$method}($model);
                            }
                        )
                            ->middleware(['web', 'twill_auth:twill_users'])
                            ->name('twill.' . $slug . '.' . $name);
                    } elseif ($data['type'] === 'PUT') {
                        Route::put(
                            $adminAppPath . '/' . $slug . $data['path'],
                            function (Request $request, Application $app, $model = null) use (
                                $className,
                                $method
                            ) {
                                return (new $className($app, $request))->{$method}($model);
                            }
                        )
                            ->middleware(['web', 'twill_auth:twill_users'])
                            ->name('twill.' . $slug . '.' . $name);
                    } elseif ($data['type'] === 'DELETE') {
                        Route::delete(
                            $adminAppPath . '/' . $slug . $data['path'],
                            function (Request $request, Application $app, $model = null) use (
                                $className,
                                $method
                            ) {
                                return (new $className($app, $request))->{$method}($model);
                            }
                        )
                            ->middleware(['web', 'twill_auth:twill_users'])
                            ->name('twill.' . $slug . '.' . $name);
                    }
                }
            }
        );
    }

    private function getTranslationModelClass(string $classNameWithNamespace): PhpNamespace
    {
        $namespace = Str::beforeLast($classNameWithNamespace, '\\');
        $className = Str::afterLast($classNameWithNamespace, '\\');

        $namespace = new PhpNamespace(ltrim($namespace, '\\'));

        $class = $namespace->addClass($className);

        $fillable = collect($this->fields)
            ->where('translatable', true)
            ->keys()
            ->all();
        $fillable[] = 'active';

        $class->addProperty(
            'fillable',
            $fillable
        );

        $class->addProperty('table', Str::singular($this->namePlural) . '_translations');

        $class->addMethod('isTranslationModel')
            ->setBody('return true;')
            ->setReturnType('bool');

        $class->setExtends(Model::class);

        return $namespace;
    }

    private function getSlugClass(string $classNameWithNamespace): PhpNamespace
    {
        $namespace = Str::beforeLast($classNameWithNamespace, '\\');
        $className = Str::afterLast($classNameWithNamespace, '\\');

        $namespace = new PhpNamespace(ltrim($namespace, '\\'));

        $class = $namespace->addClass($className);

        $class->addProperty('table', Str::singular($this->namePlural) . '_slugs');

        $class->setExtends(Model::class);

        return $namespace;
    }

    private function getRevisionClass(string $classNameWithNamespace): PhpNamespace
    {
        $namespace = Str::beforeLast($classNameWithNamespace, '\\');
        $className = Str::afterLast($classNameWithNamespace, '\\');

        $namespace = new PhpNamespace(ltrim($namespace, '\\'));

        $class = $namespace->addClass($className);

        $class->addProperty('table', Str::singular($this->namePlural) . '_revisions');

        $class->setExtends(Revision::class);

        return $namespace;
    }

    private function getSlugClass(string $classNameWithNamespace): PhpNamespace
    {
        $namespace = Str::beforeLast($classNameWithNamespace, '\\');
        $className = Str::afterLast($classNameWithNamespace, '\\');

        $namespace = new PhpNamespace(ltrim($namespace, '\\'));

        $class = $namespace->addClass($className);

        $class->addProperty('table', Str::singular($this->namePlural) . '_slugs');

        $class->setExtends(Model::class);

        return $namespace;
    }

    private function getModelClass(string $classNameWithNamespace): PhpNamespace
    {
        $namespace = Str::beforeLast($classNameWithNamespace, '\\');
        $className = Str::afterLast($classNameWithNamespace, '\\');

        $namespace = new PhpNamespace(ltrim($namespace, '\\'));

        $class = $namespace->addClass($className);

        $casts = [];
        foreach (collect($this->fields)->where('type', 'json')->keys() as $field) {
            $casts[$field] = 'array';
        }

        $fillable = array_keys($this->fields);

        foreach (array_keys($this->belongsTo) as $base) {
            $fillable[] = $base . '_id';
        }

        if ($this->publishable) {
            $fillable[] = 'published';
        }

        $class->addProperty('fillable', $fillable);
        $class->addProperty('casts', $casts);
        $class->addProperty('table', $this->namePlural);
        $class->addProperty('translationForeignKey', Str::singular($this->namePlural) . '_id');
        $class->addProperty('translationModel', $this->modelTranslationClass);
        $class->addProperty(
            'dates',
            collect($this->fields)
                ->where('type', 'dateTime')
                ->keys()
                ->all()
        );

        $class->addProperty(
            'translatedAttributes',
            collect($this->fields)
                ->where('translatable', true)
                ->keys()
                ->all()
        );

        if ($this->slugAttributes !== []) {
            $class->addProperty(
                'slugAttributes',
                $this->slugAttributes
            );
        }

        foreach ($this->belongsToMany as $name => $target) {
            $method = $class->addMethod($name);
            $method->setBody(
                <<<PHP
return \$this->belongsToMany($target::class);
PHP
            );
        }

        foreach ($this->repeaters as $repeaterClassName) {
            $className = Str::afterLast($repeaterClassName, '\\');
            $namePlural = Str::lower(Str::plural($className));

            $class->addMethod($namePlural)
                ->setReturnType(HasMany::class)
                ->setBody('return $this->hasMany(' . $repeaterClassName . '::class);');
        }

        $class->setExtends(Model::class);
        $class->addTrait(HasSlug::class);
        $class->addTrait(HasBlocks::class);
        $class->addTrait(HasTranslation::class);

        if ($this->related !== []) {
            $class->addTrait(HasRelated::class);
        }

        if ($this->withMedia) {
            $class->addTrait(HasMedias::class);
        }

        if ($this->withRevisions) {
            $class->addTrait(HasRevisions::class);
        }

        if ($this->withSlugs) {
            $class->addTrait(HasSlug::class);
            $class->addProperty(
                'slugAttributes',
                $this->slugFields
            );
        }

        return $namespace;
    }

    private function getRepositoryClass(string $classNameWithNamespace): PhpNamespace
    {
        $namespace = Str::beforeLast($classNameWithNamespace, '\\');
        $className = Str::afterLast($classNameWithNamespace, '\\');

        $modelClass = '\App\Models\\' . str_replace('Repository', '', $className);

        $namespace = new PhpNamespace(ltrim($namespace, '\\'));

        $class = $namespace->addClass($className);
        $class->setExtends(ModuleRepository::class);
        $class->addTrait(HandleSlugs::class);
        $class->addTrait(HandleTranslations::class);
        $class->addTrait(HandleBlocks::class);

        if (collect($this->fields)->where('type', 'json')->isNotEmpty()) {
            $class->addTrait(HandleJsonRepeaters::class);
            $class->addProperty('jsonRepeaters', collect($this->fields)->where('type', 'json')->keys()->toArray());
        }

        if ($this->withRevisions) {
            $class->addTrait(HandleRevisions::class);
        }

        if ($this->withSlugs) {
            $class->addTrait(HandleSlugs::class);
        }

        if ($this->withMedia) {
            $class->addTrait(HandleMedias::class);
        }

        if ($this->related !== []) {
            $class->addProperty('relatedBrowsers')
                ->setProtected()
                ->setValue($this->related);
        }

        // Add the afterSave method.
        $method = $class->addMethod('afterSave');
        $method->setReturnType('void');
        $method->addParameter('model')
            ->setType(TwillModelContract::class);
        $method->addParameter('fields')
            ->setType('array');

        foreach (array_keys($this->belongsToMany) as $target) {
            $method->addBody('$this->updateBrowser($model, $fields, "' . $target . '");');
        }

        foreach ($this->repeaters as $repeaterClassName) {
            $base = '$this->updateRepeater($model, $fields, \'##PLURAL##\', \'##CLASSNAME##\', \'##PLURAL##\');';

            $className = Str::afterLast($repeaterClassName, '\\');
            $namePlural = Str::lower(Str::plural($className));

            $method->addBody(str_replace(['##PLURAL##', '##CLASSNAME##'], [$namePlural, $className], $base));
        }
        $method->addBody('parent::afterSave($model, $fields);');
        // End after save method.

        $constructor = $class->addMethod('__construct');
        $constructor->addParameter('model')->setType($modelClass);
        $constructor->setBody('$this->model = $model;');

        return $namespace;
    }

    private function getControllerClass(string $classNameWithNamespace): PhpNamespace
    {
        $namespace = Str::beforeLast($classNameWithNamespace, '\\');
        $className = Str::afterLast($classNameWithNamespace, '\\');

        $namespace = new PhpNamespace(ltrim($namespace, '\\'));

        $class = $namespace->addClass($className);
        $class->setExtends(ModuleController::class);

        $class->addProperty('moduleName', Str::plural(Str::lower(str_replace('Controller', '', $className))));
        $class->addProperty('setterProps', [
            'setSetupMethods' => serialize($this->setupMethods),
            'setFormFields' => serialize($this->formFields),
            'setSideFieldsets' => serialize($this->sideFieldsets),
            'setTableColumns' => serialize($this->tableColumns),
            'setAdditionalIndexTableColumns' => serialize($this->additionalTableColumns),
        ]);

        foreach ($this->additionalProps as $key => $value) {
            $class->addProperty($key, $value);
        }

        $constructor = $class->addMethod('__construct')
            ->setBody('parent::__construct($app, $request);')
            ->addBody('if (! isset($this->user) && $request->user()) {')
            ->addBody('  $this->user = $request->user();')
            ->addBody('}')
            ->addBody('if (! isset($this->user)) {')
            ->addBody("  \$this->user = \Illuminate\Support\Facades\Auth::guard('twill_users')->user();")
            ->addBody('}');

        $constructor->addParameter('app')
            ->setType(FoundationApplication::class);

        $constructor->addParameter('request')
            ->setType(Request::class);

        $class->addMethod('setUpController')
            ->setReturnType('void')
            ->setBody("\$data = unserialize(\$this->setterProps['setSetupMethods']);")
            ->addBody('foreach ($data as $method) {')
            ->addBody('  $this->{$method}();')
            ->addBody('}');

        $getFormMethod = $class->addMethod('getForm')
            ->setReturnType('A17\Twill\Services\Forms\Form|A17\Twill\Services\Forms\Fieldsets')
            ->setBody("\$data = unserialize(\$this->setterProps['setFormFields']);")
            ->addBody('if ($data !== null) {')
            ->addBody('  return $data;')
            ->addBody('}')
            ->addBody('return parent::getForm($model);');

        $getFormMethod
            ->addParameter('model')
            ->setType(TwillModelContract::class);

        $getSideFieldsetsMethod = $class->addMethod('getSideFieldsets')
            ->setReturnType('A17\Twill\Services\Forms\Form|A17\Twill\Services\Forms\Fieldsets')
            ->setBody("\$data = unserialize(\$this->setterProps['setSideFieldsets']);")
            ->addBody('if ($data !== null) {')
            ->addBody('  return $data;')
            ->addBody('}')
            ->addBody('return parent::getSideFieldsets($model);');

        $getSideFieldsetsMethod
            ->addParameter('model')
            ->setType(TwillModelContract::class);

        $class->addMethod('getIndexTableColumns')
            ->setReturnType(TableColumns::class)
            ->setBody("\$data = unserialize(\$this->setterProps['setTableColumns']);")
            ->addBody('if ($data !== null) {')
            ->addBody('  return $data;')
            ->addBody('}')
            ->addBody('return parent::getIndexTableColumns();');

        $class->addMethod('additionalIndexTableColumns')
            ->setReturnType(TableColumns::class)
            ->setBody("\$data = unserialize(\$this->setterProps['setAdditionalIndexTableColumns']);")
            ->addBody('if ($data !== null) {')
            ->addBody('  return $data;')
            ->addBody('}')
            ->addBody('return parent::additionalIndexTableColumns();');

        $class->addMethod('getFormRequestClass')
            ->setBody("\$request = new class() extends \A17\Twill\Http\Requests\Admin\Request {};")
            ->addBody('return $request::class;');

        return $namespace;
    }

    private function migrate(): void
    {
        // Create the migration class.
        $migration = new class(
            $this->namePlural,
            $this->fields,
            $this->belongsToMany,
            $this->belongsTo
        ) extends Migration {
            public string $nameSingular;

            public function __construct(
                public string $namePlural,
                public array $fields,
                public array $belongsToMany,
                public array $belongsTo,
            ) {
                $this->nameSingular = Str::singular($this->namePlural);
            }

            public function up(): void
            {
                $update = false;

                // Only create the schema if it does not exist yet.
                if (Schema::hasTable($this->namePlural)) {
                    $update = true;
                }

                // PRtodo
                foreach ($this->belongsToMany as $target => $model) {
                    $targetSingular = Str::singular($target);
                    Schema::create(
                        $this->nameSingular . '_' . $targetSingular,
                        function (Blueprint $table) use ($targetSingular) {
                            $table->bigIncrements('id');
                            $table->timestamps();
                            $table->integer('position')->unsigned();
                            createDefaultRelationshipTableFields($table, $this->nameSingular, $targetSingular);
                        }
                    );
                }

                $schemaMethod = $update ? 'table' : 'create';

                Schema::$schemaMethod($this->namePlural, function (Blueprint $table) use ($update) {
                    if (! $update) {
                        createDefaultTableFields($table);
                    }

                    // PRtodo
                    foreach ($this->belongsTo as $target) {
                        $table->foreignIdFor($target)->nullable();
                    }

                    foreach (collect($this->fields)->where('translatable', false) as $fieldName => $data) {
                        if (! Schema::hasColumn($this->namePlural, $fieldName)) {
                            if (! isset($data['type']) || $data['type'] === 'string') {
                                $table->string($fieldName)
                                    ->default($data['default'] ?? null)
                                    ->nullable($data['nullable'] ?? true);
                            } elseif ($data['type'] === 'text') {
                                $table->text($fieldName)
                                    ->default($data['default'] ?? null)
                                    ->nullable($data['nullable'] ?? true);
                            } elseif ($data['type'] === 'boolean') {
                                $table->boolean($fieldName)
                                    ->default($data['default'] ?? false)
                                    ->nullable($data['nullable'] ?? true);
                            } elseif ($data['type'] === 'json') {
                                $table->json($fieldName)
                                    ->nullable();
                            } elseif ($data['type'] === 'dateTime') {
                                $table->dateTime($fieldName)
                                    ->default($data['default'] ?? null)
                                    ->nullable($data['nullable'] ?? true);
                            }
                        }
                    }
                });

                Schema::$schemaMethod($this->nameSingular . '_translations', function (Blueprint $table)use ($update) {
                    if (! $update) {
                        createDefaultTranslationsTableFields($table, $this->nameSingular);
                    }

                    foreach (collect($this->fields)->where('translatable', true) as $fieldName => $data) {
                        if (! Schema::hasColumn($this->nameSingular . '_translations', $fieldName)) {
                            $table->string($fieldName)->nullable($data['nullable'] ?? true);
                        }

                    }
                });

                Schema::$schemaMethod($this->nameSingular . '_slugs', function (Blueprint $table) use ($update) {
                    if (! $update) {
                        createDefaultSlugsTableFields($table, $this->nameSingular);
                    }
                });

                Schema::$schemaMethod($this->nameSingular . '_revisions', function (Blueprint $table) use ($update) {
                    if (! $update) {
                        createDefaultRevisionsTableFields($table, $this->nameSingular);
                    }
                });
            }

            public function down(): void
            {
                Schema::dropIfExists($this->nameSingular . '_revisions');
                Schema::dropIfExists($this->nameSingular . '_translations');
                Schema::dropIfExists($this->nameSingular . '_slugs');
                Schema::dropIfExists($this->namePlural);
            }
        };

        $migration->up();
    }
}<|MERGE_RESOLUTION|>--- conflicted
+++ resolved
@@ -8,43 +8,35 @@
 use A17\Twill\Repositories\Behaviors\HandleSlugs;
 use A17\Twill\Services\Forms\Fieldsets;
 use A17\Twill\View\Components\Navigation\NavigationLink;
+use A17\Twill\Facades\TwillRoutes;
+use A17\Twill\Http\Controllers\Admin\ModuleController;
+use A17\Twill\Models\Behaviors\HasBlocks;
+use A17\Twill\Models\Behaviors\HasMedias;
+use A17\Twill\Models\Behaviors\HasRelated;
+use A17\Twill\Models\Behaviors\HasRevisions;
+use A17\Twill\Models\Behaviors\HasTranslation;
+use A17\Twill\Models\Contracts\TwillModelContract;
+use A17\Twill\Models\Revision;
+use A17\Twill\Repositories\Behaviors\HandleBlocks;
+use A17\Twill\Repositories\Behaviors\HandleJsonRepeaters;
+use A17\Twill\Repositories\Behaviors\HandleMedias;
+use A17\Twill\Repositories\Behaviors\HandleRevisions;
+use A17\Twill\Repositories\Behaviors\HandleTranslations;
+use A17\Twill\Repositories\ModuleRepository;
+use A17\Twill\Services\Forms\Form;
+use A17\Twill\Services\Listings\TableColumns;
+use Illuminate\Contracts\Foundation\Application;
+use Illuminate\Database\Eloquent\Relations\HasMany;
+use Illuminate\Database\Migrations\Migration;
+use Illuminate\Database\Schema\Blueprint;
+use Illuminate\Foundation\Application as FoundationApplication;
+use Illuminate\Http\Request;
 use Illuminate\Support\Arr;
 use Illuminate\Support\Str;
-use Illuminate\Http\Request;
-use A17\Twill\Models\Revision;
-use A17\Twill\Facades\TwillRoutes;
-use A17\Twill\Services\Forms\Form;
 use Nette\PhpGenerator\PsrPrinter;
 use Nette\PhpGenerator\PhpNamespace;
 use Illuminate\Support\Facades\Route;
 use Illuminate\Support\Facades\Schema;
-use A17\Twill\Models\Behaviors\HasBlocks;
-use A17\Twill\Models\Behaviors\HasMedias;
-use Illuminate\Database\Schema\Blueprint;
-use A17\Twill\Models\Behaviors\HasRelated;
-use A17\Twill\Models\Behaviors\HasRevisions;
-<<<<<<< HEAD
-use A17\Twill\Repositories\ModuleRepository;
-use A17\Twill\Services\Listings\TableColumns;
-use Illuminate\Database\Migrations\Migration;
-=======
-use A17\Twill\Models\Behaviors\HasSlug;
->>>>>>> c627b5f4
-use A17\Twill\Models\Behaviors\HasTranslation;
-use Illuminate\Contracts\Foundation\Application;
-use A17\Twill\Models\Contracts\TwillModelContract;
-use A17\Twill\Repositories\Behaviors\HandleBlocks;
-use A17\Twill\Repositories\Behaviors\HandleMedias;
-use Illuminate\Database\Eloquent\Relations\HasMany;
-use A17\Twill\Repositories\Behaviors\HandleRevisions;
-<<<<<<< HEAD
-use A17\Twill\Http\Controllers\Admin\ModuleController;
-=======
-use A17\Twill\Repositories\Behaviors\HandleSlugs;
->>>>>>> c627b5f4
-use A17\Twill\Repositories\Behaviors\HandleTranslations;
-use A17\Twill\Repositories\Behaviors\HandleJsonRepeaters;
-use Illuminate\Foundation\Application as FoundationApplication;
 
 /**
  * NOTES: You cannot have multiple of the same class loaded. So this might be a bit difficult when writing tests.
@@ -292,18 +284,11 @@
         }
 
         /*
-<<<<<<< HEAD
-         * The slug model.
-         */
-        $this->slugClass = '\App\Models\Slugs\\' . $modelName . 'Slug';
-
-        if (! class_exists($this->slugClass)) {
-=======
          * The slug class.
          */
         $this->slugClass = '\App\Models\Slugs\\' . $modelName . 'Slug';
+
         if (!class_exists($this->slugClass)) {
->>>>>>> c627b5f4
             eval($this->classPrinter->printNamespace($this->getSlugClass($this->slugClass)));
         }
 
@@ -638,22 +623,6 @@
         return $namespace;
     }
 
-    private function getSlugClass(string $classNameWithNamespace): PhpNamespace
-    {
-        $namespace = Str::beforeLast($classNameWithNamespace, '\\');
-        $className = Str::afterLast($classNameWithNamespace, '\\');
-
-        $namespace = new PhpNamespace(ltrim($namespace, '\\'));
-
-        $class = $namespace->addClass($className);
-
-        $class->addProperty('table', Str::singular($this->namePlural) . '_slugs');
-
-        $class->setExtends(Model::class);
-
-        return $namespace;
-    }
-
     private function getModelClass(string $classNameWithNamespace): PhpNamespace
     {
         $namespace = Str::beforeLast($classNameWithNamespace, '\\');
