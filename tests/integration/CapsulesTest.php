--- conflicted
+++ resolved
@@ -2,27 +2,16 @@
 
 namespace A17\Twill\Tests\Integration;
 
-<<<<<<< HEAD
-use A17\Twill\Services\Capsules\HasCapsules;
-use A17\Twill\Services\Routing\HasRoutes;
-=======
 use A17\Twill\Facades\TwillCapsules;
 use A17\Twill\Facades\TwillRoutes;
 use Illuminate\Support\Str;
 use Illuminate\Support\Facades\Schema;
->>>>>>> 4ec6cd5b
 use Illuminate\Routing\Router;
 use Illuminate\Support\Facades\Schema;
 use Illuminate\Support\Str;
 
 class CapsulesTest extends TestCase
 {
-<<<<<<< HEAD
-    use HasCapsules;
-    use HasRoutes;
-
-=======
->>>>>>> 4ec6cd5b
     protected $capsules = [
         'posts',
         'artists',
