--- conflicted
+++ resolved
@@ -63,57 +63,6 @@
      */
     public $crawler;
 
-<<<<<<< HEAD
-=======
-    public $paths = [
-        '/../resources/views',
-        '/../resources/views/admin',
-        '/../resources/views/site',
-        'Http/Controllers/Twill',
-        'Http/Requests/Twill',
-        'Models/Revisions',
-        'Models/Slugs',
-        'Models/Translations',
-        'Repositories',
-        '/../resources/views/twill/authors',
-        '/../resources/views/twill/categories',
-        '/../resources/views/site/blocks',
-        '/../resources/views/site/layouts',
-    ];
-
-    public $toDelete = [
-        '{$database}/migrations/',
-        '{$base}/routes/twill.php',
-        '{$app}/Models',
-        '{$app}/Http',
-        '{$app}/Repositories/',
-        '{$resources}/views',
-        '{$database}/migrations',
-        '{$app}/Twill',
-        '{$routes}',
-        '{$config}/twill-navigation.php',
-        '{$config}/twill.php',
-    ];
-
-    protected function deleteAllTwillPaths(): void
-    {
-        collect($this->paths)->each(function ($directory) {
-            if (file_exists($directory = twill_path($directory))) {
-                $this->files->deleteDirectory($directory);
-            }
-        });
-    }
-
-    protected function makeAllTwillPaths(): void
-    {
-        collect($this->paths)->each(function ($directory) {
-            if (! file_exists($directory = twill_path($directory))) {
-                $this->files->makeDirectory($directory, 0755, true);
-            }
-        });
-    }
-
->>>>>>> 89d6d23f
     /**
      * After a long debugging session I found that this flow is the most stable.
      * Running the example installer in the setup would cause the files to be not on time when tests shift from
@@ -554,54 +503,6 @@
     }
 
     /**
-<<<<<<< HEAD
-=======
-     * Copy all sources to destinations.
-     *
-     * @param array $files
-     */
-    public function copyFiles($files)
-    {
-        collect($files)->each(function ($destination, $source) {
-            collect($destination)->each(function ($destination) use ($source) {
-                $source = $this->makeFileName($source);
-
-                $destination = $this->makeFileName($destination, $source);
-
-                if (! $this->files->exists($directory = dirname($destination))) {
-                    $this->files->makeDirectory($directory, 0755, true);
-                }
-
-                if ($this->files->exists($destination)) {
-                    $this->files->delete($destination);
-                }
-
-                $this->files->copy($source, $destination);
-            });
-        });
-    }
-
-    public function cleanDirectories()
-    {
-        collect($this->toDelete ?? [])->each(function ($directory) {
-            $file = $this->makeFileName($directory);
-
-            if (is_dir($file)) {
-                File::deleteDirectory($file);
-            }
-
-            if (! is_dir($file) && file_exists($file)) {
-                unlink($file);
-            }
-
-            if (! Str::endsWith($file, '.php')) {
-                File::makeDirectory($file, 0755, true);
-            }
-        });
-    }
-
-    /**
->>>>>>> 89d6d23f
      * Replace placeholders to make a filename.
      *
      * @param string $file
