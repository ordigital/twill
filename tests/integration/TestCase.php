<?php

namespace A17\Twill\Tests\Integration;

use A17\Twill\Commands\Traits\HandlesPresets;
use A17\Twill\Models\User;
use A17\Twill\RouteServiceProvider;
use A17\Twill\Tests\Integration\Behaviors\CopyBlocks;
use A17\Twill\TwillServiceProvider;
use A17\Twill\ValidationServiceProvider;
use Carbon\Carbon;
use Exception;
use Faker\Factory as Faker;
use Illuminate\Contracts\Console\Kernel;
use Illuminate\Support\Facades\DB;
use Illuminate\Support\Facades\File;
use Illuminate\Support\Facades\Route;
use Illuminate\Support\Str;
use Illuminate\Testing\TestResponse;
use Kalnoy\Nestedset\NestedSetServiceProvider;
use Orchestra\Testbench\TestCase as OrchestraTestCase;

abstract class TestCase extends OrchestraTestCase
{
    use CopyBlocks;
    use HandlesPresets;

    public const DATABASE_MEMORY = ':memory:';

    public const DEFAULT_PASSWORD = 'secret';

    public const DEFAULT_LOCALE = 'en_US';

    public const DB_CONNECTION = 'sqlite';

    /**
     * @var \Faker\Generator
     */
    public $faker;

    /**
     * @var string|null
     */
    public $example;

    /**
     * @var \A17\Twill\Models\User
     */
    public $superAdmin;

    /**
     * @var \Carbon\Carbon
     */
    public $now;

    /**
     * @var \Carbon\Carbon
     */
    public $recursiveCounter = 0;

    /**
     * @var TestResponse
     */
    public $crawler;

    /**
     * After a long debugging session I found that this flow is the most stable.
     * Running the example installer in the setup would cause the files to be not on time when tests shift from
     * one example to another.
     */
    public function createApplication()
    {
        $app = $this->resolveApplication();

        $this->resolveApplicationBindings($app);
        $this->resolveApplicationExceptionHandler($app);
        $this->resolveApplicationCore($app);
        $this->resolveApplicationConfiguration($app);
        $this->resolveApplicationHttpKernel($app);
        $this->resolveApplicationConsoleKernel($app);
        $this->resolveApplicationBootstrappers($app);

        return $app;
    }

    public function tearDown(): void
    {
        $toDelete = [
            app_path('Http/Controllers/Twill'),
            app_path('Http/Requests/Twill'),
            app_path('Models'),
            app_path('Repositories'),
            app_path('Twill'),
            resource_path('views/twill'),
            resource_path('views/site'),
            database_path('migrations'),
            app_path('../routes/twill.php'),
            config_path('twill.php'),
            config_path('twill-navigation.php'),
        ];

        foreach ($toDelete as $path) {
            if (is_dir($path)) {
                File::deleteDirectory($path);
            } elseif (file_exists($path)) {
                unlink($path);
            }
        }

        parent::tearDown();
    }

    /**
     * Setup tests.
     */
    public function setUp(): void
    {
<<<<<<< HEAD
        if ($this->example) {
            $this->installPresetFiles(
                $this->example,
                true,
                $this->getBasePath()
            );
        }
=======
        // Enforce the url for testing to be 'http://twill.test' for certain assertions.
        // This is different from the one in phpunit.xml because that one is used for laravel dusk.
        $_ENV['APP_URL'] = 'http://twill.test';
        $_ENV['MEDIA_LIBRARY_LOCAL_PATH'] = "media-library";
        $_ENV["FILE_LIBRARY_LOCAL_PATH"] ="file-library";
        $_ENV["FILE_LIBRARY_ENDPOINT_TYPE"] = "local";
        $_ENV["IMGIX_SOURCE_HOST"] = "";
        $_ENV["IMGIX_USE_HTTPS"] = "";
        $_ENV["IMGIX_USE_SIGNED_URLS"] = "";
        $_ENV["IMGIX_SIGN_KEY"] = "";
        $_ENV["GLIDE_SOURCE"] = "storage/app/public/media-library";
        $_ENV["GLIDE_CACHE"] = "storage/app/twill/cache";
        $_ENV["GLIDE_CACHE_PATH_PREFIX"] = "glide_cache";
        $_ENV["GLIDE_BASE_URL"] = "http://twill.test";
        $_ENV["GLIDE_BASE_PATH"] ="storage/media-library";
        $_ENV["GLIDE_USE_SIGNED_URLS"] ="false";
        $_ENV["GLIDE_SIGN_KEY"] = "";
>>>>>>> 97518f31

        parent::setUp();

        $this->loadConfig();

        $this->freshDatabase();

        $this->instantiateFaker();

        $this->copyBlocks();

        $this->installTwill();

        // Add database seeders to autoload as it is not in the orchestra base composer.
        foreach (File::allFiles(base_path('/database/seeders')) as $file) {
            include_once $file->getPathname();
        }
    }

    /**
     * Configure Twill options.
     *
     * @param $app
     */
    public function configTwill($app)
    {
        $app['config']->set('twill.admin_app_url', '');
        $app['config']->set('twill.admin_app_path', 'twill');
        $app['config']->set('twill.auth_login_redirect_path', '/twill');
        $app['config']->set('twill.enabled.users-2fa', true);
        $app['config']->set('twill.enabled.users-image', true);
        $app['config']->set('twill.auth_login_redirect_path', '/twill');
        $app['config']->set('translatable.locales', ['en', 'fr', 'pt-BR']);
    }

    /**
     * Configure database.
     *
     * @param $app
     */
    protected function configureDatabase($app)
    {
        $app['config']->set(
            'database.default',
            $connection = env('DB_CONNECTION', self::DB_CONNECTION)
        );

        $app['config']->set('activitylog.database_connection', $connection);

        $app['config']->set(
            'database.connections.' . $connection . '.database',
            env('DB_DATABASE', self::DATABASE_MEMORY)
        );
    }

    /**
     * Configure storage path.
     *
     * @param $app
     */
    public function configureStorage($app)
    {
        $app['config']->set(
            'logging.channels.single.path',
            $logFile = __DIR__ . '/../storage/logs/laravel.log'
        );

        if (file_exists($logFile) && is_null(env('TRAVIS_PHP_VERSION'))) {
            unlink($logFile);
        }
    }

    /**
     * Create sqlite database, if needed.
     *
     * @param $database
     */
    protected function createDatabase($database): void
    {
        if ($database !== self::DATABASE_MEMORY) {
            if (file_exists($database)) {
                unlink($database);
            }

            touch($database);
        }
    }

    /**
     * Login the current SuperUser.
     *
     * @return \Illuminate\Foundation\Testing\TestResponse|void
     */
    protected function login()
    {
        $this->request('/twill/login', 'POST', [
            'email' => $this->superAdmin()->email,
            'password' => $this->superAdmin()->unencrypted_password,
        ]);

        return $this->crawler;
    }

    /**
     * Login with the provided credentials.
     *
     * @param string $email
     * @param string $password
     * @return \Illuminate\Foundation\Testing\TestResponse|void
     */
    protected function loginAs($email, $password)
    {
        $this->request('/twill/login', 'POST', [
            'email' => $email,
            'password' => $password,
        ]);

        return $this->crawler;
    }

    /**
     * Fake a super admin.
     */
    public function makeNewSuperAdmin()
    {
        $user = new User();

        $user->setAttribute('name', $this->faker->name);
        $user->setAttribute('email', $this->faker->email);
        $user->setAttribute('password', self::DEFAULT_PASSWORD);
        $user->setAttribute('unencrypted_password', self::DEFAULT_PASSWORD);

        return $this->superAdmin = $user;
    }

    /**
     * Instantiate Faker.
     */
    protected function instantiateFaker(): void
    {
        $this->faker = Faker::create(self::DEFAULT_LOCALE);
    }

    /**
     * Get application package providers.
     *
     * @param \Illuminate\Foundation\Application $app
     * @return array
     */
    protected function getPackageProviders($app)
    {
        app()->instance(
            'autoloader',
            require __DIR__ . '/../../vendor/autoload.php'
        );

        return [
            RouteServiceProvider::class,
            TwillServiceProvider::class,
            ValidationServiceProvider::class,
            NestedSetServiceProvider::class,
        ];
    }

    /**
     * Define environment setup.
     *
     * @param \Illuminate\Foundation\Application $app
     * @return void
     */
    protected function getEnvironmentSetUp($app)
    {
        Carbon::setTestNow($this->now = Carbon::now());

        $this->configureStorage($app);

        $this->configTwill($app);

        $this->configureDatabase($app);

        $this->setUpDatabase($app);
    }

    /**
     * Setup up the database.
     *
     * @param \Illuminate\Foundation\Application $app
     */
    protected function setUpDatabase($app)
    {
        $connection = $app['config']['database.default'];

        if ($app['config']['database.connections.' . $connection . '.driver'] === self::DB_CONNECTION) {
            $this->createDatabase($app['config']['database.connections.' . $connection . '.database']);
        }
    }

    /**
     * Get or make a super admin.
     *
     * @param $force
     * @return \A17\Twill\Models\User|\A17\Twill\Tests\Integration\UserClass
     */
    public function superAdmin($force = false)
    {
        return $this->superAdmin =
            ! $this->superAdmin || $force
                ? $this->makeNewSuperAdmin()
                : $this->superAdmin;
    }

    /**
     * Install Twill.
     */
    public function installTwill(): void
    {
        $this->truncateTwillUsers();

        $this->artisan('twill:install')
            ->expectsQuestion('Enter an email', $this->superAdmin()->email)
            ->expectsQuestion('Enter a password', $this->superAdmin()->password)
            ->expectsQuestion(
                'Confirm the password',
                $this->superAdmin()->password
            );
        // }

        $user = User::where('email', $this->superAdmin()->email)->first();

        $user->setAttribute(
            'unencrypted_password',
            $this->superAdmin->unencrypted_password
        );

        $this->superAdmin = $user;
    }

    /**
     * Delete a directory.
     *
     * @param string $param
     */
    public function deleteDirectory(string $param)
    {
        if ($this->files->exists($param)) {
            $this->files->deleteDirectory($param);
        }
    }

    /**
     * Get a collection with all routes.
     *
     * @param null $method
     * @return \Illuminate\Support\Collection
     */
    public function getAllRoutes($method = null)
    {
        $routes = Route::getRoutes();

        if ($method) {
            $routes = $routes->get($method);
        }

        return collect($routes)->filter(function ($route) {
            return is_callable($route->action['uses']) || Str::startsWith($route->action['uses'], 'A17\Twill') ||
                Str::startsWith($route->action['uses'], 'App\\');
        });
    }

    /**
     * Get a collection with all package uris.
     *
     * @return \Illuminate\Support\Collection
     */
    public function getAllUris()
    {
        return $this->getAllRoutes()
            ->pluck('uri', 'action.as')
            ->sort()
            ->unique()
            ->values();
    }

    public function getAllUrisWithName()
    {
        return $this->getAllRoutes()->map(function ($route, $index) {
            return [$route->action['as'] ?? $index => $route->uri];
        })->all();
    }

    /**
     * Get a collection with all package uris.
     *
     * @return \Illuminate\Support\Collection
     */
    public function getUriWithNames()
    {
        return $this->getAllRoutes()->pluck('uri', 'action.as');
    }

    /**
     * Send request to an ajax route.
     *
     * @param $uri
     * @param string $method
     * @param array $parameters
     * @param array $cookies
     * @param array $files
     * @param array $server
     * @param null $content
     * @param bool $followRedirects
     * @param bool $allow500
     *
     * @return \Illuminate\Foundation\Testing\TestResponse
     */
    public function request(
        $uri,
        $method = 'GET',
        $parameters = [],
        $cookies = [],
        $files = [],
        $server = [],
        $content = null,
        $followRedirects = true
    ) {
        $request = $followRedirects ? $this->followingRedirects() : $this;

        return $this->crawler = $request->call(
            $method,
            $uri,
            $parameters,
            $cookies,
            $files,
            $server,
            $content
        );
    }

    /**
     * Send request to an ajax route.
     *
     * @param $uri
     * @param string $method
     * @param array $parameters
     * @param array $cookies
     * @param array $files
     * @param array $server
     * @param null $content
     * @return \Illuminate\Foundation\Testing\TestResponse
     */
    public function ajax(
        $uri,
        $method = 'GET',
        $parameters = [],
        $cookies = [],
        $files = [],
        $server = [],
        $content = null,
        $followRedirects = false
    ) {
        $server = array_merge($server, [
            'HTTP_X-Requested-With' => 'XMLHttpRequest',
        ]);

        $response = $this->request(
            $uri,
            $method,
            $parameters,
            $cookies,
            $files,
            $server,
            $content,
            $followRedirects
        );

        $this->assertLogStatusCode($response);

        return $response;
    }

    /**
     * Replace placeholders to make a filename.
     *
     * @param string $file
     * @param null $source
     * @return mixed
     */
    public function makeFileName($file, $source = null)
    {
        $file = str_replace(
            [
                '{$stubs}',
                '{$database}',
                '{$base}',
                '{$app}',
                '{$resources}',
                '{$config}',
                '{$vendor}',
                '{$tests}',
                '{$routes}',
            ],
            [
                stubs(),
                database_path(),
                base_path(),
                app_path(),
                resource_path(),
                config_path(),
                base_path('vendor'),
                __DIR__,
                base_path('routes'),
            ],
            $file
        );

        $extension = pathinfo($file, PATHINFO_EXTENSION);

        if (filled($source) && ! Str::endsWith($file, ".{$extension}")) {
            $file = $file . basename($source);
        }

        return $file;
    }

    /**
     * Return the contents from current crawler response.
     *
     * @return false|string
     */
    public function content()
    {
        return $this->crawler->getContent();
    }

    /**
     * Assert can see text.
     *
     * @param $text
     */
    public function assertSee($text)
    {
        $this->assertStringContainsString(
            clean_file($text),
            clean_file($this->content())
        );
    }

    /**
     * Assert cannot see text.
     *
     * @param $text
     */
    public function assertDontSee($text)
    {
        $this->assertStringNotContainsString(
            clean_file($text),
            clean_file($this->content())
        );
    }

    /**
     * Skip test if running on Travis.
     */
    public function skipOnTravis()
    {
        if (! is_null(env('TRAVIS_PHP_VERSION'))) {
            $this->markTestSkipped('This test cannot be executed on Travis');
        }
    }

    /**
     * Assert a successful exit code.
     *
     * @param int $exitCode
     * @throws \Exception
     */
    public function assertExitCodeIsGood($exitCode)
    {
        if ($exitCode !== 0) {
            throw new Exception(
                "Test ended with exit code {$exitCode}. Non-fatal errors possibly happened during tests."
            );
        }
    }

    /**
     * Assert a failing exit code.
     *
     * @param int $exitCode
     * @throws \Exception
     */
    public function assertExitCodeIsNotGood($exitCode)
    {
        if ($exitCode === 0) {
            throw new Exception(
                "Test ended with exit code 0, but this wasn't supposed to happen!"
            );
        }
    }

    public function getCommand($commandName)
    {
        return $this->app->make(Kernel::class)->all()[$commandName];
    }

    public function httpJsonRequestAssert($url, $method = 'GET', $data = [], $expectedStatusCode = 200)
    {
        $response = $this->json(
            $method,
            $url,
            $data
        );

        $this->assertLogStatusCode($response, $expectedStatusCode);

        $response->assertStatus($expectedStatusCode);

        return $response;
    }

    public function httpRequestAssert($url, $method = 'GET', $data = [], $expectedStatusCode = 200)
    {
        $response = $this->request(
            $url,
            $method,
            $data
        );

        $this->assertLogStatusCode($response, $expectedStatusCode);

        $response->assertStatus($expectedStatusCode);

        return $response;
    }

    public function assertLogStatusCode(TestResponse $response, $expectedStatusCode = 200)
    {
        if ($response->getStatusCode() !== $expectedStatusCode) {
            var_dump('------------------- ORIGINAL RESPONSE');
            var_dump($response->getContent());
        }
    }

    public function freshDatabase()
    {
        if (file_exists($file = env('DB_DATABASE'))) {
            unlink($file);
            touch($file);
        }
    }

    protected function truncateTwillUsers(): void
    {
        try {
            DB::table('twill_users')->truncate();
        } catch (Exception $exception) {
        }
    }

    protected function assertNothingWrongHappened()
    {
        $this->assertDontSee('Something wrong happened!');
    }

    /**
     * Migrate database.
     */
    public function migrate()
    {
        $this->artisan('migrate');
    }

    public function loadConfig()
    {
    }
}<|MERGE_RESOLUTION|>--- conflicted
+++ resolved
@@ -115,7 +115,6 @@
      */
     public function setUp(): void
     {
-<<<<<<< HEAD
         if ($this->example) {
             $this->installPresetFiles(
                 $this->example,
@@ -123,7 +122,7 @@
                 $this->getBasePath()
             );
         }
-=======
+
         // Enforce the url for testing to be 'http://twill.test' for certain assertions.
         // This is different from the one in phpunit.xml because that one is used for laravel dusk.
         $_ENV['APP_URL'] = 'http://twill.test';
@@ -141,7 +140,6 @@
         $_ENV["GLIDE_BASE_PATH"] ="storage/media-library";
         $_ENV["GLIDE_USE_SIGNED_URLS"] ="false";
         $_ENV["GLIDE_SIGN_KEY"] = "";
->>>>>>> 97518f31
 
         parent::setUp();
 
