--- conflicted
+++ resolved
@@ -24,16 +24,11 @@
     use CopyBlocks;
 
     public const DATABASE_MEMORY = ':memory:';
-<<<<<<< HEAD
+
     public const DEFAULT_PASSWORD = 'secret';
+
     public const DEFAULT_LOCALE = 'en_US';
-=======
-
-    public const DEFAULT_PASSWORD = 'secret';
-
-    public const DEFAULT_LOCALE = 'en_US';
-
->>>>>>> 870ac63d
+
     public const DB_CONNECTION = 'sqlite';
 
     /**
@@ -595,11 +590,6 @@
                 }
 
                 $this->files->copy($source, $destination);
-<<<<<<< HEAD
-
-                /* usleep(1000 * 100); // 100ms */
-=======
->>>>>>> 870ac63d
             });
         });
     }
